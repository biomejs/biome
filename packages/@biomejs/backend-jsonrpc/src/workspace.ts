// Generated file, do not edit by hand, see `xtask/codegen`
import type { Transport } from "./transport";
export interface SupportsFeatureParams {
	features: FeatureName;
	inlineConfig?: Configuration;
	path: BiomePath;
	projectKey: ProjectKey;
}
export type FeatureName = FeatureKind[];
<<<<<<< HEAD
=======
export type BiomePath = string;
export type ProjectKey = number;
export type FeatureKind =
	| "format"
	| "lint"
	| "search"
	| "assist"
	| "debug"
	| "htmlFullSupport";
export interface FileFeaturesResult {
	featuresSupported: FeaturesSupported;
}
export type FeaturesSupported = { [K in FeatureKind]?: SupportKind };
export type SupportKind =
	| "supported"
	| "ignored"
	| "protected"
	| "featureNotEnabled"
	| "fileNotSupported";
export interface UpdateSettingsParams {
	configuration: Configuration;
	extendedConfigurations?: [BiomePath, Configuration][];
	projectKey: ProjectKey;
	workspaceDirectory?: BiomePath;
}
>>>>>>> 8f36051b
/**
 * The configuration that is contained inside the file `biome.json`
 */
export interface Configuration {
	/**
	 * A field for the [JSON schema](https://json-schema.org/) specification
	 */
	$schema?: Schema;
	/**
	 * Specific configuration for assists
	 */
	assist?: AssistConfiguration;
	/**
	 * Specific configuration for the Css language
	 */
	css?: CssConfiguration;
	/**
	 * A list of paths to other JSON files, used to extends the current configuration.
	 */
	extends?: Extends;
	/**
	 * The configuration of the filesystem
	 */
	files?: FilesConfiguration;
	/**
	 * The configuration of the formatter
	 */
	formatter?: FormatterConfiguration;
	/**
	 * Specific configuration for the GraphQL language
	 */
	graphql?: GraphqlConfiguration;
	/**
	 * Specific configuration for the GraphQL language
	 */
	grit?: GritConfiguration;
	/**
	 * Specific configuration for the HTML language
	 */
	html?: HtmlConfiguration;
	/**
	 * Specific configuration for the JavaScript language
	 */
	javascript?: JsConfiguration;
	/**
	 * Specific configuration for the Json language
	 */
	json?: JsonConfiguration;
	/**
	 * The configuration for the linter
	 */
	linter?: LinterConfiguration;
	/**
	 * A list of granular patterns that should be applied only to a sub set of files
	 */
	overrides?: Overrides;
	/**
	 * List of plugins to load.
	 */
	plugins?: Plugins;
	/**
	* Indicates whether this configuration file is at the root of a Biome
project. By default, this is `true`. 
	 */
	root?: Bool;
	/**
	 * The configuration of the VCS integration
	 */
	vcs?: VcsConfiguration;
}
export type BiomePath = string;
export type ProjectKey = number;
export type FeatureKind =
	| "format"
	| "lint"
	| "search"
	| "assist"
	| "debug"
	| "htmlFullSupport";
export type Schema = string;
export interface AssistConfiguration {
	/**
	 * Whether Biome should fail in CLI if the assist were not applied to the code.
	 */
	actions?: Actions;
	/**
	 * Whether Biome should enable assist via LSP and CLI.
	 */
	enabled?: Bool;
	/**
	* A list of glob patterns. Biome will include files/folders that will
match these patterns. 
	 */
	includes?: NormalizedGlob[];
}
/**
 * Options applied to CSS files
 */
export interface CssConfiguration {
	/**
	 * CSS assist options
	 */
	assist?: CssAssistConfiguration;
	/**
	 * CSS formatter options
	 */
	formatter?: CssFormatterConfiguration;
	/**
	 * CSS globals
	 */
	globals?: string[];
	/**
	 * CSS linter options
	 */
	linter?: CssLinterConfiguration;
	/**
	 * CSS parsing options
	 */
	parser?: CssParserConfiguration;
}
export type Extends = string[] | string;
/**
 * The configuration of the filesystem
 */
export interface FilesConfiguration {
	/**
	* **Deprecated:** Please use _force-ignore syntax_ in `files.includes`
instead: <https://biomejs.dev/reference/configuration/#filesincludes>

Set of file and folder names that should be unconditionally ignored by
Biome's scanner. 
	 */
	experimentalScannerIgnores?: string[];
	/**
	 * Tells Biome to not emit diagnostics when handling files that it doesn't know
	 */
	ignoreUnknown?: Bool;
	/**
	* A list of glob patterns. Biome will handle only those files/folders that will
match these patterns. 
	 */
	includes?: NormalizedGlob[];
	/**
	* The maximum allowed size for source code files in bytes. Files above
this limit will be ignored for performance reasons. Defaults to 1 MiB 
	 */
	maxSize?: MaxSize;
}
/**
 * Generic options applied to all files
 */
export interface FormatterConfiguration {
	/**
	 * The attribute position style in HTML-ish languages. Defaults to auto.
	 */
	attributePosition?: AttributePosition;
	/**
	 * Put the `>` of a multi-line HTML or JSX element at the end of the last line instead of being alone on the next line (does not apply to self closing elements).
	 */
	bracketSameLine?: BracketSameLine;
	/**
	 * Whether to insert spaces around brackets in object literals. Defaults to true.
	 */
	bracketSpacing?: BracketSpacing;
	enabled?: Bool;
	/**
	* Whether to expand arrays and objects on multiple lines.
When set to `auto`, object literals are formatted on multiple lines if the first property has a newline,
and array literals are formatted on a single line if it fits in the line.
When set to `always`, these literals are formatted on multiple lines, regardless of length of the list.
When set to `never`, these literals are formatted on a single line if it fits in the line.
When formatting `package.json`, Biome will use `always` unless configured otherwise. Defaults to "auto". 
	 */
	expand?: Expand;
	/**
	* Whether formatting should be allowed to proceed if a given file
has syntax errors 
	 */
	formatWithErrors?: Bool;
	/**
	* A list of glob patterns. The formatter will include files/folders that will
match these patterns. 
	 */
	includes?: NormalizedGlob[];
	/**
	 * The indent style.
	 */
	indentStyle?: IndentStyle;
	/**
	 * The size of the indentation, 2 by default
	 */
	indentWidth?: IndentWidth;
	/**
	 * The type of line ending.
	 */
	lineEnding?: LineEnding;
	/**
	 * What's the max width of a line. Defaults to 80.
	 */
	lineWidth?: LineWidth;
	/**
	* Use any `.editorconfig` files to configure the formatter. Configuration
in `biome.json` will override `.editorconfig` configuration.

Default: `true`. 
	 */
	useEditorconfig?: Bool;
}
/**
 * Options applied to GraphQL files
 */
export interface GraphqlConfiguration {
	/**
	 * Assist options
	 */
	assist?: GraphqlAssistConfiguration;
	/**
	 * GraphQL formatter options
	 */
	formatter?: GraphqlFormatterConfiguration;
	linter?: GraphqlLinterConfiguration;
}
/**
 * Options applied to GritQL files
 */
export interface GritConfiguration {
	/**
	 * Assist options
	 */
	assist?: GritAssistConfiguration;
	/**
	 * Formatting options
	 */
	formatter?: GritFormatterConfiguration;
	/**
	 * Formatting options
	 */
	linter?: GritLinterConfiguration;
}
/**
 * Options applied to HTML files
 */
export interface HtmlConfiguration {
	assist?: HtmlAssistConfiguration;
	/**
	 * Enables full support for HTML, Vue, Svelte and Astro files.
	 */
	experimentalFullSupportEnabled?: Bool;
	/**
	 * HTML formatter options
	 */
	formatter?: HtmlFormatterConfiguration;
	/**
	 * HTML linter options
	 */
	linter?: HtmlLinterConfiguration;
	/**
	 * HTML parsing options
	 */
	parser?: HtmlParserConfiguration;
}
/**
 * A set of options applied to the JavaScript files
 */
export interface JsConfiguration {
	/**
	 * Assist options
	 */
	assist?: JsAssistConfiguration;
	/**
	 * Formatting options
	 */
	formatter?: JsFormatterConfiguration;
	/**
	* A list of global bindings that should be ignored by the analyzers

If defined here, they should not emit diagnostics. 
	 */
	globals?: string[];
	/**
	 * Indicates the type of runtime or transformation used for interpreting JSX.
	 */
	jsxRuntime?: JsxRuntime;
	/**
	 * Linter options
	 */
	linter?: JsLinterConfiguration;
	/**
	 * Parsing options
	 */
	parser?: JsParserConfiguration;
}
/**
 * Options applied to JSON files
 */
export interface JsonConfiguration {
	/**
	 * Assist options
	 */
	assist?: JsonAssistConfiguration;
	/**
	 * Formatting options
	 */
	formatter?: JsonFormatterConfiguration;
	/**
	 * Linting options
	 */
	linter?: JsonLinterConfiguration;
	/**
	 * Parsing options
	 */
	parser?: JsonParserConfiguration;
}
export interface LinterConfiguration {
	/**
	 * An object where the keys are the names of the domains, and the values are `all`, `recommended`, or `none`.
	 */
	domains?: RuleDomains;
	/**
	 * if `false`, it disables the feature and the linter won't be executed. `true` by default
	 */
	enabled?: Bool;
	/**
	* A list of glob patterns. The analyzer will handle only those files/folders that will
match these patterns. 
	 */
	includes?: NormalizedGlob[];
	/**
	 * List of rules
	 */
	rules?: Rules;
}
export type Overrides = OverridePattern[];
export type Plugins = PluginConfiguration[];
export type Bool = boolean;
/**
 * Set of properties to integrate Biome with a VCS software.
 */
export interface VcsConfiguration {
	/**
	 * The kind of client.
	 */
	clientKind?: VcsClientKind;
	/**
	 * The main branch of the project
	 */
	defaultBranch?: string;
	/**
	 * Whether Biome should integrate itself with the VCS client
	 */
	enabled?: Bool;
	/**
	* The folder where Biome should check for VCS files. By default, Biome will use the same
folder where `biome.json` was found.

If Biome can't find the configuration, it will attempt to use the current working directory.
If no current working directory can't be found, Biome won't use the VCS integration, and a diagnostic
will be emitted 
	 */
	root?: string;
	/**
	* Whether Biome should use the VCS ignore file. When [true], Biome will ignore the files
specified in the ignore file. 
	 */
	useIgnoreFile?: Bool;
}
export interface Actions {
	/**
	 * It enables the assist actions recommended by Biome. `true` by default.
	 */
	recommended?: boolean;
	source?: Source;
}
/**
 * Normalized Biome glob pattern that strips `./` from the pattern.
 */
export type NormalizedGlob = string;
/**
 * Options that changes how the CSS assist behaves
 */
export interface CssAssistConfiguration {
	/**
	 * Control the assist for CSS files.
	 */
	enabled?: Bool;
}
/**
 * Options that changes how the CSS formatter behaves
 */
export interface CssFormatterConfiguration {
	/**
	 * Control the formatter for CSS (and its super languages) files.
	 */
	enabled?: Bool;
	/**
	 * The indent style applied to CSS (and its super languages) files.
	 */
	indentStyle?: IndentStyle;
	/**
	 * The size of the indentation applied to CSS (and its super languages) files. Default to 2.
	 */
	indentWidth?: IndentWidth;
	/**
	 * The type of line ending applied to CSS (and its super languages) files. `auto` uses CRLF on Windows and LF on other platforms.
	 */
	lineEnding?: LineEnding;
	/**
	 * What's the max width of a line applied to CSS (and its super languages) files. Defaults to 80.
	 */
	lineWidth?: LineWidth;
	/**
	 * The type of quotes used in CSS code. Defaults to double.
	 */
	quoteStyle?: QuoteStyle;
}
/**
 * Options that changes how the CSS linter behaves
 */
export interface CssLinterConfiguration {
	/**
	 * Control the linter for CSS files.
	 */
	enabled?: Bool;
}
/**
 * Options that changes how the CSS parser behaves
 */
export interface CssParserConfiguration {
	/**
	 * Allow comments to appear on incorrect lines in `.css` files
	 */
	allowWrongLineComments?: Bool;
	/**
	 * Enables parsing of CSS Modules specific features.
	 */
	cssModules?: Bool;
	/**
	 * Enables parsing of Tailwind CSS 4.0 directives and functions.
	 */
	tailwindDirectives?: Bool;
}
export type MaxSize = number;
export type AttributePosition = "auto" | "multiline";
/**
 * Put the `>` of a multi-line HTML or JSX element at the end of the last line instead of being alone on the next line (does not apply to self closing elements).
 */
export type BracketSameLine = boolean;
export type BracketSpacing = boolean;
export type Expand = "auto" | "always" | "never";
export type IndentStyle = "tab" | "space";
export type IndentWidth = number;
export type LineEnding = "lf" | "crlf" | "cr" | "auto";
/**
	* Validated value for the `line_width` formatter options

The allowed range of values is 1..=320 
	 */
export type LineWidth = number;
/**
 * Options that changes how the GraphQL linter behaves
 */
export interface GraphqlAssistConfiguration {
	/**
	 * Control the formatter for GraphQL files.
	 */
	enabled?: Bool;
}
/**
 * Options that changes how the GraphQL formatter behaves
 */
export interface GraphqlFormatterConfiguration {
	/**
	 * Whether to insert spaces around brackets in object literals. Defaults to true.
	 */
	bracketSpacing?: BracketSpacing;
	/**
	 * Control the formatter for GraphQL files.
	 */
	enabled?: Bool;
	/**
	 * The indent style applied to GraphQL files.
	 */
	indentStyle?: IndentStyle;
	/**
	 * The size of the indentation applied to GraphQL files. Default to 2.
	 */
	indentWidth?: IndentWidth;
	/**
	 * The type of line ending applied to GraphQL files. `auto` uses CRLF on Windows and LF on other platforms.
	 */
	lineEnding?: LineEnding;
	/**
	 * What's the max width of a line applied to GraphQL files. Defaults to 80.
	 */
	lineWidth?: LineWidth;
	/**
	 * The type of quotes used in GraphQL code. Defaults to double.
	 */
	quoteStyle?: QuoteStyle;
}
/**
 * Options that change how the GraphQL linter behaves.
 */
export interface GraphqlLinterConfiguration {
	/**
	 * Control the formatter for GraphQL files.
	 */
	enabled?: Bool;
}
export interface GritAssistConfiguration {
	/**
	 * Control the assist functionality for Grit files.
	 */
	enabled?: Bool;
}
export interface GritFormatterConfiguration {
	/**
	 * Control the formatter for Grit files.
	 */
	enabled?: Bool;
	/**
	 * The indent style applied to Grit files.
	 */
	indentStyle?: IndentStyle;
	/**
	 * The size of the indentation applied to Grit files. Default to 2.
	 */
	indentWidth?: IndentWidth;
	/**
	 * The type of line ending applied to Grit files.
	 */
	lineEnding?: LineEnding;
	/**
	 * What's the max width of a line applied to Grit files. Defaults to 80.
	 */
	lineWidth?: LineWidth;
}
export interface GritLinterConfiguration {
	/**
	 * Control the linter for Grit files.
	 */
	enabled?: Bool;
}
/**
 * Options that changes how the HTML assist behaves
 */
export interface HtmlAssistConfiguration {
	/**
	 * Control the assist for HTML (and its super languages) files.
	 */
	enabled?: Bool;
}
/**
 * Options that changes how the HTML formatter behaves
 */
export interface HtmlFormatterConfiguration {
	/**
	 * The attribute position style in HTML elements. Defaults to auto.
	 */
	attributePosition?: AttributePosition;
	/**
	 * Whether to hug the closing bracket of multiline HTML tags to the end of the last line, rather than being alone on the following line. Defaults to false.
	 */
	bracketSameLine?: BracketSameLine;
	/**
	 * Control the formatter for HTML (and its super languages) files.
	 */
	enabled?: Bool;
	/**
	 * Whether to indent the `<script>` and `<style>` tags for HTML (and its super languages). Defaults to false.
	 */
	indentScriptAndStyle?: IndentScriptAndStyle;
	/**
	 * The indent style applied to HTML (and its super languages) files.
	 */
	indentStyle?: IndentStyle;
	/**
	 * The size of the indentation applied to HTML (and its super languages) files. Default to 2.
	 */
	indentWidth?: IndentWidth;
	/**
	 * The type of line ending applied to HTML (and its super languages) files. `auto` uses CRLF on Windows and LF on other platforms.
	 */
	lineEnding?: LineEnding;
	/**
	 * What's the max width of a line applied to HTML (and its super languages) files. Defaults to 80.
	 */
	lineWidth?: LineWidth;
	/**
	 * Whether void elements should be self-closed. Defaults to never.
	 */
	selfCloseVoidElements?: SelfCloseVoidElements;
	/**
	 * Whether to account for whitespace sensitivity when formatting HTML (and its super languages). Defaults to "css".
	 */
	whitespaceSensitivity?: WhitespaceSensitivity;
}
/**
 * Options that changes how the HTML linter behaves
 */
export interface HtmlLinterConfiguration {
	/**
	 * Control the linter for HTML (and its super languages) files.
	 */
	enabled?: Bool;
}
/**
 * Options that changes how the HTML parser behaves
 */
export interface HtmlParserConfiguration {
	/**
	 * Enables the parsing of double text expressions such as `{{ expression }}` inside `.html` files
	 */
	interpolation?: Bool;
}
/**
 * Assist options specific to the JavaScript assist
 */
export interface JsAssistConfiguration {
	/**
	 * Control the assist for JavaScript (and its super languages) files.
	 */
	enabled?: Bool;
}
/**
 * Formatting options specific to the JavaScript files
 */
export interface JsFormatterConfiguration {
	/**
	 * Whether to add non-necessary parentheses to arrow functions. Defaults to "always".
	 */
	arrowParentheses?: ArrowParentheses;
	/**
	 * The attribute position style in JSX elements. Defaults to auto.
	 */
	attributePosition?: AttributePosition;
	/**
	 * Whether to hug the closing bracket of multiline HTML/JSX tags to the end of the last line, rather than being alone on the following line. Defaults to false.
	 */
	bracketSameLine?: BracketSameLine;
	/**
	 * Whether to insert spaces around brackets in object literals. Defaults to true.
	 */
	bracketSpacing?: BracketSpacing;
	/**
	 * Control the formatter for JavaScript (and its super languages) files.
	 */
	enabled?: Bool;
	/**
	* Whether to expand arrays and objects on multiple lines.
When set to `auto`, object literals are formatted on multiple lines if the first property has a newline,
and array literals are formatted on a single line if it fits in the line.
When set to `always`, these literals are formatted on multiple lines, regardless of length of the list.
When set to `never`, these literals are formatted on a single line if it fits in the line.
When formatting `package.json`, Biome will use `always` unless configured otherwise. Defaults to "auto". 
	 */
	expand?: Expand;
	/**
	 * The indent style applied to JavaScript (and its super languages) files.
	 */
	indentStyle?: IndentStyle;
	/**
	 * The size of the indentation applied to JavaScript (and its super languages) files. Default to 2.
	 */
	indentWidth?: IndentWidth;
	/**
	 * The type of quotes used in JSX. Defaults to double.
	 */
	jsxQuoteStyle?: QuoteStyle;
	/**
	 * The type of line ending applied to JavaScript (and its super languages) files. `auto` uses CRLF on Windows and LF on other platforms.
	 */
	lineEnding?: LineEnding;
	/**
	 * What's the max width of a line applied to JavaScript (and its super languages) files. Defaults to 80.
	 */
	lineWidth?: LineWidth;
	/**
	 * When breaking binary expressions into multiple lines, whether to break them before or after the binary operator. Defaults to "after".
	 */
	operatorLinebreak?: OperatorLinebreak;
	/**
	 * When properties in objects are quoted. Defaults to asNeeded.
	 */
	quoteProperties?: QuoteProperties;
	/**
	 * The type of quotes used in JavaScript code. Defaults to double.
	 */
	quoteStyle?: QuoteStyle;
	/**
	 * Whether the formatter prints semicolons for all statements or only in for statements where it is necessary because of ASI.
	 */
	semicolons?: Semicolons;
	/**
	 * Print trailing commas wherever possible in multi-line comma-separated syntactic structures. Defaults to "all".
	 */
	trailingCommas?: JsTrailingCommas;
}
/**
 * Indicates the type of runtime or transformation used for interpreting JSX.
 */
export type JsxRuntime = "transparent" | "reactClassic";
/**
 * Linter options specific to the JavaScript linter
 */
export interface JsLinterConfiguration {
	/**
	 * Control the linter for JavaScript (and its super languages) files.
	 */
	enabled?: Bool;
}
/**
 * Options that changes how the JavaScript parser behaves
 */
export interface JsParserConfiguration {
	/**
	* Enables parsing of Grit metavariables.
Defaults to `false`. 
	 */
	gritMetavariables?: Bool;
	/**
	* When enabled, files like `.js`/`.mjs`/`.cjs` may contain JSX syntax.

Defaults to `true`. 
	 */
	jsxEverywhere?: Bool;
	/**
	* It enables the experimental and unsafe parsing of parameter decorators

These decorators belong to an old proposal, and they are subject to change. 
	 */
	unsafeParameterDecoratorsEnabled?: Bool;
}
/**
 * Assist options specific to the JSON linter
 */
export interface JsonAssistConfiguration {
	/**
	 * Control the assist for JSON (and its super languages) files.
	 */
	enabled?: Bool;
}
export interface JsonFormatterConfiguration {
	/**
	 * Whether to insert spaces around brackets in object literals. Defaults to true.
	 */
	bracketSpacing?: BracketSpacing;
	/**
	 * Control the formatter for JSON (and its super languages) files.
	 */
	enabled?: Bool;
	/**
	* Whether to expand arrays and objects on multiple lines.
When set to `auto`, object literals are formatted on multiple lines if the first property has a newline,
and array literals are formatted on a single line if it fits in the line.
When set to `always`, these literals are formatted on multiple lines, regardless of length of the list.
When set to `never`, these literals are formatted on a single line if it fits in the line.
When formatting `package.json`, Biome will use `always` unless configured otherwise. Defaults to "auto". 
	 */
	expand?: Expand;
	/**
	 * The indent style applied to JSON (and its super languages) files.
	 */
	indentStyle?: IndentStyle;
	/**
	 * The size of the indentation applied to JSON (and its super languages) files. Default to 2.
	 */
	indentWidth?: IndentWidth;
	/**
	 * The type of line ending applied to JSON (and its super languages) files. `auto` uses CRLF on Windows and LF on other platforms.
	 */
	lineEnding?: LineEnding;
	/**
	 * What's the max width of a line applied to JSON (and its super languages) files. Defaults to 80.
	 */
	lineWidth?: LineWidth;
	/**
	 * Print trailing commas wherever possible in multi-line comma-separated syntactic structures. Defaults to "none".
	 */
	trailingCommas?: JsonTrailingCommas;
}
/**
 * Linter options specific to the JSON linter
 */
export interface JsonLinterConfiguration {
	/**
	 * Control the linter for JSON (and its super languages) files.
	 */
	enabled?: Bool;
}
/**
 * Options that changes how the JSON parser behaves
 */
export interface JsonParserConfiguration {
	/**
	 * Allow parsing comments in `.json` files
	 */
	allowComments?: Bool;
	/**
	 * Allow parsing trailing commas in `.json` files
	 */
	allowTrailingCommas?: Bool;
}
export type RuleDomains = { [K in RuleDomain]?: RuleDomainValue };
export interface Rules {
	a11y?: SeverityOrA11y;
	complexity?: SeverityOrComplexity;
	correctness?: SeverityOrCorrectness;
	nursery?: SeverityOrNursery;
	performance?: SeverityOrPerformance;
	/**
	 * It enables the lint rules recommended by Biome. `true` by default.
	 */
	recommended?: boolean;
	security?: SeverityOrSecurity;
	style?: SeverityOrStyle;
	suspicious?: SeverityOrSuspicious;
}
export interface OverridePattern {
	/**
	 * Specific configuration for the Json language
	 */
	assist?: OverrideAssistConfiguration;
	/**
	 * Specific configuration for the CSS language
	 */
	css?: CssConfiguration;
	/**
	 * Specific configuration for the filesystem
	 */
	files?: OverrideFilesConfiguration;
	/**
	 * Specific configuration for the Json language
	 */
	formatter?: OverrideFormatterConfiguration;
	/**
	 * Specific configuration for the Graphql language
	 */
	graphql?: GraphqlConfiguration;
	/**
	 * Specific configuration for the GritQL language
	 */
	grit?: GritConfiguration;
	/**
	 * Specific configuration for the GritQL language
	 */
	html?: HtmlConfiguration;
	/**
	* A list of glob patterns. Biome will include files/folders that will
match these patterns. 
	 */
	includes?: OverrideGlobs;
	/**
	 * Specific configuration for the JavaScript language
	 */
	javascript?: JsConfiguration;
	/**
	 * Specific configuration for the Json language
	 */
	json?: JsonConfiguration;
	/**
	 * Specific configuration for the Json language
	 */
	linter?: OverrideLinterConfiguration;
	/**
	 * Specific configuration for additional plugins
	 */
	plugins?: Plugins;
}
export type PluginConfiguration = string;
export type VcsClientKind = "git";
/**
 * A list of rules that belong to this group
 */
export interface Source {
	/**
	* Provides a code action to sort the imports and exports in the file using a built-in or custom order.
See <https://biomejs.dev/assist/actions/organize-imports> 
	 */
	organizeImports?: OrganizeImportsConfiguration;
	/**
	 * Enables the recommended rules for this group
	 */
	recommended?: boolean;
	/**
	* Enforce attribute sorting in JSX elements.
See <https://biomejs.dev/assist/actions/use-sorted-attributes> 
	 */
	useSortedAttributes?: UseSortedAttributesConfiguration;
	/**
	* Sort interface members by key.
See https://biomejs.dev/assist/actions/use-sorted-interface-members 
	 */
	useSortedInterfaceMembers?: UseSortedInterfaceMembersConfiguration;
	/**
	* Sort the keys of a JSON object in natural order.
See <https://biomejs.dev/assist/actions/use-sorted-keys> 
	 */
	useSortedKeys?: UseSortedKeysConfiguration;
	/**
	* Enforce ordering of CSS properties and nested rules.
See <https://biomejs.dev/assist/actions/use-sorted-properties> 
	 */
	useSortedProperties?: UseSortedPropertiesConfiguration;
}
export type QuoteStyle = "double" | "single";
/**
	* Whether to indent the content of `<script>` and `<style>` tags for HTML-ish templating languages (Vue, Svelte, etc.).

When true, the content of `<script>` and `<style>` tags will be indented one level. 
	 */
export type IndentScriptAndStyle = boolean;
/**
 * Controls whether void-elements should be self closed
 */
export type SelfCloseVoidElements = "never" | "always";
/**
	* Whitespace sensitivity for HTML formatting.

The following two cases won't produce the same output:

|                |      html      |    output    |
| -------------- | :------------: | :----------: |
| with spaces    | `1<b> 2 </b>3` | 1<b> 2 </b>3 |
| without spaces |  `1<b>2</b>3`  |  1<b>2</b>3  |

This happens because whitespace is significant in inline elements.

As a consequence of this, the formatter must format blocks that look like this (assume a small line width, <20):
```html
<span>really long content</span>
```
as this, where the content hugs the tags:
```html
<span
   >really long content</span
>
```

Note that this is only necessary for inline elements. Block elements do not have this restriction. 
	 */
export type WhitespaceSensitivity = "css" | "strict" | "ignore";
export type ArrowParentheses = "always" | "asNeeded";
export type OperatorLinebreak = "after" | "before";
export type QuoteProperties = "asNeeded" | "preserve";
export type Semicolons = "always" | "asNeeded";
/**
 * Print trailing commas wherever possible in multi-line comma-separated syntactic structures for JavaScript/TypeScript files.
 */
export type JsTrailingCommas = "all" | "es5" | "none";
/**
 * Print trailing commas wherever possible in multi-line comma-separated syntactic structures for JSON files.
 */
export type JsonTrailingCommas = "none" | "all";
/**
 * Rule domains
 */
export type RuleDomain =
	| "react"
	| "test"
	| "solid"
	| "next"
	| "qwik"
	| "vue"
	| "project"
	| "tailwind";
export type RuleDomainValue = "all" | "none" | "recommended";
export type SeverityOrA11y = GroupPlainConfiguration | A11y;
export type SeverityOrComplexity = GroupPlainConfiguration | Complexity;
export type SeverityOrCorrectness = GroupPlainConfiguration | Correctness;
export type SeverityOrNursery = GroupPlainConfiguration | Nursery;
export type SeverityOrPerformance = GroupPlainConfiguration | Performance;
export type SeverityOrSecurity = GroupPlainConfiguration | Security;
export type SeverityOrStyle = GroupPlainConfiguration | Style;
export type SeverityOrSuspicious = GroupPlainConfiguration | Suspicious;
export interface OverrideAssistConfiguration {
	/**
	 * List of actions
	 */
	actions?: Actions;
	/**
	 * if `false`, it disables the feature and the assist won't be executed. `true` by default
	 */
	enabled?: Bool;
}
export interface OverrideFilesConfiguration {
	/**
	 * File size limit in bytes
	 */
	maxSize?: MaxSize;
}
export interface OverrideFormatterConfiguration {
	/**
	 * The attribute position style.
	 */
	attributePosition?: AttributePosition;
	/**
	 * Put the `>` of a multi-line HTML or JSX element at the end of the last line instead of being alone on the next line (does not apply to self closing elements).
	 */
	bracketSameLine?: BracketSameLine;
	/**
	 * Whether to insert spaces around brackets in object literals. Defaults to true.
	 */
	bracketSpacing?: BracketSpacing;
	enabled?: Bool;
	/**
	* Whether to expand arrays and objects on multiple lines.
When set to `auto`, object literals are formatted on multiple lines if the first property has a newline,
and array literals are formatted on a single line if it fits in the line.
When set to `always`, these literals are formatted on multiple lines, regardless of length of the list.
When set to `never`, these literals are formatted on a single line if it fits in the line.
When formatting `package.json`, Biome will use `always` unless configured otherwise. Defaults to "auto". 
	 */
	expand?: Expand;
	/**
	* Stores whether formatting should be allowed to proceed if a given file
has syntax errors 
	 */
	formatWithErrors?: Bool;
	/**
	 * The size of the indentation, 2 by default (deprecated, use `indent-width`)
	 */
	indentSize?: IndentWidth;
	/**
	 * The indent style.
	 */
	indentStyle?: IndentStyle;
	/**
	 * The size of the indentation, 2 by default
	 */
	indentWidth?: IndentWidth;
	/**
	 * The type of line ending.
	 */
	lineEnding?: LineEnding;
	/**
	 * What's the max width of a line. Defaults to 80.
	 */
	lineWidth?: LineWidth;
}
export type OverrideGlobs = Glob[];
export interface OverrideLinterConfiguration {
	/**
	 * List of rules
	 */
	domains?: RuleDomains;
	/**
	 * if `false`, it disables the feature and the linter won't be executed. `true` by default
	 */
	enabled?: Bool;
	/**
	 * List of rules
	 */
	rules?: Rules;
}
export type OrganizeImportsConfiguration =
	| RuleAssistPlainConfiguration
	| RuleAssistWithOrganizeImportsOptions;
export type UseSortedAttributesConfiguration =
	| RuleAssistPlainConfiguration
	| RuleAssistWithUseSortedAttributesOptions;
export type UseSortedInterfaceMembersConfiguration =
	| RuleAssistPlainConfiguration
	| RuleAssistWithUseSortedInterfaceMembersOptions;
export type UseSortedKeysConfiguration =
	| RuleAssistPlainConfiguration
	| RuleAssistWithUseSortedKeysOptions;
export type UseSortedPropertiesConfiguration =
	| RuleAssistPlainConfiguration
	| RuleAssistWithUseSortedPropertiesOptions;
export type GroupPlainConfiguration = "off" | "on" | "info" | "warn" | "error";
/**
 * A list of rules that belong to this group
 */
export interface A11y {
	/**
<<<<<<< HEAD
	* Enforce that the accesskey attribute is not used on any HTML element.
See https://biomejs.dev/linter/rules/no-access-key 
=======
	* Enforce that the accessKey attribute is not used on any HTML element.
See <https://biomejs.dev/linter/rules/no-access-key> 
>>>>>>> 8f36051b
	 */
	noAccessKey?: NoAccessKeyConfiguration;
	/**
	* Enforce that aria-hidden="true" is not set on focusable elements.
See <https://biomejs.dev/linter/rules/no-aria-hidden-on-focusable> 
	 */
	noAriaHiddenOnFocusable?: NoAriaHiddenOnFocusableConfiguration;
	/**
	* Enforce that elements that do not support ARIA roles, states, and properties do not have those attributes.
See <https://biomejs.dev/linter/rules/no-aria-unsupported-elements> 
	 */
	noAriaUnsupportedElements?: NoAriaUnsupportedElementsConfiguration;
	/**
	* Enforce that autoFocus prop is not used on elements.
See <https://biomejs.dev/linter/rules/no-autofocus> 
	 */
	noAutofocus?: NoAutofocusConfiguration;
	/**
	* Enforces that no distracting elements are used.
See <https://biomejs.dev/linter/rules/no-distracting-elements> 
	 */
	noDistractingElements?: NoDistractingElementsConfiguration;
	/**
	* The scope prop should be used only on \<th> elements.
See <https://biomejs.dev/linter/rules/no-header-scope> 
	 */
	noHeaderScope?: NoHeaderScopeConfiguration;
	/**
	* Enforce that non-interactive ARIA roles are not assigned to interactive HTML elements.
See <https://biomejs.dev/linter/rules/no-interactive-element-to-noninteractive-role> 
	 */
	noInteractiveElementToNoninteractiveRole?: NoInteractiveElementToNoninteractiveRoleConfiguration;
	/**
	* Enforce that a label element or component has a text label and an associated input.
See <https://biomejs.dev/linter/rules/no-label-without-control> 
	 */
	noLabelWithoutControl?: NoLabelWithoutControlConfiguration;
	/**
	* Disallow use event handlers on non-interactive elements.
See <https://biomejs.dev/linter/rules/no-noninteractive-element-interactions> 
	 */
	noNoninteractiveElementInteractions?: NoNoninteractiveElementInteractionsConfiguration;
	/**
	* Enforce that interactive ARIA roles are not assigned to non-interactive HTML elements.
See <https://biomejs.dev/linter/rules/no-noninteractive-element-to-interactive-role> 
	 */
	noNoninteractiveElementToInteractiveRole?: NoNoninteractiveElementToInteractiveRoleConfiguration;
	/**
	* Enforce that tabIndex is not assigned to non-interactive HTML elements.
See <https://biomejs.dev/linter/rules/no-noninteractive-tabindex> 
	 */
	noNoninteractiveTabindex?: NoNoninteractiveTabindexConfiguration;
	/**
	* Prevent the usage of positive integers on tabIndex property.
See <https://biomejs.dev/linter/rules/no-positive-tabindex> 
	 */
	noPositiveTabindex?: NoPositiveTabindexConfiguration;
	/**
	* Enforce img alt prop does not contain the word "image", "picture", or "photo".
See <https://biomejs.dev/linter/rules/no-redundant-alt> 
	 */
	noRedundantAlt?: NoRedundantAltConfiguration;
	/**
	* Enforce explicit role property is not the same as implicit/default role property on an element.
See <https://biomejs.dev/linter/rules/no-redundant-roles> 
	 */
	noRedundantRoles?: NoRedundantRolesConfiguration;
	/**
	* Enforce that static, visible elements (such as \<div>) that have click handlers use the valid role attribute.
See <https://biomejs.dev/linter/rules/no-static-element-interactions> 
	 */
	noStaticElementInteractions?: NoStaticElementInteractionsConfiguration;
	/**
	* Enforces the usage of the title element for the svg element.
See <https://biomejs.dev/linter/rules/no-svg-without-title> 
	 */
	noSvgWithoutTitle?: NoSvgWithoutTitleConfiguration;
	/**
	 * Enables the recommended rules for this group
	 */
	recommended?: boolean;
	/**
	* Enforce that all elements that require alternative text have meaningful information to relay back to the end user.
See <https://biomejs.dev/linter/rules/use-alt-text> 
	 */
	useAltText?: UseAltTextConfiguration;
	/**
	* Enforce that anchors have content and that the content is accessible to screen readers.
See <https://biomejs.dev/linter/rules/use-anchor-content> 
	 */
	useAnchorContent?: UseAnchorContentConfiguration;
	/**
	* Enforce that tabIndex is assigned to non-interactive HTML elements with aria-activedescendant.
See <https://biomejs.dev/linter/rules/use-aria-activedescendant-with-tabindex> 
	 */
	useAriaActivedescendantWithTabindex?: UseAriaActivedescendantWithTabindexConfiguration;
	/**
	* Enforce that elements with ARIA roles must have all required ARIA attributes for that role.
See <https://biomejs.dev/linter/rules/use-aria-props-for-role> 
	 */
	useAriaPropsForRole?: UseAriaPropsForRoleConfiguration;
	/**
	* Enforce that ARIA properties are valid for the roles that are supported by the element.
See <https://biomejs.dev/linter/rules/use-aria-props-supported-by-role> 
	 */
	useAriaPropsSupportedByRole?: UseAriaPropsSupportedByRoleConfiguration;
	/**
<<<<<<< HEAD
	* Enforces the usage and validity of the attribute type for the element button.
See https://biomejs.dev/linter/rules/use-button-type 
=======
	* Enforces the usage of the attribute type for the element button.
See <https://biomejs.dev/linter/rules/use-button-type> 
>>>>>>> 8f36051b
	 */
	useButtonType?: UseButtonTypeConfiguration;
	/**
	* Elements with an interactive role and interaction handlers must be focusable.
See <https://biomejs.dev/linter/rules/use-focusable-interactive> 
	 */
	useFocusableInteractive?: UseFocusableInteractiveConfiguration;
	/**
	* Disallow a missing generic family keyword within font families.
See <https://biomejs.dev/linter/rules/use-generic-font-names> 
	 */
	useGenericFontNames?: UseGenericFontNamesConfiguration;
	/**
	* Enforce that heading elements (h1, h2, etc.) have content and that the content is accessible to screen readers. Accessible means that it is not hidden using the aria-hidden prop.
See <https://biomejs.dev/linter/rules/use-heading-content> 
	 */
	useHeadingContent?: UseHeadingContentConfiguration;
	/**
	* Enforce that html element has lang attribute.
See <https://biomejs.dev/linter/rules/use-html-lang> 
	 */
	useHtmlLang?: UseHtmlLangConfiguration;
	/**
	* Enforces the usage of the attribute title for the element iframe.
See <https://biomejs.dev/linter/rules/use-iframe-title> 
	 */
	useIframeTitle?: UseIframeTitleConfiguration;
	/**
	* Enforce onClick is accompanied by at least one of the following: onKeyUp, onKeyDown, onKeyPress.
See <https://biomejs.dev/linter/rules/use-key-with-click-events> 
	 */
	useKeyWithClickEvents?: UseKeyWithClickEventsConfiguration;
	/**
	* Enforce onMouseOver / onMouseOut are accompanied by onFocus / onBlur.
See <https://biomejs.dev/linter/rules/use-key-with-mouse-events> 
	 */
	useKeyWithMouseEvents?: UseKeyWithMouseEventsConfiguration;
	/**
	* Enforces that audio and video elements must have a track for captions.
See <https://biomejs.dev/linter/rules/use-media-caption> 
	 */
	useMediaCaption?: UseMediaCaptionConfiguration;
	/**
	* It detects the use of role attributes in JSX elements and suggests using semantic elements instead.
See <https://biomejs.dev/linter/rules/use-semantic-elements> 
	 */
	useSemanticElements?: UseSemanticElementsConfiguration;
	/**
	* Enforce that all anchors are valid, and they are navigable elements.
See <https://biomejs.dev/linter/rules/use-valid-anchor> 
	 */
	useValidAnchor?: UseValidAnchorConfiguration;
	/**
	* Ensures that ARIA properties aria-* are all valid.
See <https://biomejs.dev/linter/rules/use-valid-aria-props> 
	 */
	useValidAriaProps?: UseValidAriaPropsConfiguration;
	/**
	* Elements with ARIA roles must use a valid, non-abstract ARIA role.
See <https://biomejs.dev/linter/rules/use-valid-aria-role> 
	 */
	useValidAriaRole?: UseValidAriaRoleConfiguration;
	/**
	* Enforce that ARIA state and property values are valid.
See <https://biomejs.dev/linter/rules/use-valid-aria-values> 
	 */
	useValidAriaValues?: UseValidAriaValuesConfiguration;
	/**
	* Use valid values for the autocomplete attribute on input elements.
See <https://biomejs.dev/linter/rules/use-valid-autocomplete> 
	 */
	useValidAutocomplete?: UseValidAutocompleteConfiguration;
	/**
	* Ensure that the attribute passed to the lang attribute is a correct ISO language and/or country.
See <https://biomejs.dev/linter/rules/use-valid-lang> 
	 */
	useValidLang?: UseValidLangConfiguration;
}
/**
 * A list of rules that belong to this group
 */
export interface Complexity {
	/**
	* Disallow unclear usage of consecutive space characters in regular expression literals.
See <https://biomejs.dev/linter/rules/no-adjacent-spaces-in-regex> 
	 */
	noAdjacentSpacesInRegex?: NoAdjacentSpacesInRegexConfiguration;
	/**
	* Disallow the use of arguments.
See <https://biomejs.dev/linter/rules/no-arguments> 
	 */
	noArguments?: NoArgumentsConfiguration;
	/**
	* Disallow primitive type aliases and misleading types.
See <https://biomejs.dev/linter/rules/no-banned-types> 
	 */
	noBannedTypes?: NoBannedTypesConfiguration;
	/**
	* Disallow comma operator.
See <https://biomejs.dev/linter/rules/no-comma-operator> 
	 */
	noCommaOperator?: NoCommaOperatorConfiguration;
	/**
	* Disallow empty type parameters in type aliases and interfaces.
See <https://biomejs.dev/linter/rules/no-empty-type-parameters> 
	 */
	noEmptyTypeParameters?: NoEmptyTypeParametersConfiguration;
	/**
	* Disallow functions that exceed a given Cognitive Complexity score.
See <https://biomejs.dev/linter/rules/no-excessive-cognitive-complexity> 
	 */
	noExcessiveCognitiveComplexity?: NoExcessiveCognitiveComplexityConfiguration;
	/**
	* Restrict the number of lines of code in a function.
See <https://biomejs.dev/linter/rules/no-excessive-lines-per-function> 
	 */
	noExcessiveLinesPerFunction?: NoExcessiveLinesPerFunctionConfiguration;
	/**
	* This rule enforces a maximum depth to nested describe() in test files.
See <https://biomejs.dev/linter/rules/no-excessive-nested-test-suites> 
	 */
	noExcessiveNestedTestSuites?: NoExcessiveNestedTestSuitesConfiguration;
	/**
	* Disallow unnecessary boolean casts.
See <https://biomejs.dev/linter/rules/no-extra-boolean-cast> 
	 */
	noExtraBooleanCast?: NoExtraBooleanCastConfiguration;
	/**
	* Disallow to use unnecessary callback on flatMap.
See <https://biomejs.dev/linter/rules/no-flat-map-identity> 
	 */
	noFlatMapIdentity?: NoFlatMapIdentityConfiguration;
	/**
	* Prefer for...of statement instead of Array.forEach.
See <https://biomejs.dev/linter/rules/no-for-each> 
	 */
	noForEach?: NoForEachConfiguration;
	/**
	* Disallow shorthand type conversions.
See <https://biomejs.dev/linter/rules/no-implicit-coercions> 
	 */
	noImplicitCoercions?: NoImplicitCoercionsConfiguration;
	/**
	* Disallow the use of the !important style.
See <https://biomejs.dev/linter/rules/no-important-styles> 
	 */
	noImportantStyles?: NoImportantStylesConfiguration;
	/**
	* This rule reports when a class has no non-static members, such as for a class used exclusively as a static namespace.
See <https://biomejs.dev/linter/rules/no-static-only-class> 
	 */
	noStaticOnlyClass?: NoStaticOnlyClassConfiguration;
	/**
	* Disallow this and super in static contexts.
See <https://biomejs.dev/linter/rules/no-this-in-static> 
	 */
	noThisInStatic?: NoThisInStaticConfiguration;
	/**
	* Disallow unnecessary catch clauses.
See <https://biomejs.dev/linter/rules/no-useless-catch> 
	 */
	noUselessCatch?: NoUselessCatchConfiguration;
	/**
	* Disallow unnecessary constructors.
See <https://biomejs.dev/linter/rules/no-useless-constructor> 
	 */
	noUselessConstructor?: NoUselessConstructorConfiguration;
	/**
	* Avoid using unnecessary continue.
See <https://biomejs.dev/linter/rules/no-useless-continue> 
	 */
	noUselessContinue?: NoUselessContinueConfiguration;
	/**
	* Disallow empty exports that don't change anything in a module file.
See <https://biomejs.dev/linter/rules/no-useless-empty-export> 
	 */
	noUselessEmptyExport?: NoUselessEmptyExportConfiguration;
	/**
	* Disallow unnecessary escape sequence in regular expression literals.
See <https://biomejs.dev/linter/rules/no-useless-escape-in-regex> 
	 */
	noUselessEscapeInRegex?: NoUselessEscapeInRegexConfiguration;
	/**
	* Disallow unnecessary fragments.
See <https://biomejs.dev/linter/rules/no-useless-fragments> 
	 */
	noUselessFragments?: NoUselessFragmentsConfiguration;
	/**
	* Disallow unnecessary labels.
See <https://biomejs.dev/linter/rules/no-useless-label> 
	 */
	noUselessLabel?: NoUselessLabelConfiguration;
	/**
	* Disallow unnecessary nested block statements.
See <https://biomejs.dev/linter/rules/no-useless-lone-block-statements> 
	 */
	noUselessLoneBlockStatements?: NoUselessLoneBlockStatementsConfiguration;
	/**
	* Disallow renaming import, export, and destructured assignments to the same name.
See <https://biomejs.dev/linter/rules/no-useless-rename> 
	 */
	noUselessRename?: NoUselessRenameConfiguration;
	/**
	* Disallow unnecessary concatenation of string or template literals.
See <https://biomejs.dev/linter/rules/no-useless-string-concat> 
	 */
	noUselessStringConcat?: NoUselessStringConcatConfiguration;
	/**
	* Disallow unnecessary String.raw function in template string literals without any escape sequence.
See <https://biomejs.dev/linter/rules/no-useless-string-raw> 
	 */
	noUselessStringRaw?: NoUselessStringRawConfiguration;
	/**
	* Disallow useless case in switch statements.
See <https://biomejs.dev/linter/rules/no-useless-switch-case> 
	 */
	noUselessSwitchCase?: NoUselessSwitchCaseConfiguration;
	/**
	* Disallow ternary operators when simpler alternatives exist.
See <https://biomejs.dev/linter/rules/no-useless-ternary> 
	 */
	noUselessTernary?: NoUselessTernaryConfiguration;
	/**
	* Disallow useless this aliasing.
See <https://biomejs.dev/linter/rules/no-useless-this-alias> 
	 */
	noUselessThisAlias?: NoUselessThisAliasConfiguration;
	/**
	* Disallow using any or unknown as type constraint.
See <https://biomejs.dev/linter/rules/no-useless-type-constraint> 
	 */
	noUselessTypeConstraint?: NoUselessTypeConstraintConfiguration;
	/**
	* Disallow initializing variables to undefined.
See <https://biomejs.dev/linter/rules/no-useless-undefined-initialization> 
	 */
	noUselessUndefinedInitialization?: NoUselessUndefinedInitializationConfiguration;
	/**
	* Disallow the use of void operators, which is not a familiar operator.
See <https://biomejs.dev/linter/rules/no-void> 
	 */
	noVoid?: NoVoidConfiguration;
	/**
	 * Enables the recommended rules for this group
	 */
	recommended?: boolean;
	/**
	* Use arrow functions over function expressions.
See <https://biomejs.dev/linter/rules/use-arrow-function> 
	 */
	useArrowFunction?: UseArrowFunctionConfiguration;
	/**
	* Use Date.now() to get the number of milliseconds since the Unix Epoch.
See <https://biomejs.dev/linter/rules/use-date-now> 
	 */
	useDateNow?: UseDateNowConfiguration;
	/**
	* Promotes the use of .flatMap() when map().flat() are used together.
See <https://biomejs.dev/linter/rules/use-flat-map> 
	 */
	useFlatMap?: UseFlatMapConfiguration;
	/**
	* Prefer Array#{indexOf,lastIndexOf}() over Array#{findIndex,findLastIndex}() when looking for the index of an item.
See <https://biomejs.dev/linter/rules/use-index-of> 
	 */
	useIndexOf?: UseIndexOfConfiguration;
	/**
	* Enforce the usage of a literal access to properties over computed property access.
See <https://biomejs.dev/linter/rules/use-literal-keys> 
	 */
	useLiteralKeys?: UseLiteralKeysConfiguration;
	/**
	* Disallow parseInt() and Number.parseInt() in favor of binary, octal, and hexadecimal literals.
See <https://biomejs.dev/linter/rules/use-numeric-literals> 
	 */
	useNumericLiterals?: UseNumericLiteralsConfiguration;
	/**
	* Enforce using concise optional chain instead of chained logical expressions.
See <https://biomejs.dev/linter/rules/use-optional-chain> 
	 */
	useOptionalChain?: UseOptionalChainConfiguration;
	/**
	* Enforce the use of the regular expression literals instead of the RegExp constructor if possible.
See <https://biomejs.dev/linter/rules/use-regex-literals> 
	 */
	useRegexLiterals?: UseRegexLiteralsConfiguration;
	/**
	* Disallow number literal object member names which are not base 10 or use underscore as separator.
See <https://biomejs.dev/linter/rules/use-simple-number-keys> 
	 */
	useSimpleNumberKeys?: UseSimpleNumberKeysConfiguration;
	/**
	* Discard redundant terms from logical expressions.
See <https://biomejs.dev/linter/rules/use-simplified-logic-expression> 
	 */
	useSimplifiedLogicExpression?: UseSimplifiedLogicExpressionConfiguration;
	/**
	* Enforce the use of while loops instead of for loops when the initializer and update expressions are not needed.
See <https://biomejs.dev/linter/rules/use-while> 
	 */
	useWhile?: UseWhileConfiguration;
}
/**
 * A list of rules that belong to this group
 */
export interface Correctness {
	/**
	* Prevent passing of children as props.
See <https://biomejs.dev/linter/rules/no-children-prop> 
	 */
	noChildrenProp?: NoChildrenPropConfiguration;
	/**
	* Prevents from having const variables being re-assigned.
See <https://biomejs.dev/linter/rules/no-const-assign> 
	 */
	noConstAssign?: NoConstAssignConfiguration;
	/**
	* Disallow constant expressions in conditions.
See <https://biomejs.dev/linter/rules/no-constant-condition> 
	 */
	noConstantCondition?: NoConstantConditionConfiguration;
	/**
	* Disallow the use of Math.min and Math.max to clamp a value where the result itself is constant.
See <https://biomejs.dev/linter/rules/no-constant-math-min-max-clamp> 
	 */
	noConstantMathMinMaxClamp?: NoConstantMathMinMaxClampConfiguration;
	/**
	* Disallow returning a value from a constructor.
See <https://biomejs.dev/linter/rules/no-constructor-return> 
	 */
	noConstructorReturn?: NoConstructorReturnConfiguration;
	/**
	* Disallow empty character classes in regular expression literals.
See <https://biomejs.dev/linter/rules/no-empty-character-class-in-regex> 
	 */
	noEmptyCharacterClassInRegex?: NoEmptyCharacterClassInRegexConfiguration;
	/**
	* Disallows empty destructuring patterns.
See <https://biomejs.dev/linter/rules/no-empty-pattern> 
	 */
	noEmptyPattern?: NoEmptyPatternConfiguration;
	/**
	* Disallow the use of __dirname and __filename in the global scope.
See <https://biomejs.dev/linter/rules/no-global-dirname-filename> 
	 */
	noGlobalDirnameFilename?: NoGlobalDirnameFilenameConfiguration;
	/**
	* Disallow calling global object properties as functions.
See <https://biomejs.dev/linter/rules/no-global-object-calls> 
	 */
	noGlobalObjectCalls?: NoGlobalObjectCallsConfiguration;
	/**
	* Disallow function and var declarations that are accessible outside their block.
See <https://biomejs.dev/linter/rules/no-inner-declarations> 
	 */
	noInnerDeclarations?: NoInnerDeclarationsConfiguration;
	/**
	* Ensure that builtins are correctly instantiated.
See <https://biomejs.dev/linter/rules/no-invalid-builtin-instantiation> 
	 */
	noInvalidBuiltinInstantiation?: NoInvalidBuiltinInstantiationConfiguration;
	/**
	* Prevents the incorrect use of super() inside classes. It also checks whether a call super() is missing from classes that extends other constructors.
See <https://biomejs.dev/linter/rules/no-invalid-constructor-super> 
	 */
	noInvalidConstructorSuper?: NoInvalidConstructorSuperConfiguration;
	/**
	* Disallow non-standard direction values for linear gradient functions.
See <https://biomejs.dev/linter/rules/no-invalid-direction-in-linear-gradient> 
	 */
	noInvalidDirectionInLinearGradient?: NoInvalidDirectionInLinearGradientConfiguration;
	/**
	* Disallows invalid named grid areas in CSS Grid Layouts.
See <https://biomejs.dev/linter/rules/no-invalid-grid-areas> 
	 */
	noInvalidGridAreas?: NoInvalidGridAreasConfiguration;
	/**
	* Disallow the use of @import at-rules in invalid positions.
See <https://biomejs.dev/linter/rules/no-invalid-position-at-import-rule> 
	 */
	noInvalidPositionAtImportRule?: NoInvalidPositionAtImportRuleConfiguration;
	/**
	* Disallow the use of variables, function parameters, classes, and enums before their declaration.
See <https://biomejs.dev/linter/rules/no-invalid-use-before-declaration> 
	 */
	noInvalidUseBeforeDeclaration?: NoInvalidUseBeforeDeclarationConfiguration;
	/**
	* Disallow missing var function for css variables.
See <https://biomejs.dev/linter/rules/no-missing-var-function> 
	 */
	noMissingVarFunction?: NoMissingVarFunctionConfiguration;
	/**
	* Disallows defining React components inside other components.
See <https://biomejs.dev/linter/rules/no-nested-component-definitions> 
	 */
	noNestedComponentDefinitions?: NoNestedComponentDefinitionsConfiguration;
	/**
	* Forbid the use of Node.js builtin modules.
See <https://biomejs.dev/linter/rules/no-nodejs-modules> 
	 */
	noNodejsModules?: NoNodejsModulesConfiguration;
	/**
	* Disallow \8 and \9 escape sequences in string literals.
See <https://biomejs.dev/linter/rules/no-nonoctal-decimal-escape> 
	 */
	noNonoctalDecimalEscape?: NoNonoctalDecimalEscapeConfiguration;
	/**
	* Disallow literal numbers that lose precision.
See <https://biomejs.dev/linter/rules/no-precision-loss> 
	 */
	noPrecisionLoss?: NoPrecisionLossConfiguration;
	/**
	* Restrict imports of private exports.
See <https://biomejs.dev/linter/rules/no-private-imports> 
	 */
	noPrivateImports?: NoPrivateImportsConfiguration;
	/**
	* Disallow the use of process global.
See <https://biomejs.dev/linter/rules/no-process-global> 
	 */
	noProcessGlobal?: NoProcessGlobalConfiguration;
	/**
	* Disallow useVisibleTask$() functions in Qwik components.
See <https://biomejs.dev/linter/rules/no-qwik-use-visible-task> 
	 */
	noQwikUseVisibleTask?: NoQwikUseVisibleTaskConfiguration;
	/**
	* Disallow assigning to React component props.
See <https://biomejs.dev/linter/rules/no-react-prop-assignments> 
	 */
	noReactPropAssignments?: NoReactPropAssignmentsConfiguration;
	/**
	* Prevent the usage of the return value of React.render.
See <https://biomejs.dev/linter/rules/no-render-return-value> 
	 */
	noRenderReturnValue?: NoRenderReturnValueConfiguration;
	/**
	* Disallow the use of configured elements.
See <https://biomejs.dev/linter/rules/no-restricted-elements> 
	 */
	noRestrictedElements?: NoRestrictedElementsConfiguration;
	/**
	* Disallow assignments where both sides are exactly the same.
See <https://biomejs.dev/linter/rules/no-self-assign> 
	 */
	noSelfAssign?: NoSelfAssignConfiguration;
	/**
	* Disallow returning a value from a setter.
See <https://biomejs.dev/linter/rules/no-setter-return> 
	 */
	noSetterReturn?: NoSetterReturnConfiguration;
	/**
	* Disallow destructuring props inside JSX components in Solid projects.
See <https://biomejs.dev/linter/rules/no-solid-destructured-props> 
	 */
	noSolidDestructuredProps?: NoSolidDestructuredPropsConfiguration;
	/**
	* Disallow comparison of expressions modifying the string case with non-compliant value.
See <https://biomejs.dev/linter/rules/no-string-case-mismatch> 
	 */
	noStringCaseMismatch?: NoStringCaseMismatchConfiguration;
	/**
	* Disallow lexical declarations in switch clauses.
See <https://biomejs.dev/linter/rules/no-switch-declarations> 
	 */
	noSwitchDeclarations?: NoSwitchDeclarationsConfiguration;
	/**
	* Disallow the use of dependencies that aren't specified in the package.json.
See <https://biomejs.dev/linter/rules/no-undeclared-dependencies> 
	 */
	noUndeclaredDependencies?: NoUndeclaredDependenciesConfiguration;
	/**
	* Prevents the usage of variables that haven't been declared inside the document.
See <https://biomejs.dev/linter/rules/no-undeclared-variables> 
	 */
	noUndeclaredVariables?: NoUndeclaredVariablesConfiguration;
	/**
	* Disallow unknown CSS value functions.
See <https://biomejs.dev/linter/rules/no-unknown-function> 
	 */
	noUnknownFunction?: NoUnknownFunctionConfiguration;
	/**
	* Disallow unknown media feature names.
See <https://biomejs.dev/linter/rules/no-unknown-media-feature-name> 
	 */
	noUnknownMediaFeatureName?: NoUnknownMediaFeatureNameConfiguration;
	/**
	* Disallow unknown properties.
See <https://biomejs.dev/linter/rules/no-unknown-property> 
	 */
	noUnknownProperty?: NoUnknownPropertyConfiguration;
	/**
	* Disallow unknown pseudo-class selectors.
See <https://biomejs.dev/linter/rules/no-unknown-pseudo-class> 
	 */
	noUnknownPseudoClass?: NoUnknownPseudoClassConfiguration;
	/**
	* Disallow unknown pseudo-element selectors.
See <https://biomejs.dev/linter/rules/no-unknown-pseudo-element> 
	 */
	noUnknownPseudoElement?: NoUnknownPseudoElementConfiguration;
	/**
	* Disallow unknown type selectors.
See <https://biomejs.dev/linter/rules/no-unknown-type-selector> 
	 */
	noUnknownTypeSelector?: NoUnknownTypeSelectorConfiguration;
	/**
	* Disallow unknown CSS units.
See <https://biomejs.dev/linter/rules/no-unknown-unit> 
	 */
	noUnknownUnit?: NoUnknownUnitConfiguration;
	/**
	* Disallow unmatchable An+B selectors.
See <https://biomejs.dev/linter/rules/no-unmatchable-anb-selector> 
	 */
	noUnmatchableAnbSelector?: NoUnmatchableAnbSelectorConfiguration;
	/**
	* Disallow unreachable code.
See <https://biomejs.dev/linter/rules/no-unreachable> 
	 */
	noUnreachable?: NoUnreachableConfiguration;
	/**
	* Ensures the super() constructor is called exactly once on every code  path in a class constructor before this is accessed if the class has a superclass.
See <https://biomejs.dev/linter/rules/no-unreachable-super> 
	 */
	noUnreachableSuper?: NoUnreachableSuperConfiguration;
	/**
	* Disallow control flow statements in finally blocks.
See <https://biomejs.dev/linter/rules/no-unsafe-finally> 
	 */
	noUnsafeFinally?: NoUnsafeFinallyConfiguration;
	/**
	* Disallow the use of optional chaining in contexts where the undefined value is not allowed.
See <https://biomejs.dev/linter/rules/no-unsafe-optional-chaining> 
	 */
	noUnsafeOptionalChaining?: NoUnsafeOptionalChainingConfiguration;
	/**
	* Disallow unused function parameters.
See <https://biomejs.dev/linter/rules/no-unused-function-parameters> 
	 */
	noUnusedFunctionParameters?: NoUnusedFunctionParametersConfiguration;
	/**
	* Disallow unused imports.
See <https://biomejs.dev/linter/rules/no-unused-imports> 
	 */
	noUnusedImports?: NoUnusedImportsConfiguration;
	/**
	* Disallow unused labels.
See <https://biomejs.dev/linter/rules/no-unused-labels> 
	 */
	noUnusedLabels?: NoUnusedLabelsConfiguration;
	/**
	* Disallow unused private class members.
See <https://biomejs.dev/linter/rules/no-unused-private-class-members> 
	 */
	noUnusedPrivateClassMembers?: NoUnusedPrivateClassMembersConfiguration;
	/**
	* Disallow unused variables.
See <https://biomejs.dev/linter/rules/no-unused-variables> 
	 */
	noUnusedVariables?: NoUnusedVariablesConfiguration;
	/**
	* This rules prevents void elements (AKA self-closing elements) from having children.
See <https://biomejs.dev/linter/rules/no-void-elements-with-children> 
	 */
	noVoidElementsWithChildren?: NoVoidElementsWithChildrenConfiguration;
	/**
	* Disallow returning a value from a function with the return type 'void'.
See <https://biomejs.dev/linter/rules/no-void-type-return> 
	 */
	noVoidTypeReturn?: NoVoidTypeReturnConfiguration;
	/**
	 * Enables the recommended rules for this group
	 */
	recommended?: boolean;
	/**
	* Enforce all dependencies are correctly specified in a React hook.
See <https://biomejs.dev/linter/rules/use-exhaustive-dependencies> 
	 */
	useExhaustiveDependencies?: UseExhaustiveDependenciesConfiguration;
	/**
	* Enforce specifying the name of GraphQL operations.
See <https://biomejs.dev/linter/rules/use-graphql-named-operations> 
	 */
	useGraphqlNamedOperations?: UseGraphqlNamedOperationsConfiguration;
	/**
	* Enforce that all React hooks are being called from the Top Level component functions.
See <https://biomejs.dev/linter/rules/use-hook-at-top-level> 
	 */
	useHookAtTopLevel?: UseHookAtTopLevelConfiguration;
	/**
	* Enforces that \<img> elements have both width and height attributes.
See <https://biomejs.dev/linter/rules/use-image-size> 
	 */
	useImageSize?: UseImageSizeConfiguration;
	/**
	* Enforce file extensions for relative imports.
See <https://biomejs.dev/linter/rules/use-import-extensions> 
	 */
	useImportExtensions?: UseImportExtensionsConfiguration;
	/**
	* Require calls to isNaN() when checking for NaN.
See <https://biomejs.dev/linter/rules/use-is-nan> 
	 */
	useIsNan?: UseIsNanConfiguration;
	/**
	* Enforces the use of with { type: "json" } for JSON module imports.
See <https://biomejs.dev/linter/rules/use-json-import-attributes> 
	 */
	useJsonImportAttributes?: UseJsonImportAttributesConfiguration;
	/**
	* Disallow missing key props in iterators/collection literals.
See <https://biomejs.dev/linter/rules/use-jsx-key-in-iterable> 
	 */
	useJsxKeyInIterable?: UseJsxKeyInIterableConfiguration;
	/**
	* Enforce the consistent use of the radix argument when using parseInt().
See <https://biomejs.dev/linter/rules/use-parse-int-radix> 
	 */
	useParseIntRadix?: UseParseIntRadixConfiguration;
	/**
	* Prefer using the class prop as a classlist over the classnames helper.
See <https://biomejs.dev/linter/rules/use-qwik-classlist> 
	 */
	useQwikClasslist?: UseQwikClasslistConfiguration;
	/**
	* Enforce JSDoc comment lines to start with a single asterisk, except for the first one.
See <https://biomejs.dev/linter/rules/use-single-js-doc-asterisk> 
	 */
	useSingleJsDocAsterisk?: UseSingleJsDocAsteriskConfiguration;
	/**
	* Prevent the usage of static string literal id attribute on elements.
See <https://biomejs.dev/linter/rules/use-unique-element-ids> 
	 */
	useUniqueElementIds?: UseUniqueElementIdsConfiguration;
	/**
	* Enforce "for" loop update clause moving the counter in the right direction.
See <https://biomejs.dev/linter/rules/use-valid-for-direction> 
	 */
	useValidForDirection?: UseValidForDirectionConfiguration;
	/**
	* This rule checks that the result of a typeof expression is compared to a valid value.
See <https://biomejs.dev/linter/rules/use-valid-typeof> 
	 */
	useValidTypeof?: UseValidTypeofConfiguration;
	/**
	* Require generator functions to contain yield.
See <https://biomejs.dev/linter/rules/use-yield> 
	 */
	useYield?: UseYieldConfiguration;
}
/**
 * A list of rules that belong to this group
 */
export interface Nursery {
	/**
	* Disallow continue statements.
See <https://biomejs.dev/linter/rules/no-continue> 
	 */
	noContinue?: NoContinueConfiguration;
	/**
	* Restrict imports of deprecated exports.
See <https://biomejs.dev/linter/rules/no-deprecated-imports> 
	 */
	noDeprecatedImports?: NoDeprecatedImportsConfiguration;
	/**
	* Prevent the listing of duplicate dependencies. The rule supports the following dependency groups: "bundledDependencies", "bundleDependencies", "dependencies", "devDependencies", "overrides", "optionalDependencies", and "peerDependencies".
See <https://biomejs.dev/linter/rules/no-duplicate-dependencies> 
	 */
	noDuplicateDependencies?: NoDuplicateDependenciesConfiguration;
	/**
	* Disallow JSX prop spreading the same identifier multiple times.
See <https://biomejs.dev/linter/rules/no-duplicated-spread-props> 
	 */
	noDuplicatedSpreadProps?: NoDuplicatedSpreadPropsConfiguration;
	/**
	* Disallow empty sources.
See <https://biomejs.dev/linter/rules/no-empty-source> 
	 */
	noEmptySource?: NoEmptySourceConfiguration;
	/**
	* Require the use of === or !== for comparison with null.
See <https://biomejs.dev/linter/rules/no-equals-to-null> 
	 */
	noEqualsToNull?: NoEqualsToNullConfiguration;
	/**
	* Require Promise-like statements to be handled appropriately.
See <https://biomejs.dev/linter/rules/no-floating-promises> 
	 */
	noFloatingPromises?: NoFloatingPromisesConfiguration;
	/**
	* Disallow iterating using a for-in loop.
See <https://biomejs.dev/linter/rules/no-for-in> 
	 */
	noForIn?: NoForInConfiguration;
	/**
	* Prevent import cycles.
See <https://biomejs.dev/linter/rules/no-import-cycles> 
	 */
	noImportCycles?: NoImportCyclesConfiguration;
	/**
	* Disallows the usage of the unary operators ++ and --.
See <https://biomejs.dev/linter/rules/no-increment-decrement> 
	 */
	noIncrementDecrement?: NoIncrementDecrementConfiguration;
	/**
	* Disallow string literals inside JSX elements.
See <https://biomejs.dev/linter/rules/no-jsx-literals> 
	 */
	noJsxLiterals?: NoJsxLiteralsConfiguration;
	/**
	* Prevent problematic leaked values from being rendered.
See <https://biomejs.dev/linter/rules/no-leaked-render> 
	 */
	noLeakedRender?: NoLeakedRenderConfiguration;
	/**
	* Disallow Promises to be used in places where they are almost certainly a mistake.
See <https://biomejs.dev/linter/rules/no-misused-promises> 
	 */
	noMisusedPromises?: NoMisusedPromisesConfiguration;
	/**
	* Disallow creating multiline strings by escaping newlines.
See <https://biomejs.dev/linter/rules/no-multi-str> 
	 */
	noMultiStr?: NoMultiStrConfiguration;
	/**
	* Prevent client components from being async functions.
See <https://biomejs.dev/linter/rules/no-next-async-client-component> 
	 */
	noNextAsyncClientComponent?: NoNextAsyncClientComponentConfiguration;
	/**
	* Disallow function parameters that are only used in recursive calls.
See <https://biomejs.dev/linter/rules/no-parameters-only-used-in-recursion> 
	 */
	noParametersOnlyUsedInRecursion?: NoParametersOnlyUsedInRecursionConfiguration;
	/**
	* Disallow the use of the __proto__ property.
See <https://biomejs.dev/linter/rules/no-proto> 
	 */
	noProto?: NoProtoConfiguration;
	/**
	* Replaces usages of forwardRef with passing ref as a prop.
See <https://biomejs.dev/linter/rules/no-react-forward-ref> 
	 */
	noReactForwardRef?: NoReactForwardRefConfiguration;
	/**
	* Disallow variable declarations from shadowing variables declared in the outer scope.
See <https://biomejs.dev/linter/rules/no-shadow> 
	 */
	noShadow?: NoShadowConfiguration;
	/**
	* Prevent the usage of synchronous scripts.
See <https://biomejs.dev/linter/rules/no-sync-scripts> 
	 */
	noSyncScripts?: NoSyncScriptsConfiguration;
	/**
	* Disallow ternary operators.
See <https://biomejs.dev/linter/rules/no-ternary> 
	 */
	noTernary?: NoTernaryConfiguration;
	/**
	* Disallow unknown DOM properties.
See <https://biomejs.dev/linter/rules/no-unknown-attribute> 
	 */
	noUnknownAttribute?: NoUnknownAttributeConfiguration;
	/**
	* Disallow unnecessary type-based conditions that can be statically determined as redundant.
See <https://biomejs.dev/linter/rules/no-unnecessary-conditions> 
	 */
	noUnnecessaryConditions?: NoUnnecessaryConditionsConfiguration;
	/**
	* Warn when importing non-existing exports.
See <https://biomejs.dev/linter/rules/no-unresolved-imports> 
	 */
	noUnresolvedImports?: NoUnresolvedImportsConfiguration;
	/**
	* Disallow expression statements that are neither a function call nor an assignment.
See <https://biomejs.dev/linter/rules/no-unused-expressions> 
	 */
	noUnusedExpressions?: NoUnusedExpressionsConfiguration;
	/**
	* Disallow unused catch bindings.
See <https://biomejs.dev/linter/rules/no-useless-catch-binding> 
	 */
	noUselessCatchBinding?: NoUselessCatchBindingConfiguration;
	/**
	* Disallow the use of useless undefined.
See <https://biomejs.dev/linter/rules/no-useless-undefined> 
	 */
	noUselessUndefined?: NoUselessUndefinedConfiguration;
	/**
	* Enforce that Vue component data options are declared as functions.
See <https://biomejs.dev/linter/rules/no-vue-data-object-declaration> 
	 */
	noVueDataObjectDeclaration?: NoVueDataObjectDeclarationConfiguration;
	/**
	* Disallow duplicate keys in Vue component data, methods, computed properties, and other options.
See <https://biomejs.dev/linter/rules/no-vue-duplicate-keys> 
	 */
	noVueDuplicateKeys?: NoVueDuplicateKeysConfiguration;
	/**
	* Disallow reserved keys in Vue component data and computed properties.
See <https://biomejs.dev/linter/rules/no-vue-reserved-keys> 
	 */
	noVueReservedKeys?: NoVueReservedKeysConfiguration;
	/**
	* Disallow reserved names to be used as props.
See <https://biomejs.dev/linter/rules/no-vue-reserved-props> 
	 */
	noVueReservedProps?: NoVueReservedPropsConfiguration;
	/**
	* Disallow destructuring of props passed to setup in Vue projects.
See <https://biomejs.dev/linter/rules/no-vue-setup-props-reactivity-loss> 
	 */
	noVueSetupPropsReactivityLoss?: NoVueSetupPropsReactivityLossConfiguration;
	/**
	* Disallow using v-if and v-for directives on the same element.
See <https://biomejs.dev/linter/rules/no-vue-v-if-with-v-for> 
	 */
	noVueVIfWithVFor?: NoVueVIfWithVForConfiguration;
	/**
	 * Enables the recommended rules for this group
	 */
	recommended?: boolean;
	/**
	* Require Array#sort and Array#toSorted calls to always provide a compareFunction.
See <https://biomejs.dev/linter/rules/use-array-sort-compare> 
	 */
	useArraySortCompare?: UseArraySortCompareConfiguration;
	/**
	* Enforce that await is only used on Promise values.
See <https://biomejs.dev/linter/rules/use-await-thenable> 
	 */
	useAwaitThenable?: UseAwaitThenableConfiguration;
	/**
	* Enforce consistent arrow function bodies.
See <https://biomejs.dev/linter/rules/use-consistent-arrow-return> 
	 */
	useConsistentArrowReturn?: UseConsistentArrowReturnConfiguration;
	/**
	* Require all descriptions to follow the same style (either block or inline) to  maintain consistency and improve readability across the schema.
See <https://biomejs.dev/linter/rules/use-consistent-graphql-descriptions> 
	 */
	useConsistentGraphqlDescriptions?: UseConsistentGraphqlDescriptionsConfiguration;
	/**
	* Require the @deprecated directive to specify a deletion date.
See <https://biomejs.dev/linter/rules/use-deprecated-date> 
	 */
	useDeprecatedDate?: UseDeprecatedDateConfiguration;
	/**
	* Require destructuring from arrays and/or objects.
See <https://biomejs.dev/linter/rules/use-destructuring> 
	 */
	useDestructuring?: UseDestructuringConfiguration;
	/**
	* Require switch-case statements to be exhaustive.
See <https://biomejs.dev/linter/rules/use-exhaustive-switch-cases> 
	 */
	useExhaustiveSwitchCases?: UseExhaustiveSwitchCasesConfiguration;
	/**
	* Enforce types in functions, methods, variables, and parameters.
See <https://biomejs.dev/linter/rules/use-explicit-type> 
	 */
	useExplicitType?: UseExplicitTypeConfiguration;
	/**
	* Enforce the use of Array.prototype.find() over Array.prototype.filter() followed by [0] when looking for a single result.
See <https://biomejs.dev/linter/rules/use-find> 
	 */
	useFind?: UseFindConfiguration;
	/**
	* Enforce a maximum number of parameters in function definitions.
See <https://biomejs.dev/linter/rules/use-max-params> 
	 */
	useMaxParams?: UseMaxParamsConfiguration;
	/**
	* Disallow use* hooks outside of component$ or other use* hooks in Qwik applications.
See <https://biomejs.dev/linter/rules/use-qwik-method-usage> 
	 */
	useQwikMethodUsage?: UseQwikMethodUsageConfiguration;
	/**
	* Disallow unserializable expressions in Qwik dollar ($) scopes.
See <https://biomejs.dev/linter/rules/use-qwik-valid-lexical-scope> 
	 */
	useQwikValidLexicalScope?: UseQwikValidLexicalScopeConfiguration;
	/**
	* Enforce RegExp#exec over String#match if no global flag is provided.
See <https://biomejs.dev/linter/rules/use-regexp-exec> 
	 */
	useRegexpExec?: UseRegexpExecConfiguration;
	/**
	* Enforce the presence of required scripts in package.json.
See <https://biomejs.dev/linter/rules/use-required-scripts> 
	 */
	useRequiredScripts?: UseRequiredScriptsConfiguration;
	/**
	* Enforce the sorting of CSS utility classes.
See <https://biomejs.dev/linter/rules/use-sorted-classes> 
	 */
	useSortedClasses?: UseSortedClassesConfiguration;
	/**
	* Enforce the use of the spread operator over .apply().
See <https://biomejs.dev/linter/rules/use-spread> 
	 */
	useSpread?: UseSpreadConfiguration;
	/**
	* Enforce unique operation names across a GraphQL document.
See <https://biomejs.dev/linter/rules/use-unique-graphql-operation-name> 
	 */
	useUniqueGraphqlOperationName?: UseUniqueGraphqlOperationNameConfiguration;
	/**
	* Enforce specific order of Vue compiler macros.
See <https://biomejs.dev/linter/rules/use-vue-define-macros-order> 
	 */
	useVueDefineMacrosOrder?: UseVueDefineMacrosOrderConfiguration;
	/**
	* Enforce hyphenated (kebab-case) attribute names in Vue templates.
See <https://biomejs.dev/linter/rules/use-vue-hyphenated-attributes> 
	 */
	useVueHyphenatedAttributes?: UseVueHyphenatedAttributesConfiguration;
	/**
	* Enforce multi-word component names in Vue components.
See <https://biomejs.dev/linter/rules/use-vue-multi-word-component-names> 
	 */
	useVueMultiWordComponentNames?: UseVueMultiWordComponentNamesConfiguration;
	/**
	* Forbids v-bind directives with missing arguments or invalid modifiers.
See <https://biomejs.dev/linter/rules/use-vue-valid-v-bind> 
	 */
	useVueValidVBind?: UseVueValidVBindConfiguration;
	/**
	* Enforce valid usage of v-else.
See <https://biomejs.dev/linter/rules/use-vue-valid-v-else> 
	 */
	useVueValidVElse?: UseVueValidVElseConfiguration;
	/**
	* Enforce valid v-else-if directives.
See <https://biomejs.dev/linter/rules/use-vue-valid-v-else-if> 
	 */
	useVueValidVElseIf?: UseVueValidVElseIfConfiguration;
	/**
	* Enforce valid v-html directives.
See <https://biomejs.dev/linter/rules/use-vue-valid-v-html> 
	 */
	useVueValidVHtml?: UseVueValidVHtmlConfiguration;
	/**
	* Enforces valid v-if usage for Vue templates.
See <https://biomejs.dev/linter/rules/use-vue-valid-v-if> 
	 */
	useVueValidVIf?: UseVueValidVIfConfiguration;
	/**
	* Enforce valid v-on directives with proper arguments, modifiers, and handlers.
See <https://biomejs.dev/linter/rules/use-vue-valid-v-on> 
	 */
	useVueValidVOn?: UseVueValidVOnConfiguration;
	/**
	* Enforce valid v-text Vue directives.
See <https://biomejs.dev/linter/rules/use-vue-valid-v-text> 
	 */
	useVueValidVText?: UseVueValidVTextConfiguration;
}
/**
 * A list of rules that belong to this group
 */
export interface Performance {
	/**
	* Disallow the use of spread (...) syntax on accumulators.
See <https://biomejs.dev/linter/rules/no-accumulating-spread> 
	 */
	noAccumulatingSpread?: NoAccumulatingSpreadConfiguration;
	/**
	* Disallow await inside loops.
See <https://biomejs.dev/linter/rules/no-await-in-loops> 
	 */
	noAwaitInLoops?: NoAwaitInLoopsConfiguration;
	/**
	* Disallow the use of barrel file.
See <https://biomejs.dev/linter/rules/no-barrel-file> 
	 */
	noBarrelFile?: NoBarrelFileConfiguration;
	/**
	* Disallow the use of the delete operator.
See <https://biomejs.dev/linter/rules/no-delete> 
	 */
	noDelete?: NoDeleteConfiguration;
	/**
	* Disallow accessing namespace imports dynamically.
See <https://biomejs.dev/linter/rules/no-dynamic-namespace-import-access> 
	 */
	noDynamicNamespaceImportAccess?: NoDynamicNamespaceImportAccessConfiguration;
	/**
	* Prevent usage of \<img> element in a Next.js project.
See <https://biomejs.dev/linter/rules/no-img-element> 
	 */
	noImgElement?: NoImgElementConfiguration;
	/**
	* Disallow the use of namespace imports.
See <https://biomejs.dev/linter/rules/no-namespace-import> 
	 */
	noNamespaceImport?: NoNamespaceImportConfiguration;
	/**
	* Avoid re-export all.
See <https://biomejs.dev/linter/rules/no-re-export-all> 
	 */
	noReExportAll?: NoReExportAllConfiguration;
	/**
	* Prevent duplicate polyfills from Polyfill.io.
See <https://biomejs.dev/linter/rules/no-unwanted-polyfillio> 
	 */
	noUnwantedPolyfillio?: NoUnwantedPolyfillioConfiguration;
	/**
	 * Enables the recommended rules for this group
	 */
	recommended?: boolean;
	/**
	* Ensure the preconnect attribute is used when using Google Fonts.
See <https://biomejs.dev/linter/rules/use-google-font-preconnect> 
	 */
	useGoogleFontPreconnect?: UseGoogleFontPreconnectConfiguration;
	/**
	* Enforce using Solid's \<For /> component for mapping an array to JSX elements.
See <https://biomejs.dev/linter/rules/use-solid-for-component> 
	 */
	useSolidForComponent?: UseSolidForComponentConfiguration;
	/**
	* Require regex literals to be declared at the top level.
See <https://biomejs.dev/linter/rules/use-top-level-regex> 
	 */
	useTopLevelRegex?: UseTopLevelRegexConfiguration;
}
/**
 * A list of rules that belong to this group
 */
export interface Security {
	/**
	* Disallow target="_blank" attribute without rel="noopener".
See <https://biomejs.dev/linter/rules/no-blank-target> 
	 */
	noBlankTarget?: NoBlankTargetConfiguration;
	/**
	* Prevent the usage of dangerous JSX props.
See <https://biomejs.dev/linter/rules/no-dangerously-set-inner-html> 
	 */
	noDangerouslySetInnerHtml?: NoDangerouslySetInnerHtmlConfiguration;
	/**
	* Report when a DOM element or a component uses both children and dangerouslySetInnerHTML prop.
See <https://biomejs.dev/linter/rules/no-dangerously-set-inner-html-with-children> 
	 */
	noDangerouslySetInnerHtmlWithChildren?: NoDangerouslySetInnerHtmlWithChildrenConfiguration;
	/**
	* Disallow the use of global eval().
See <https://biomejs.dev/linter/rules/no-global-eval> 
	 */
	noGlobalEval?: NoGlobalEvalConfiguration;
	/**
	* Disallow usage of sensitive data such as API keys and tokens.
See <https://biomejs.dev/linter/rules/no-secrets> 
	 */
	noSecrets?: NoSecretsConfiguration;
	/**
	 * Enables the recommended rules for this group
	 */
	recommended?: boolean;
}
/**
 * A list of rules that belong to this group
 */
export interface Style {
	/**
	* Disallow use of CommonJs module system in favor of ESM style imports.
See <https://biomejs.dev/linter/rules/no-common-js> 
	 */
	noCommonJs?: NoCommonJsConfiguration;
	/**
	* Disallow default exports.
See <https://biomejs.dev/linter/rules/no-default-export> 
	 */
	noDefaultExport?: NoDefaultExportConfiguration;
	/**
	* Disallow a lower specificity selector from coming after a higher specificity selector.
See <https://biomejs.dev/linter/rules/no-descending-specificity> 
	 */
	noDescendingSpecificity?: NoDescendingSpecificityConfiguration;
	/**
	* Disallow using a callback in asynchronous tests and hooks.
See <https://biomejs.dev/linter/rules/no-done-callback> 
	 */
	noDoneCallback?: NoDoneCallbackConfiguration;
	/**
	* Disallow TypeScript enum.
See <https://biomejs.dev/linter/rules/no-enum> 
	 */
	noEnum?: NoEnumConfiguration;
	/**
	* Disallow exporting an imported variable.
See <https://biomejs.dev/linter/rules/no-exported-imports> 
	 */
	noExportedImports?: NoExportedImportsConfiguration;
	/**
	* Prevent usage of \<head> element in a Next.js project.
See <https://biomejs.dev/linter/rules/no-head-element> 
	 */
	noHeadElement?: NoHeadElementConfiguration;
	/**
	* Disallow implicit true values on JSX boolean attributes.
See <https://biomejs.dev/linter/rules/no-implicit-boolean> 
	 */
	noImplicitBoolean?: NoImplicitBooleanConfiguration;
	/**
	* Disallow type annotations for variables, parameters, and class properties initialized with a literal expression.
See <https://biomejs.dev/linter/rules/no-inferrable-types> 
	 */
	noInferrableTypes?: NoInferrableTypesConfiguration;
	/**
	* Reports usage of "magic numbers" — numbers used directly instead of being assigned to named constants.
See <https://biomejs.dev/linter/rules/no-magic-numbers> 
	 */
	noMagicNumbers?: NoMagicNumbersConfiguration;
	/**
	* Disallow the use of TypeScript's namespaces.
See <https://biomejs.dev/linter/rules/no-namespace> 
	 */
	noNamespace?: NoNamespaceConfiguration;
	/**
	* Disallow negation in the condition of an if statement if it has an else clause.
See <https://biomejs.dev/linter/rules/no-negation-else> 
	 */
	noNegationElse?: NoNegationElseConfiguration;
	/**
	* Disallow nested ternary expressions.
See <https://biomejs.dev/linter/rules/no-nested-ternary> 
	 */
	noNestedTernary?: NoNestedTernaryConfiguration;
	/**
	* Disallow non-null assertions using the ! postfix operator.
See <https://biomejs.dev/linter/rules/no-non-null-assertion> 
	 */
	noNonNullAssertion?: NoNonNullAssertionConfiguration;
	/**
	* Disallow reassigning function parameters.
See <https://biomejs.dev/linter/rules/no-parameter-assign> 
	 */
	noParameterAssign?: NoParameterAssignConfiguration;
	/**
	* Disallow the use of parameter properties in class constructors.
See <https://biomejs.dev/linter/rules/no-parameter-properties> 
	 */
	noParameterProperties?: NoParameterPropertiesConfiguration;
	/**
	* Disallow the use of process.env.
See <https://biomejs.dev/linter/rules/no-process-env> 
	 */
	noProcessEnv?: NoProcessEnvConfiguration;
	/**
	* This rule allows you to specify global variable names that you don’t want to use in your application.
See <https://biomejs.dev/linter/rules/no-restricted-globals> 
	 */
	noRestrictedGlobals?: NoRestrictedGlobalsConfiguration;
	/**
	* Disallow specified modules when loaded by import or require.
See <https://biomejs.dev/linter/rules/no-restricted-imports> 
	 */
	noRestrictedImports?: NoRestrictedImportsConfiguration;
	/**
	* Disallow user defined types.
See <https://biomejs.dev/linter/rules/no-restricted-types> 
	 */
	noRestrictedTypes?: NoRestrictedTypesConfiguration;
	/**
	* Disallow the use of constants which its value is the upper-case version of its name.
See <https://biomejs.dev/linter/rules/no-shouty-constants> 
	 */
	noShoutyConstants?: NoShoutyConstantsConfiguration;
	/**
	* Enforce the use of String.slice() over String.substr() and String.substring().
See <https://biomejs.dev/linter/rules/no-substr> 
	 */
	noSubstr?: NoSubstrConfiguration;
	/**
	* Disallow template literals if interpolation and special-character handling are not needed.
See <https://biomejs.dev/linter/rules/no-unused-template-literal> 
	 */
	noUnusedTemplateLiteral?: NoUnusedTemplateLiteralConfiguration;
	/**
	* Disallow else block when the if block breaks early.
See <https://biomejs.dev/linter/rules/no-useless-else> 
	 */
	noUselessElse?: NoUselessElseConfiguration;
	/**
	* Disallow use of @value rule in css modules.
See <https://biomejs.dev/linter/rules/no-value-at-rule> 
	 */
	noValueAtRule?: NoValueAtRuleConfiguration;
	/**
	* Disallow the use of yoda expressions.
See <https://biomejs.dev/linter/rules/no-yoda-expression> 
	 */
	noYodaExpression?: NoYodaExpressionConfiguration;
	/**
	 * Enables the recommended rules for this group
	 */
	recommended?: boolean;
	/**
	* Disallow Array constructors.
See <https://biomejs.dev/linter/rules/use-array-literals> 
	 */
	useArrayLiterals?: UseArrayLiteralsConfiguration;
	/**
	* Enforce the use of as const over literal type and type annotation.
See <https://biomejs.dev/linter/rules/use-as-const-assertion> 
	 */
	useAsConstAssertion?: UseAsConstAssertionConfiguration;
	/**
	* Use at() instead of integer index access.
See <https://biomejs.dev/linter/rules/use-at-index> 
	 */
	useAtIndex?: UseAtIndexConfiguration;
	/**
	* Requires following curly brace conventions.
See <https://biomejs.dev/linter/rules/use-block-statements> 
	 */
	useBlockStatements?: UseBlockStatementsConfiguration;
	/**
	* Enforce using else if instead of nested if in else clauses.
See <https://biomejs.dev/linter/rules/use-collapsed-else-if> 
	 */
	useCollapsedElseIf?: UseCollapsedElseIfConfiguration;
	/**
	* Enforce using single if instead of nested if clauses.
See <https://biomejs.dev/linter/rules/use-collapsed-if> 
	 */
	useCollapsedIf?: UseCollapsedIfConfiguration;
	/**
	* Enforce declaring components only within modules that export React Components exclusively.
See <https://biomejs.dev/linter/rules/use-component-export-only-modules> 
	 */
	useComponentExportOnlyModules?: UseComponentExportOnlyModulesConfiguration;
	/**
	* Require consistently using either T\[] or Array\<T>.
See <https://biomejs.dev/linter/rules/use-consistent-array-type> 
	 */
	useConsistentArrayType?: UseConsistentArrayTypeConfiguration;
	/**
	* Enforce the use of new for all builtins, except String, Number and Boolean.
See <https://biomejs.dev/linter/rules/use-consistent-builtin-instantiation> 
	 */
	useConsistentBuiltinInstantiation?: UseConsistentBuiltinInstantiationConfiguration;
	/**
	* This rule enforces consistent use of curly braces inside JSX attributes and JSX children.
See <https://biomejs.dev/linter/rules/use-consistent-curly-braces> 
	 */
	useConsistentCurlyBraces?: UseConsistentCurlyBracesConfiguration;
	/**
	* Require consistent accessibility modifiers on class properties and methods.
See <https://biomejs.dev/linter/rules/use-consistent-member-accessibility> 
	 */
	useConsistentMemberAccessibility?: UseConsistentMemberAccessibilityConfiguration;
	/**
	* Require the consistent declaration of object literals. Defaults to explicit definitions.
See <https://biomejs.dev/linter/rules/use-consistent-object-definitions> 
	 */
	useConsistentObjectDefinitions?: UseConsistentObjectDefinitionsConfiguration;
	/**
	* Enforce type definitions to consistently use either interface or type.
See <https://biomejs.dev/linter/rules/use-consistent-type-definitions> 
	 */
	useConsistentTypeDefinitions?: UseConsistentTypeDefinitionsConfiguration;
	/**
	* Require const declarations for variables that are only assigned once.
See <https://biomejs.dev/linter/rules/use-const> 
	 */
	useConst?: UseConstConfiguration;
	/**
	* Enforce default function parameters and optional function parameters to be last.
See <https://biomejs.dev/linter/rules/use-default-parameter-last> 
	 */
	useDefaultParameterLast?: UseDefaultParameterLastConfiguration;
	/**
	* Require the default clause in switch statements.
See <https://biomejs.dev/linter/rules/use-default-switch-clause> 
	 */
	useDefaultSwitchClause?: UseDefaultSwitchClauseConfiguration;
	/**
	* Require specifying the reason argument when using @deprecated directive.
See <https://biomejs.dev/linter/rules/use-deprecated-reason> 
	 */
	useDeprecatedReason?: UseDeprecatedReasonConfiguration;
	/**
	* Require that each enum member value be explicitly initialized.
See <https://biomejs.dev/linter/rules/use-enum-initializers> 
	 */
	useEnumInitializers?: UseEnumInitializersConfiguration;
	/**
	* Enforce explicitly comparing the length, size, byteLength or byteOffset property of a value.
See <https://biomejs.dev/linter/rules/use-explicit-length-check> 
	 */
	useExplicitLengthCheck?: UseExplicitLengthCheckConfiguration;
	/**
	* Disallow the use of Math.pow in favor of the ** operator.
See <https://biomejs.dev/linter/rules/use-exponentiation-operator> 
	 */
	useExponentiationOperator?: UseExponentiationOperatorConfiguration;
	/**
	* Promotes the use of export type for types.
See <https://biomejs.dev/linter/rules/use-export-type> 
	 */
	useExportType?: UseExportTypeConfiguration;
	/**
	* Require that all exports are declared after all non-export statements.
See <https://biomejs.dev/linter/rules/use-exports-last> 
	 */
	useExportsLast?: UseExportsLastConfiguration;
	/**
	* Enforce naming conventions for JavaScript and TypeScript filenames.
See <https://biomejs.dev/linter/rules/use-filenaming-convention> 
	 */
	useFilenamingConvention?: UseFilenamingConventionConfiguration;
	/**
	* Prefer using for...of loops over standard for loops where possible.
See <https://biomejs.dev/linter/rules/use-for-of> 
	 */
	useForOf?: UseForOfConfiguration;
	/**
	* This rule enforces the use of \<>...\</> over \<Fragment>...\</Fragment>.
See <https://biomejs.dev/linter/rules/use-fragment-syntax> 
	 */
	useFragmentSyntax?: UseFragmentSyntaxConfiguration;
	/**
	* Validates that all enum values are capitalized.
See <https://biomejs.dev/linter/rules/use-graphql-naming-convention> 
	 */
	useGraphqlNamingConvention?: UseGraphqlNamingConventionConfiguration;
	/**
	* Enforce that getters and setters for the same property are adjacent in class and object definitions.
See <https://biomejs.dev/linter/rules/use-grouped-accessor-pairs> 
	 */
	useGroupedAccessorPairs?: UseGroupedAccessorPairsConfiguration;
	/**
	* Promotes the use of import type for types.
See <https://biomejs.dev/linter/rules/use-import-type> 
	 */
	useImportType?: UseImportTypeConfiguration;
	/**
	* Require all enum members to be literal values.
See <https://biomejs.dev/linter/rules/use-literal-enum-members> 
	 */
	useLiteralEnumMembers?: UseLiteralEnumMembersConfiguration;
	/**
	* Enforce naming conventions for everything across a codebase.
See <https://biomejs.dev/linter/rules/use-naming-convention> 
	 */
	useNamingConvention?: UseNamingConventionConfiguration;
	/**
	* Promotes the usage of node:assert/strict over node:assert.
See <https://biomejs.dev/linter/rules/use-node-assert-strict> 
	 */
	useNodeAssertStrict?: UseNodeAssertStrictConfiguration;
	/**
	* Enforces using the node: protocol for Node.js builtin modules.
See <https://biomejs.dev/linter/rules/use-nodejs-import-protocol> 
	 */
	useNodejsImportProtocol?: UseNodejsImportProtocolConfiguration;
	/**
	* Use the Number properties instead of global ones.
See <https://biomejs.dev/linter/rules/use-number-namespace> 
	 */
	useNumberNamespace?: UseNumberNamespaceConfiguration;
	/**
	* Enforce the use of numeric separators in numeric literals.
See <https://biomejs.dev/linter/rules/use-numeric-separators> 
	 */
	useNumericSeparators?: UseNumericSeparatorsConfiguration;
	/**
	* Prefer object spread over Object.assign() when constructing new objects.
See <https://biomejs.dev/linter/rules/use-object-spread> 
	 */
	useObjectSpread?: UseObjectSpreadConfiguration;
	/**
	* Enforce that components are defined as functions and never as classes.
See <https://biomejs.dev/linter/rules/use-react-function-components> 
	 */
	useReactFunctionComponents?: UseReactFunctionComponentsConfiguration;
	/**
	* Enforce marking members as readonly if they are never modified outside the constructor.
See <https://biomejs.dev/linter/rules/use-readonly-class-properties> 
	 */
	useReadonlyClassProperties?: UseReadonlyClassPropertiesConfiguration;
	/**
	* Prevent extra closing tags for components without children.
See <https://biomejs.dev/linter/rules/use-self-closing-elements> 
	 */
	useSelfClosingElements?: UseSelfClosingElementsConfiguration;
	/**
	* Require assignment operator shorthand where possible.
See <https://biomejs.dev/linter/rules/use-shorthand-assign> 
	 */
	useShorthandAssign?: UseShorthandAssignConfiguration;
	/**
	* Enforce using function types instead of object type with call signatures.
See <https://biomejs.dev/linter/rules/use-shorthand-function-type> 
	 */
	useShorthandFunctionType?: UseShorthandFunctionTypeConfiguration;
	/**
	* Disallow multiple variable declarations in the same variable statement.
See <https://biomejs.dev/linter/rules/use-single-var-declarator> 
	 */
	useSingleVarDeclarator?: UseSingleVarDeclaratorConfiguration;
	/**
	* Require a description parameter for the Symbol().
See <https://biomejs.dev/linter/rules/use-symbol-description> 
	 */
	useSymbolDescription?: UseSymbolDescriptionConfiguration;
	/**
	* Prefer template literals over string concatenation.
See <https://biomejs.dev/linter/rules/use-template> 
	 */
	useTemplate?: UseTemplateConfiguration;
	/**
	* Require new when throwing an error.
See <https://biomejs.dev/linter/rules/use-throw-new-error> 
	 */
	useThrowNewError?: UseThrowNewErrorConfiguration;
	/**
	* Disallow throwing non-Error values.
See <https://biomejs.dev/linter/rules/use-throw-only-error> 
	 */
	useThrowOnlyError?: UseThrowOnlyErrorConfiguration;
	/**
	* Enforce the use of String.trimStart() and String.trimEnd() over String.trimLeft() and String.trimRight().
See <https://biomejs.dev/linter/rules/use-trim-start-end> 
	 */
	useTrimStartEnd?: UseTrimStartEndConfiguration;
	/**
	* Disallow overload signatures that can be unified into a single signature.
See <https://biomejs.dev/linter/rules/use-unified-type-signatures> 
	 */
	useUnifiedTypeSignatures?: UseUnifiedTypeSignaturesConfiguration;
}
/**
 * A list of rules that belong to this group
 */
export interface Suspicious {
	/**
	* Disallow the use of alert, confirm, and prompt.
See <https://biomejs.dev/linter/rules/no-alert> 
	 */
	noAlert?: NoAlertConfiguration;
	/**
	* Use standard constants instead of approximated literals.
See <https://biomejs.dev/linter/rules/no-approximative-numeric-constant> 
	 */
	noApproximativeNumericConstant?: NoApproximativeNumericConstantConfiguration;
	/**
	* Discourage the usage of Array index in keys.
See <https://biomejs.dev/linter/rules/no-array-index-key> 
	 */
	noArrayIndexKey?: NoArrayIndexKeyConfiguration;
	/**
	* Disallow assignments in expressions.
See <https://biomejs.dev/linter/rules/no-assign-in-expressions> 
	 */
	noAssignInExpressions?: NoAssignInExpressionsConfiguration;
	/**
	* Disallows using an async function as a Promise executor.
See <https://biomejs.dev/linter/rules/no-async-promise-executor> 
	 */
	noAsyncPromiseExecutor?: NoAsyncPromiseExecutorConfiguration;
	/**
	* Prevents the misuse of glob patterns inside the files.includes field.
See <https://biomejs.dev/linter/rules/no-biome-first-exception> 
	 */
	noBiomeFirstException?: NoBiomeFirstExceptionConfiguration;
	/**
	* Disallow bitwise operators.
See <https://biomejs.dev/linter/rules/no-bitwise-operators> 
	 */
	noBitwiseOperators?: NoBitwiseOperatorsConfiguration;
	/**
	* Disallow reassigning exceptions in catch clauses.
See <https://biomejs.dev/linter/rules/no-catch-assign> 
	 */
	noCatchAssign?: NoCatchAssignConfiguration;
	/**
	* Disallow reassigning class members.
See <https://biomejs.dev/linter/rules/no-class-assign> 
	 */
	noClassAssign?: NoClassAssignConfiguration;
	/**
	* Prevent comments from being inserted as text nodes.
See <https://biomejs.dev/linter/rules/no-comment-text> 
	 */
	noCommentText?: NoCommentTextConfiguration;
	/**
	* Disallow comparing against -0.
See <https://biomejs.dev/linter/rules/no-compare-neg-zero> 
	 */
	noCompareNegZero?: NoCompareNegZeroConfiguration;
	/**
	* Disallow labeled statements that are not loops.
See <https://biomejs.dev/linter/rules/no-confusing-labels> 
	 */
	noConfusingLabels?: NoConfusingLabelsConfiguration;
	/**
	* Disallow void type outside of generic or return types.
See <https://biomejs.dev/linter/rules/no-confusing-void-type> 
	 */
	noConfusingVoidType?: NoConfusingVoidTypeConfiguration;
	/**
	* Disallow the use of console.
See <https://biomejs.dev/linter/rules/no-console> 
	 */
	noConsole?: NoConsoleConfiguration;
	/**
	* Disallow TypeScript const enum.
See <https://biomejs.dev/linter/rules/no-const-enum> 
	 */
	noConstEnum?: NoConstEnumConfiguration;
	/**
	* Disallow expressions where the operation doesn't affect the value.
See <https://biomejs.dev/linter/rules/no-constant-binary-expressions> 
	 */
	noConstantBinaryExpressions?: NoConstantBinaryExpressionsConfiguration;
	/**
	* Prevents from having control characters and some escape sequences that match control characters in regular expression literals.
See <https://biomejs.dev/linter/rules/no-control-characters-in-regex> 
	 */
	noControlCharactersInRegex?: NoControlCharactersInRegexConfiguration;
	/**
	* Disallow the use of debugger.
See <https://biomejs.dev/linter/rules/no-debugger> 
	 */
	noDebugger?: NoDebuggerConfiguration;
	/**
	* Disallow direct assignments to document.cookie.
See <https://biomejs.dev/linter/rules/no-document-cookie> 
	 */
	noDocumentCookie?: NoDocumentCookieConfiguration;
	/**
	* Prevents importing next/document outside of pages/_document.jsx in Next.js projects.
See <https://biomejs.dev/linter/rules/no-document-import-in-page> 
	 */
	noDocumentImportInPage?: NoDocumentImportInPageConfiguration;
	/**
	* Require the use of === and !==.
See <https://biomejs.dev/linter/rules/no-double-equals> 
	 */
	noDoubleEquals?: NoDoubleEqualsConfiguration;
	/**
	* Disallow duplicate @import rules.
See <https://biomejs.dev/linter/rules/no-duplicate-at-import-rules> 
	 */
	noDuplicateAtImportRules?: NoDuplicateAtImportRulesConfiguration;
	/**
	* Disallow duplicate case labels.
See <https://biomejs.dev/linter/rules/no-duplicate-case> 
	 */
	noDuplicateCase?: NoDuplicateCaseConfiguration;
	/**
	* Disallow duplicate class members.
See <https://biomejs.dev/linter/rules/no-duplicate-class-members> 
	 */
	noDuplicateClassMembers?: NoDuplicateClassMembersConfiguration;
	/**
	* Disallow duplicate custom properties within declaration blocks.
See <https://biomejs.dev/linter/rules/no-duplicate-custom-properties> 
	 */
	noDuplicateCustomProperties?: NoDuplicateCustomPropertiesConfiguration;
	/**
	* Disallow duplicate conditions in if-else-if chains.
See <https://biomejs.dev/linter/rules/no-duplicate-else-if> 
	 */
	noDuplicateElseIf?: NoDuplicateElseIfConfiguration;
	/**
	* No duplicated fields in GraphQL operations.
See <https://biomejs.dev/linter/rules/no-duplicate-fields> 
	 */
	noDuplicateFields?: NoDuplicateFieldsConfiguration;
	/**
	* Disallow duplicate names within font families.
See <https://biomejs.dev/linter/rules/no-duplicate-font-names> 
	 */
	noDuplicateFontNames?: NoDuplicateFontNamesConfiguration;
	/**
	* Prevents JSX properties to be assigned multiple times.
See <https://biomejs.dev/linter/rules/no-duplicate-jsx-props> 
	 */
	noDuplicateJsxProps?: NoDuplicateJsxPropsConfiguration;
	/**
	* Disallow two keys with the same name inside objects.
See <https://biomejs.dev/linter/rules/no-duplicate-object-keys> 
	 */
	noDuplicateObjectKeys?: NoDuplicateObjectKeysConfiguration;
	/**
	* Disallow duplicate function parameter name.
See <https://biomejs.dev/linter/rules/no-duplicate-parameters> 
	 */
	noDuplicateParameters?: NoDuplicateParametersConfiguration;
	/**
	* Disallow duplicate properties within declaration blocks.
See <https://biomejs.dev/linter/rules/no-duplicate-properties> 
	 */
	noDuplicateProperties?: NoDuplicatePropertiesConfiguration;
	/**
	* Disallow duplicate selectors within keyframe blocks.
See <https://biomejs.dev/linter/rules/no-duplicate-selectors-keyframe-block> 
	 */
	noDuplicateSelectorsKeyframeBlock?: NoDuplicateSelectorsKeyframeBlockConfiguration;
	/**
	* A describe block should not contain duplicate hooks.
See <https://biomejs.dev/linter/rules/no-duplicate-test-hooks> 
	 */
	noDuplicateTestHooks?: NoDuplicateTestHooksConfiguration;
	/**
	* Disallow CSS empty blocks.
See <https://biomejs.dev/linter/rules/no-empty-block> 
	 */
	noEmptyBlock?: NoEmptyBlockConfiguration;
	/**
	* Disallow empty block statements and static blocks.
See <https://biomejs.dev/linter/rules/no-empty-block-statements> 
	 */
	noEmptyBlockStatements?: NoEmptyBlockStatementsConfiguration;
	/**
	* Disallow the declaration of empty interfaces.
See <https://biomejs.dev/linter/rules/no-empty-interface> 
	 */
	noEmptyInterface?: NoEmptyInterfaceConfiguration;
	/**
	* Disallow variables from evolving into any type through reassignments.
See <https://biomejs.dev/linter/rules/no-evolving-types> 
	 */
	noEvolvingTypes?: NoEvolvingTypesConfiguration;
	/**
	* Disallow the any type usage.
See <https://biomejs.dev/linter/rules/no-explicit-any> 
	 */
	noExplicitAny?: NoExplicitAnyConfiguration;
	/**
	* Disallow using export or module.exports in files containing tests.
See <https://biomejs.dev/linter/rules/no-exports-in-test> 
	 */
	noExportsInTest?: NoExportsInTestConfiguration;
	/**
	* Prevents the wrong usage of the non-null assertion operator (!) in TypeScript files.
See <https://biomejs.dev/linter/rules/no-extra-non-null-assertion> 
	 */
	noExtraNonNullAssertion?: NoExtraNonNullAssertionConfiguration;
	/**
	* Disallow fallthrough of switch clauses.
See <https://biomejs.dev/linter/rules/no-fallthrough-switch-clause> 
	 */
	noFallthroughSwitchClause?: NoFallthroughSwitchClauseConfiguration;
	/**
	* Disallow focused tests.
See <https://biomejs.dev/linter/rules/no-focused-tests> 
	 */
	noFocusedTests?: NoFocusedTestsConfiguration;
	/**
	* Disallow reassigning function declarations.
See <https://biomejs.dev/linter/rules/no-function-assign> 
	 */
	noFunctionAssign?: NoFunctionAssignConfiguration;
	/**
	* Disallow assignments to native objects and read-only global variables.
See <https://biomejs.dev/linter/rules/no-global-assign> 
	 */
	noGlobalAssign?: NoGlobalAssignConfiguration;
	/**
	* Use Number.isFinite instead of global isFinite.
See <https://biomejs.dev/linter/rules/no-global-is-finite> 
	 */
	noGlobalIsFinite?: NoGlobalIsFiniteConfiguration;
	/**
	* Use Number.isNaN instead of global isNaN.
See <https://biomejs.dev/linter/rules/no-global-is-nan> 
	 */
	noGlobalIsNan?: NoGlobalIsNanConfiguration;
	/**
	* Prevent using the next/head module in pages/_document.js on Next.js projects.
See <https://biomejs.dev/linter/rules/no-head-import-in-document> 
	 */
	noHeadImportInDocument?: NoHeadImportInDocumentConfiguration;
	/**
	* Disallow use of implicit any type on variable declarations.
See <https://biomejs.dev/linter/rules/no-implicit-any-let> 
	 */
	noImplicitAnyLet?: NoImplicitAnyLetConfiguration;
	/**
	* Disallow assigning to imported bindings.
See <https://biomejs.dev/linter/rules/no-import-assign> 
	 */
	noImportAssign?: NoImportAssignConfiguration;
	/**
	* Disallow invalid !important within keyframe declarations.
See <https://biomejs.dev/linter/rules/no-important-in-keyframe> 
	 */
	noImportantInKeyframe?: NoImportantInKeyframeConfiguration;
	/**
	* Disallows the use of irregular whitespace characters.
See <https://biomejs.dev/linter/rules/no-irregular-whitespace> 
	 */
	noIrregularWhitespace?: NoIrregularWhitespaceConfiguration;
	/**
	* Disallow labels that share a name with a variable.
See <https://biomejs.dev/linter/rules/no-label-var> 
	 */
	noLabelVar?: NoLabelVarConfiguration;
	/**
	* Disallow characters made with multiple code points in character class syntax.
See <https://biomejs.dev/linter/rules/no-misleading-character-class> 
	 */
	noMisleadingCharacterClass?: NoMisleadingCharacterClassConfiguration;
	/**
	* Enforce proper usage of new and constructor.
See <https://biomejs.dev/linter/rules/no-misleading-instantiator> 
	 */
	noMisleadingInstantiator?: NoMisleadingInstantiatorConfiguration;
	/**
	* Checks that the assertion function, for example expect, is placed inside an it() function call.
See <https://biomejs.dev/linter/rules/no-misplaced-assertion> 
	 */
	noMisplacedAssertion?: NoMisplacedAssertionConfiguration;
	/**
	* Disallow shorthand assign when variable appears on both sides.
See <https://biomejs.dev/linter/rules/no-misrefactored-shorthand-assign> 
	 */
	noMisrefactoredShorthandAssign?: NoMisrefactoredShorthandAssignConfiguration;
	/**
	* Disallow non-null assertions after optional chaining expressions.
See <https://biomejs.dev/linter/rules/no-non-null-asserted-optional-chain> 
	 */
	noNonNullAssertedOptionalChain?: NoNonNullAssertedOptionalChainConfiguration;
	/**
	* Disallow octal escape sequences in string literals.
See <https://biomejs.dev/linter/rules/no-octal-escape> 
	 */
	noOctalEscape?: NoOctalEscapeConfiguration;
	/**
	* Disallow direct use of Object.prototype builtins.
See <https://biomejs.dev/linter/rules/no-prototype-builtins> 
	 */
	noPrototypeBuiltins?: NoPrototypeBuiltinsConfiguration;
	/**
	* Disallow the use if quickfix.biome inside editor settings file.
See <https://biomejs.dev/linter/rules/no-quickfix-biome> 
	 */
	noQuickfixBiome?: NoQuickfixBiomeConfiguration;
	/**
	* Prevents React-specific JSX properties from being used.
See <https://biomejs.dev/linter/rules/no-react-specific-props> 
	 */
	noReactSpecificProps?: NoReactSpecificPropsConfiguration;
	/**
	* Disallow variable, function, class, and type redeclarations in the same scope.
See <https://biomejs.dev/linter/rules/no-redeclare> 
	 */
	noRedeclare?: NoRedeclareConfiguration;
	/**
	* Prevents from having redundant "use strict".
See <https://biomejs.dev/linter/rules/no-redundant-use-strict> 
	 */
	noRedundantUseStrict?: NoRedundantUseStrictConfiguration;
	/**
	* Disallow comparisons where both sides are exactly the same.
See <https://biomejs.dev/linter/rules/no-self-compare> 
	 */
	noSelfCompare?: NoSelfCompareConfiguration;
	/**
	* Disallow identifiers from shadowing restricted names.
See <https://biomejs.dev/linter/rules/no-shadow-restricted-names> 
	 */
	noShadowRestrictedNames?: NoShadowRestrictedNamesConfiguration;
	/**
	* Disallow shorthand properties that override related longhand properties.
See <https://biomejs.dev/linter/rules/no-shorthand-property-overrides> 
	 */
	noShorthandPropertyOverrides?: NoShorthandPropertyOverridesConfiguration;
	/**
	* Disallow disabled tests.
See <https://biomejs.dev/linter/rules/no-skipped-tests> 
	 */
	noSkippedTests?: NoSkippedTestsConfiguration;
	/**
	* Prevents the use of sparse arrays (arrays with holes).
See <https://biomejs.dev/linter/rules/no-sparse-array> 
	 */
	noSparseArray?: NoSparseArrayConfiguration;
	/**
	* It detects possible "wrong" semicolons inside JSX elements.
See <https://biomejs.dev/linter/rules/no-suspicious-semicolon-in-jsx> 
	 */
	noSuspiciousSemicolonInJsx?: NoSuspiciousSemicolonInJsxConfiguration;
	/**
	* Disallow template literal placeholder syntax in regular strings.
See <https://biomejs.dev/linter/rules/no-template-curly-in-string> 
	 */
	noTemplateCurlyInString?: NoTemplateCurlyInStringConfiguration;
	/**
	* Disallow then property.
See <https://biomejs.dev/linter/rules/no-then-property> 
	 */
	noThenProperty?: NoThenPropertyConfiguration;
	/**
	* Prevents the use of the TypeScript directive @ts-ignore.
See <https://biomejs.dev/linter/rules/no-ts-ignore> 
	 */
	noTsIgnore?: NoTsIgnoreConfiguration;
	/**
	* Disallow let or var variables that are read but never assigned.
See <https://biomejs.dev/linter/rules/no-unassigned-variables> 
	 */
	noUnassignedVariables?: NoUnassignedVariablesConfiguration;
	/**
	* Disallow unknown at-rules.
See <https://biomejs.dev/linter/rules/no-unknown-at-rules> 
	 */
	noUnknownAtRules?: NoUnknownAtRulesConfiguration;
	/**
	* Disallow unsafe declaration merging between interfaces and classes.
See <https://biomejs.dev/linter/rules/no-unsafe-declaration-merging> 
	 */
	noUnsafeDeclarationMerging?: NoUnsafeDeclarationMergingConfiguration;
	/**
	* Disallow using unsafe negation.
See <https://biomejs.dev/linter/rules/no-unsafe-negation> 
	 */
	noUnsafeNegation?: NoUnsafeNegationConfiguration;
	/**
	* Disallow unnecessary escapes in string literals.
See <https://biomejs.dev/linter/rules/no-useless-escape-in-string> 
	 */
	noUselessEscapeInString?: NoUselessEscapeInStringConfiguration;
	/**
	* Disallow useless backreferences in regular expression literals that always match an empty string.
See <https://biomejs.dev/linter/rules/no-useless-regex-backrefs> 
	 */
	noUselessRegexBackrefs?: NoUselessRegexBackrefsConfiguration;
	/**
	* Disallow the use of var.
See <https://biomejs.dev/linter/rules/no-var> 
	 */
	noVar?: NoVarConfiguration;
	/**
	* Disallow with statements in non-strict contexts.
See <https://biomejs.dev/linter/rules/no-with> 
	 */
	noWith?: NoWithConfiguration;
	/**
	 * Enables the recommended rules for this group
	 */
	recommended?: boolean;
	/**
	* Disallow the use of overload signatures that are not next to each other.
See <https://biomejs.dev/linter/rules/use-adjacent-overload-signatures> 
	 */
	useAdjacentOverloadSignatures?: UseAdjacentOverloadSignaturesConfiguration;
	/**
	* Ensure async functions utilize await.
See <https://biomejs.dev/linter/rules/use-await> 
	 */
	useAwait?: UseAwaitConfiguration;
	/**
	* Promotes the correct usage for ignoring folders in the configuration file.
See <https://biomejs.dev/linter/rules/use-biome-ignore-folder> 
	 */
	useBiomeIgnoreFolder?: UseBiomeIgnoreFolderConfiguration;
	/**
	* Enforce default clauses in switch statements to be last.
See <https://biomejs.dev/linter/rules/use-default-switch-clause-last> 
	 */
	useDefaultSwitchClauseLast?: UseDefaultSwitchClauseLastConfiguration;
	/**
	* Enforce passing a message value when creating a built-in error.
See <https://biomejs.dev/linter/rules/use-error-message> 
	 */
	useErrorMessage?: UseErrorMessageConfiguration;
	/**
	* Enforce get methods to always return a value.
See <https://biomejs.dev/linter/rules/use-getter-return> 
	 */
	useGetterReturn?: UseGetterReturnConfiguration;
	/**
	* Enforces the use of a recommended display strategy with Google Fonts.
See <https://biomejs.dev/linter/rules/use-google-font-display> 
	 */
	useGoogleFontDisplay?: UseGoogleFontDisplayConfiguration;
	/**
	* Require for-in loops to include an if statement.
See <https://biomejs.dev/linter/rules/use-guard-for-in> 
	 */
	useGuardForIn?: UseGuardForInConfiguration;
	/**
	* Use Array.isArray() instead of instanceof Array.
See <https://biomejs.dev/linter/rules/use-is-array> 
	 */
	useIsArray?: UseIsArrayConfiguration;
	/**
	* Enforce consistent return values in iterable callbacks.
See <https://biomejs.dev/linter/rules/use-iterable-callback-return> 
	 */
	useIterableCallbackReturn?: UseIterableCallbackReturnConfiguration;
	/**
	* Require using the namespace keyword over the module keyword to declare TypeScript namespaces.
See <https://biomejs.dev/linter/rules/use-namespace-keyword> 
	 */
	useNamespaceKeyword?: UseNamespaceKeywordConfiguration;
	/**
	* Enforce using the digits argument with Number#toFixed().
See <https://biomejs.dev/linter/rules/use-number-to-fixed-digits-argument> 
	 */
	useNumberToFixedDigitsArgument?: UseNumberToFixedDigitsArgumentConfiguration;
	/**
	* Use static Response methods instead of new Response() constructor when possible.
See <https://biomejs.dev/linter/rules/use-static-response-methods> 
	 */
	useStaticResponseMethods?: UseStaticResponseMethodsConfiguration;
	/**
	* Enforce the use of the directive "use strict" in script files.
See <https://biomejs.dev/linter/rules/use-strict-mode> 
	 */
	useStrictMode?: UseStrictModeConfiguration;
}
export type Glob = string;
export type RuleAssistPlainConfiguration = "off" | "on";
export interface RuleAssistWithOrganizeImportsOptions {
	level: RuleAssistPlainConfiguration;
	options: OrganizeImportsOptions;
}
export interface RuleAssistWithUseSortedAttributesOptions {
	level: RuleAssistPlainConfiguration;
	options: UseSortedAttributesOptions;
}
export interface RuleAssistWithUseSortedInterfaceMembersOptions {
	level: RuleAssistPlainConfiguration;
	options: UseSortedInterfaceMembersOptions;
}
export interface RuleAssistWithUseSortedKeysOptions {
	level: RuleAssistPlainConfiguration;
	options: UseSortedKeysOptions;
}
export interface RuleAssistWithUseSortedPropertiesOptions {
	level: RuleAssistPlainConfiguration;
	options: UseSortedPropertiesOptions;
}
export type NoAccessKeyConfiguration =
	| RulePlainConfiguration
	| RuleWithNoAccessKeyOptions;
export type NoAriaHiddenOnFocusableConfiguration =
	| RulePlainConfiguration
	| RuleWithNoAriaHiddenOnFocusableOptions;
export type NoAriaUnsupportedElementsConfiguration =
	| RulePlainConfiguration
	| RuleWithNoAriaUnsupportedElementsOptions;
export type NoAutofocusConfiguration =
	| RulePlainConfiguration
	| RuleWithNoAutofocusOptions;
export type NoDistractingElementsConfiguration =
	| RulePlainConfiguration
	| RuleWithNoDistractingElementsOptions;
export type NoHeaderScopeConfiguration =
	| RulePlainConfiguration
	| RuleWithNoHeaderScopeOptions;
export type NoInteractiveElementToNoninteractiveRoleConfiguration =
	| RulePlainConfiguration
	| RuleWithNoInteractiveElementToNoninteractiveRoleOptions;
export type NoLabelWithoutControlConfiguration =
	| RulePlainConfiguration
	| RuleWithNoLabelWithoutControlOptions;
export type NoNoninteractiveElementInteractionsConfiguration =
	| RulePlainConfiguration
	| RuleWithNoNoninteractiveElementInteractionsOptions;
export type NoNoninteractiveElementToInteractiveRoleConfiguration =
	| RulePlainConfiguration
	| RuleWithNoNoninteractiveElementToInteractiveRoleOptions;
export type NoNoninteractiveTabindexConfiguration =
	| RulePlainConfiguration
	| RuleWithNoNoninteractiveTabindexOptions;
export type NoPositiveTabindexConfiguration =
	| RulePlainConfiguration
	| RuleWithNoPositiveTabindexOptions;
export type NoRedundantAltConfiguration =
	| RulePlainConfiguration
	| RuleWithNoRedundantAltOptions;
export type NoRedundantRolesConfiguration =
	| RulePlainConfiguration
	| RuleWithNoRedundantRolesOptions;
export type NoStaticElementInteractionsConfiguration =
	| RulePlainConfiguration
	| RuleWithNoStaticElementInteractionsOptions;
export type NoSvgWithoutTitleConfiguration =
	| RulePlainConfiguration
	| RuleWithNoSvgWithoutTitleOptions;
export type UseAltTextConfiguration =
	| RulePlainConfiguration
	| RuleWithUseAltTextOptions;
export type UseAnchorContentConfiguration =
	| RulePlainConfiguration
	| RuleWithUseAnchorContentOptions;
export type UseAriaActivedescendantWithTabindexConfiguration =
	| RulePlainConfiguration
	| RuleWithUseAriaActivedescendantWithTabindexOptions;
export type UseAriaPropsForRoleConfiguration =
	| RulePlainConfiguration
	| RuleWithUseAriaPropsForRoleOptions;
export type UseAriaPropsSupportedByRoleConfiguration =
	| RulePlainConfiguration
	| RuleWithUseAriaPropsSupportedByRoleOptions;
export type UseButtonTypeConfiguration =
	| RulePlainConfiguration
	| RuleWithUseButtonTypeOptions;
export type UseFocusableInteractiveConfiguration =
	| RulePlainConfiguration
	| RuleWithUseFocusableInteractiveOptions;
export type UseGenericFontNamesConfiguration =
	| RulePlainConfiguration
	| RuleWithUseGenericFontNamesOptions;
export type UseHeadingContentConfiguration =
	| RulePlainConfiguration
	| RuleWithUseHeadingContentOptions;
export type UseHtmlLangConfiguration =
	| RulePlainConfiguration
	| RuleWithUseHtmlLangOptions;
export type UseIframeTitleConfiguration =
	| RulePlainConfiguration
	| RuleWithUseIframeTitleOptions;
export type UseKeyWithClickEventsConfiguration =
	| RulePlainConfiguration
	| RuleWithUseKeyWithClickEventsOptions;
export type UseKeyWithMouseEventsConfiguration =
	| RulePlainConfiguration
	| RuleWithUseKeyWithMouseEventsOptions;
export type UseMediaCaptionConfiguration =
	| RulePlainConfiguration
	| RuleWithUseMediaCaptionOptions;
export type UseSemanticElementsConfiguration =
	| RulePlainConfiguration
	| RuleWithUseSemanticElementsOptions;
export type UseValidAnchorConfiguration =
	| RulePlainConfiguration
	| RuleWithUseValidAnchorOptions;
export type UseValidAriaPropsConfiguration =
	| RulePlainConfiguration
	| RuleWithUseValidAriaPropsOptions;
export type UseValidAriaRoleConfiguration =
	| RulePlainConfiguration
	| RuleWithUseValidAriaRoleOptions;
export type UseValidAriaValuesConfiguration =
	| RulePlainConfiguration
	| RuleWithUseValidAriaValuesOptions;
export type UseValidAutocompleteConfiguration =
	| RulePlainConfiguration
	| RuleWithUseValidAutocompleteOptions;
export type UseValidLangConfiguration =
	| RulePlainConfiguration
	| RuleWithUseValidLangOptions;
export type NoAdjacentSpacesInRegexConfiguration =
	| RulePlainConfiguration
	| RuleWithNoAdjacentSpacesInRegexOptions;
export type NoArgumentsConfiguration =
	| RulePlainConfiguration
	| RuleWithNoArgumentsOptions;
export type NoBannedTypesConfiguration =
	| RulePlainConfiguration
	| RuleWithNoBannedTypesOptions;
export type NoCommaOperatorConfiguration =
	| RulePlainConfiguration
	| RuleWithNoCommaOperatorOptions;
export type NoEmptyTypeParametersConfiguration =
	| RulePlainConfiguration
	| RuleWithNoEmptyTypeParametersOptions;
export type NoExcessiveCognitiveComplexityConfiguration =
	| RulePlainConfiguration
	| RuleWithNoExcessiveCognitiveComplexityOptions;
export type NoExcessiveLinesPerFunctionConfiguration =
	| RulePlainConfiguration
	| RuleWithNoExcessiveLinesPerFunctionOptions;
export type NoExcessiveNestedTestSuitesConfiguration =
	| RulePlainConfiguration
	| RuleWithNoExcessiveNestedTestSuitesOptions;
export type NoExtraBooleanCastConfiguration =
	| RulePlainConfiguration
	| RuleWithNoExtraBooleanCastOptions;
export type NoFlatMapIdentityConfiguration =
	| RulePlainConfiguration
	| RuleWithNoFlatMapIdentityOptions;
export type NoForEachConfiguration =
	| RulePlainConfiguration
	| RuleWithNoForEachOptions;
export type NoImplicitCoercionsConfiguration =
	| RulePlainConfiguration
	| RuleWithNoImplicitCoercionsOptions;
export type NoImportantStylesConfiguration =
	| RulePlainConfiguration
	| RuleWithNoImportantStylesOptions;
export type NoStaticOnlyClassConfiguration =
	| RulePlainConfiguration
	| RuleWithNoStaticOnlyClassOptions;
export type NoThisInStaticConfiguration =
	| RulePlainConfiguration
	| RuleWithNoThisInStaticOptions;
export type NoUselessCatchConfiguration =
	| RulePlainConfiguration
	| RuleWithNoUselessCatchOptions;
export type NoUselessConstructorConfiguration =
	| RulePlainConfiguration
	| RuleWithNoUselessConstructorOptions;
export type NoUselessContinueConfiguration =
	| RulePlainConfiguration
	| RuleWithNoUselessContinueOptions;
export type NoUselessEmptyExportConfiguration =
	| RulePlainConfiguration
	| RuleWithNoUselessEmptyExportOptions;
export type NoUselessEscapeInRegexConfiguration =
	| RulePlainConfiguration
	| RuleWithNoUselessEscapeInRegexOptions;
export type NoUselessFragmentsConfiguration =
	| RulePlainConfiguration
	| RuleWithNoUselessFragmentsOptions;
export type NoUselessLabelConfiguration =
	| RulePlainConfiguration
	| RuleWithNoUselessLabelOptions;
export type NoUselessLoneBlockStatementsConfiguration =
	| RulePlainConfiguration
	| RuleWithNoUselessLoneBlockStatementsOptions;
export type NoUselessRenameConfiguration =
	| RulePlainConfiguration
	| RuleWithNoUselessRenameOptions;
export type NoUselessStringConcatConfiguration =
	| RulePlainConfiguration
	| RuleWithNoUselessStringConcatOptions;
export type NoUselessStringRawConfiguration =
	| RulePlainConfiguration
	| RuleWithNoUselessStringRawOptions;
export type NoUselessSwitchCaseConfiguration =
	| RulePlainConfiguration
	| RuleWithNoUselessSwitchCaseOptions;
export type NoUselessTernaryConfiguration =
	| RulePlainConfiguration
	| RuleWithNoUselessTernaryOptions;
export type NoUselessThisAliasConfiguration =
	| RulePlainConfiguration
	| RuleWithNoUselessThisAliasOptions;
export type NoUselessTypeConstraintConfiguration =
	| RulePlainConfiguration
	| RuleWithNoUselessTypeConstraintOptions;
export type NoUselessUndefinedInitializationConfiguration =
	| RulePlainConfiguration
	| RuleWithNoUselessUndefinedInitializationOptions;
export type NoVoidConfiguration =
	| RulePlainConfiguration
	| RuleWithNoVoidOptions;
export type UseArrowFunctionConfiguration =
	| RulePlainConfiguration
	| RuleWithUseArrowFunctionOptions;
export type UseDateNowConfiguration =
	| RulePlainConfiguration
	| RuleWithUseDateNowOptions;
export type UseFlatMapConfiguration =
	| RulePlainConfiguration
	| RuleWithUseFlatMapOptions;
export type UseIndexOfConfiguration =
	| RulePlainConfiguration
	| RuleWithUseIndexOfOptions;
export type UseLiteralKeysConfiguration =
	| RulePlainConfiguration
	| RuleWithUseLiteralKeysOptions;
export type UseNumericLiteralsConfiguration =
	| RulePlainConfiguration
	| RuleWithUseNumericLiteralsOptions;
export type UseOptionalChainConfiguration =
	| RulePlainConfiguration
	| RuleWithUseOptionalChainOptions;
export type UseRegexLiteralsConfiguration =
	| RulePlainConfiguration
	| RuleWithUseRegexLiteralsOptions;
export type UseSimpleNumberKeysConfiguration =
	| RulePlainConfiguration
	| RuleWithUseSimpleNumberKeysOptions;
export type UseSimplifiedLogicExpressionConfiguration =
	| RulePlainConfiguration
	| RuleWithUseSimplifiedLogicExpressionOptions;
export type UseWhileConfiguration =
	| RulePlainConfiguration
	| RuleWithUseWhileOptions;
export type NoChildrenPropConfiguration =
	| RulePlainConfiguration
	| RuleWithNoChildrenPropOptions;
export type NoConstAssignConfiguration =
	| RulePlainConfiguration
	| RuleWithNoConstAssignOptions;
export type NoConstantConditionConfiguration =
	| RulePlainConfiguration
	| RuleWithNoConstantConditionOptions;
export type NoConstantMathMinMaxClampConfiguration =
	| RulePlainConfiguration
	| RuleWithNoConstantMathMinMaxClampOptions;
export type NoConstructorReturnConfiguration =
	| RulePlainConfiguration
	| RuleWithNoConstructorReturnOptions;
export type NoEmptyCharacterClassInRegexConfiguration =
	| RulePlainConfiguration
	| RuleWithNoEmptyCharacterClassInRegexOptions;
export type NoEmptyPatternConfiguration =
	| RulePlainConfiguration
	| RuleWithNoEmptyPatternOptions;
export type NoGlobalDirnameFilenameConfiguration =
	| RulePlainConfiguration
	| RuleWithNoGlobalDirnameFilenameOptions;
export type NoGlobalObjectCallsConfiguration =
	| RulePlainConfiguration
	| RuleWithNoGlobalObjectCallsOptions;
export type NoInnerDeclarationsConfiguration =
	| RulePlainConfiguration
	| RuleWithNoInnerDeclarationsOptions;
export type NoInvalidBuiltinInstantiationConfiguration =
	| RulePlainConfiguration
	| RuleWithNoInvalidBuiltinInstantiationOptions;
export type NoInvalidConstructorSuperConfiguration =
	| RulePlainConfiguration
	| RuleWithNoInvalidConstructorSuperOptions;
export type NoInvalidDirectionInLinearGradientConfiguration =
	| RulePlainConfiguration
	| RuleWithNoInvalidDirectionInLinearGradientOptions;
export type NoInvalidGridAreasConfiguration =
	| RulePlainConfiguration
	| RuleWithNoInvalidGridAreasOptions;
export type NoInvalidPositionAtImportRuleConfiguration =
	| RulePlainConfiguration
	| RuleWithNoInvalidPositionAtImportRuleOptions;
export type NoInvalidUseBeforeDeclarationConfiguration =
	| RulePlainConfiguration
	| RuleWithNoInvalidUseBeforeDeclarationOptions;
export type NoMissingVarFunctionConfiguration =
	| RulePlainConfiguration
	| RuleWithNoMissingVarFunctionOptions;
export type NoNestedComponentDefinitionsConfiguration =
	| RulePlainConfiguration
	| RuleWithNoNestedComponentDefinitionsOptions;
export type NoNodejsModulesConfiguration =
	| RulePlainConfiguration
	| RuleWithNoNodejsModulesOptions;
export type NoNonoctalDecimalEscapeConfiguration =
	| RulePlainConfiguration
	| RuleWithNoNonoctalDecimalEscapeOptions;
export type NoPrecisionLossConfiguration =
	| RulePlainConfiguration
	| RuleWithNoPrecisionLossOptions;
export type NoPrivateImportsConfiguration =
	| RulePlainConfiguration
	| RuleWithNoPrivateImportsOptions;
export type NoProcessGlobalConfiguration =
	| RulePlainConfiguration
	| RuleWithNoProcessGlobalOptions;
export type NoQwikUseVisibleTaskConfiguration =
	| RulePlainConfiguration
	| RuleWithNoQwikUseVisibleTaskOptions;
export type NoReactPropAssignmentsConfiguration =
	| RulePlainConfiguration
	| RuleWithNoReactPropAssignmentsOptions;
export type NoRenderReturnValueConfiguration =
	| RulePlainConfiguration
	| RuleWithNoRenderReturnValueOptions;
export type NoRestrictedElementsConfiguration =
	| RulePlainConfiguration
	| RuleWithNoRestrictedElementsOptions;
export type NoSelfAssignConfiguration =
	| RulePlainConfiguration
	| RuleWithNoSelfAssignOptions;
export type NoSetterReturnConfiguration =
	| RulePlainConfiguration
	| RuleWithNoSetterReturnOptions;
export type NoSolidDestructuredPropsConfiguration =
	| RulePlainConfiguration
	| RuleWithNoSolidDestructuredPropsOptions;
export type NoStringCaseMismatchConfiguration =
	| RulePlainConfiguration
	| RuleWithNoStringCaseMismatchOptions;
export type NoSwitchDeclarationsConfiguration =
	| RulePlainConfiguration
	| RuleWithNoSwitchDeclarationsOptions;
export type NoUndeclaredDependenciesConfiguration =
	| RulePlainConfiguration
	| RuleWithNoUndeclaredDependenciesOptions;
export type NoUndeclaredVariablesConfiguration =
	| RulePlainConfiguration
	| RuleWithNoUndeclaredVariablesOptions;
export type NoUnknownFunctionConfiguration =
	| RulePlainConfiguration
	| RuleWithNoUnknownFunctionOptions;
export type NoUnknownMediaFeatureNameConfiguration =
	| RulePlainConfiguration
	| RuleWithNoUnknownMediaFeatureNameOptions;
export type NoUnknownPropertyConfiguration =
	| RulePlainConfiguration
	| RuleWithNoUnknownPropertyOptions;
export type NoUnknownPseudoClassConfiguration =
	| RulePlainConfiguration
	| RuleWithNoUnknownPseudoClassOptions;
export type NoUnknownPseudoElementConfiguration =
	| RulePlainConfiguration
	| RuleWithNoUnknownPseudoElementOptions;
export type NoUnknownTypeSelectorConfiguration =
	| RulePlainConfiguration
	| RuleWithNoUnknownTypeSelectorOptions;
export type NoUnknownUnitConfiguration =
	| RulePlainConfiguration
	| RuleWithNoUnknownUnitOptions;
export type NoUnmatchableAnbSelectorConfiguration =
	| RulePlainConfiguration
	| RuleWithNoUnmatchableAnbSelectorOptions;
export type NoUnreachableConfiguration =
	| RulePlainConfiguration
	| RuleWithNoUnreachableOptions;
export type NoUnreachableSuperConfiguration =
	| RulePlainConfiguration
	| RuleWithNoUnreachableSuperOptions;
export type NoUnsafeFinallyConfiguration =
	| RulePlainConfiguration
	| RuleWithNoUnsafeFinallyOptions;
export type NoUnsafeOptionalChainingConfiguration =
	| RulePlainConfiguration
	| RuleWithNoUnsafeOptionalChainingOptions;
export type NoUnusedFunctionParametersConfiguration =
	| RulePlainConfiguration
	| RuleWithNoUnusedFunctionParametersOptions;
export type NoUnusedImportsConfiguration =
	| RulePlainConfiguration
	| RuleWithNoUnusedImportsOptions;
export type NoUnusedLabelsConfiguration =
	| RulePlainConfiguration
	| RuleWithNoUnusedLabelsOptions;
export type NoUnusedPrivateClassMembersConfiguration =
	| RulePlainConfiguration
	| RuleWithNoUnusedPrivateClassMembersOptions;
export type NoUnusedVariablesConfiguration =
	| RulePlainConfiguration
	| RuleWithNoUnusedVariablesOptions;
export type NoVoidElementsWithChildrenConfiguration =
	| RulePlainConfiguration
	| RuleWithNoVoidElementsWithChildrenOptions;
export type NoVoidTypeReturnConfiguration =
	| RulePlainConfiguration
	| RuleWithNoVoidTypeReturnOptions;
export type UseExhaustiveDependenciesConfiguration =
	| RulePlainConfiguration
	| RuleWithUseExhaustiveDependenciesOptions;
export type UseGraphqlNamedOperationsConfiguration =
	| RulePlainConfiguration
	| RuleWithUseGraphqlNamedOperationsOptions;
export type UseHookAtTopLevelConfiguration =
	| RulePlainConfiguration
	| RuleWithUseHookAtTopLevelOptions;
export type UseImageSizeConfiguration =
	| RulePlainConfiguration
	| RuleWithUseImageSizeOptions;
export type UseImportExtensionsConfiguration =
	| RulePlainConfiguration
	| RuleWithUseImportExtensionsOptions;
export type UseIsNanConfiguration =
	| RulePlainConfiguration
	| RuleWithUseIsNanOptions;
export type UseJsonImportAttributesConfiguration =
	| RulePlainConfiguration
	| RuleWithUseJsonImportAttributesOptions;
export type UseJsxKeyInIterableConfiguration =
	| RulePlainConfiguration
	| RuleWithUseJsxKeyInIterableOptions;
export type UseParseIntRadixConfiguration =
	| RulePlainConfiguration
	| RuleWithUseParseIntRadixOptions;
export type UseQwikClasslistConfiguration =
	| RulePlainConfiguration
	| RuleWithUseQwikClasslistOptions;
export type UseSingleJsDocAsteriskConfiguration =
	| RulePlainConfiguration
	| RuleWithUseSingleJsDocAsteriskOptions;
export type UseUniqueElementIdsConfiguration =
	| RulePlainConfiguration
	| RuleWithUseUniqueElementIdsOptions;
export type UseValidForDirectionConfiguration =
	| RulePlainConfiguration
	| RuleWithUseValidForDirectionOptions;
export type UseValidTypeofConfiguration =
	| RulePlainConfiguration
	| RuleWithUseValidTypeofOptions;
export type UseYieldConfiguration =
	| RulePlainConfiguration
	| RuleWithUseYieldOptions;
export type NoContinueConfiguration =
	| RulePlainConfiguration
	| RuleWithNoContinueOptions;
export type NoDeprecatedImportsConfiguration =
	| RulePlainConfiguration
	| RuleWithNoDeprecatedImportsOptions;
export type NoDuplicateDependenciesConfiguration =
	| RulePlainConfiguration
	| RuleWithNoDuplicateDependenciesOptions;
export type NoDuplicatedSpreadPropsConfiguration =
	| RulePlainConfiguration
	| RuleWithNoDuplicatedSpreadPropsOptions;
export type NoEmptySourceConfiguration =
	| RulePlainConfiguration
	| RuleWithNoEmptySourceOptions;
export type NoEqualsToNullConfiguration =
	| RulePlainConfiguration
	| RuleWithNoEqualsToNullOptions;
export type NoFloatingPromisesConfiguration =
	| RulePlainConfiguration
	| RuleWithNoFloatingPromisesOptions;
export type NoForInConfiguration =
	| RulePlainConfiguration
	| RuleWithNoForInOptions;
export type NoImportCyclesConfiguration =
	| RulePlainConfiguration
	| RuleWithNoImportCyclesOptions;
export type NoIncrementDecrementConfiguration =
	| RulePlainConfiguration
	| RuleWithNoIncrementDecrementOptions;
export type NoJsxLiteralsConfiguration =
	| RulePlainConfiguration
	| RuleWithNoJsxLiteralsOptions;
export type NoLeakedRenderConfiguration =
	| RulePlainConfiguration
	| RuleWithNoLeakedRenderOptions;
export type NoMisusedPromisesConfiguration =
	| RulePlainConfiguration
	| RuleWithNoMisusedPromisesOptions;
export type NoMultiStrConfiguration =
	| RulePlainConfiguration
	| RuleWithNoMultiStrOptions;
export type NoNextAsyncClientComponentConfiguration =
	| RulePlainConfiguration
	| RuleWithNoNextAsyncClientComponentOptions;
export type NoParametersOnlyUsedInRecursionConfiguration =
	| RulePlainConfiguration
	| RuleWithNoParametersOnlyUsedInRecursionOptions;
export type NoProtoConfiguration =
	| RulePlainConfiguration
	| RuleWithNoProtoOptions;
export type NoReactForwardRefConfiguration =
	| RulePlainConfiguration
	| RuleWithNoReactForwardRefOptions;
export type NoShadowConfiguration =
	| RulePlainConfiguration
	| RuleWithNoShadowOptions;
export type NoSyncScriptsConfiguration =
	| RulePlainConfiguration
	| RuleWithNoSyncScriptsOptions;
export type NoTernaryConfiguration =
	| RulePlainConfiguration
	| RuleWithNoTernaryOptions;
export type NoUnknownAttributeConfiguration =
	| RulePlainConfiguration
	| RuleWithNoUnknownAttributeOptions;
export type NoUnnecessaryConditionsConfiguration =
	| RulePlainConfiguration
	| RuleWithNoUnnecessaryConditionsOptions;
export type NoUnresolvedImportsConfiguration =
	| RulePlainConfiguration
	| RuleWithNoUnresolvedImportsOptions;
export type NoUnusedExpressionsConfiguration =
	| RulePlainConfiguration
	| RuleWithNoUnusedExpressionsOptions;
export type NoUselessCatchBindingConfiguration =
	| RulePlainConfiguration
	| RuleWithNoUselessCatchBindingOptions;
export type NoUselessUndefinedConfiguration =
	| RulePlainConfiguration
	| RuleWithNoUselessUndefinedOptions;
export type NoVueDataObjectDeclarationConfiguration =
	| RulePlainConfiguration
	| RuleWithNoVueDataObjectDeclarationOptions;
export type NoVueDuplicateKeysConfiguration =
	| RulePlainConfiguration
	| RuleWithNoVueDuplicateKeysOptions;
export type NoVueReservedKeysConfiguration =
	| RulePlainConfiguration
	| RuleWithNoVueReservedKeysOptions;
export type NoVueReservedPropsConfiguration =
	| RulePlainConfiguration
	| RuleWithNoVueReservedPropsOptions;
export type NoVueSetupPropsReactivityLossConfiguration =
	| RulePlainConfiguration
	| RuleWithNoVueSetupPropsReactivityLossOptions;
export type NoVueVIfWithVForConfiguration =
	| RulePlainConfiguration
	| RuleWithNoVueVIfWithVForOptions;
export type UseArraySortCompareConfiguration =
	| RulePlainConfiguration
	| RuleWithUseArraySortCompareOptions;
export type UseAwaitThenableConfiguration =
	| RulePlainConfiguration
	| RuleWithUseAwaitThenableOptions;
export type UseConsistentArrowReturnConfiguration =
	| RulePlainConfiguration
	| RuleWithUseConsistentArrowReturnOptions;
export type UseConsistentGraphqlDescriptionsConfiguration =
	| RulePlainConfiguration
	| RuleWithUseConsistentGraphqlDescriptionsOptions;
export type UseDeprecatedDateConfiguration =
	| RulePlainConfiguration
	| RuleWithUseDeprecatedDateOptions;
export type UseDestructuringConfiguration =
	| RulePlainConfiguration
	| RuleWithUseDestructuringOptions;
export type UseExhaustiveSwitchCasesConfiguration =
	| RulePlainConfiguration
	| RuleWithUseExhaustiveSwitchCasesOptions;
export type UseExplicitTypeConfiguration =
	| RulePlainConfiguration
	| RuleWithUseExplicitTypeOptions;
export type UseFindConfiguration =
	| RulePlainConfiguration
	| RuleWithUseFindOptions;
export type UseMaxParamsConfiguration =
	| RulePlainConfiguration
	| RuleWithUseMaxParamsOptions;
export type UseQwikMethodUsageConfiguration =
	| RulePlainConfiguration
	| RuleWithUseQwikMethodUsageOptions;
export type UseQwikValidLexicalScopeConfiguration =
	| RulePlainConfiguration
	| RuleWithUseQwikValidLexicalScopeOptions;
export type UseRegexpExecConfiguration =
	| RulePlainConfiguration
	| RuleWithUseRegexpExecOptions;
export type UseRequiredScriptsConfiguration =
	| RulePlainConfiguration
	| RuleWithUseRequiredScriptsOptions;
export type UseSortedClassesConfiguration =
	| RulePlainConfiguration
	| RuleWithUseSortedClassesOptions;
export type UseSpreadConfiguration =
	| RulePlainConfiguration
	| RuleWithUseSpreadOptions;
export type UseUniqueGraphqlOperationNameConfiguration =
	| RulePlainConfiguration
	| RuleWithUseUniqueGraphqlOperationNameOptions;
export type UseVueDefineMacrosOrderConfiguration =
	| RulePlainConfiguration
	| RuleWithUseVueDefineMacrosOrderOptions;
export type UseVueHyphenatedAttributesConfiguration =
	| RulePlainConfiguration
	| RuleWithUseVueHyphenatedAttributesOptions;
export type UseVueMultiWordComponentNamesConfiguration =
	| RulePlainConfiguration
	| RuleWithUseVueMultiWordComponentNamesOptions;
export type UseVueValidVBindConfiguration =
	| RulePlainConfiguration
	| RuleWithUseVueValidVBindOptions;
export type UseVueValidVElseConfiguration =
	| RulePlainConfiguration
	| RuleWithUseVueValidVElseOptions;
export type UseVueValidVElseIfConfiguration =
	| RulePlainConfiguration
	| RuleWithUseVueValidVElseIfOptions;
export type UseVueValidVHtmlConfiguration =
	| RulePlainConfiguration
	| RuleWithUseVueValidVHtmlOptions;
export type UseVueValidVIfConfiguration =
	| RulePlainConfiguration
	| RuleWithUseVueValidVIfOptions;
export type UseVueValidVOnConfiguration =
	| RulePlainConfiguration
	| RuleWithUseVueValidVOnOptions;
export type UseVueValidVTextConfiguration =
	| RulePlainConfiguration
	| RuleWithUseVueValidVTextOptions;
export type NoAccumulatingSpreadConfiguration =
	| RulePlainConfiguration
	| RuleWithNoAccumulatingSpreadOptions;
export type NoAwaitInLoopsConfiguration =
	| RulePlainConfiguration
	| RuleWithNoAwaitInLoopsOptions;
export type NoBarrelFileConfiguration =
	| RulePlainConfiguration
	| RuleWithNoBarrelFileOptions;
export type NoDeleteConfiguration =
	| RulePlainConfiguration
	| RuleWithNoDeleteOptions;
export type NoDynamicNamespaceImportAccessConfiguration =
	| RulePlainConfiguration
	| RuleWithNoDynamicNamespaceImportAccessOptions;
export type NoImgElementConfiguration =
	| RulePlainConfiguration
	| RuleWithNoImgElementOptions;
export type NoNamespaceImportConfiguration =
	| RulePlainConfiguration
	| RuleWithNoNamespaceImportOptions;
export type NoReExportAllConfiguration =
	| RulePlainConfiguration
	| RuleWithNoReExportAllOptions;
export type NoUnwantedPolyfillioConfiguration =
	| RulePlainConfiguration
	| RuleWithNoUnwantedPolyfillioOptions;
export type UseGoogleFontPreconnectConfiguration =
	| RulePlainConfiguration
	| RuleWithUseGoogleFontPreconnectOptions;
export type UseSolidForComponentConfiguration =
	| RulePlainConfiguration
	| RuleWithUseSolidForComponentOptions;
export type UseTopLevelRegexConfiguration =
	| RulePlainConfiguration
	| RuleWithUseTopLevelRegexOptions;
export type NoBlankTargetConfiguration =
	| RulePlainConfiguration
	| RuleWithNoBlankTargetOptions;
export type NoDangerouslySetInnerHtmlConfiguration =
	| RulePlainConfiguration
	| RuleWithNoDangerouslySetInnerHtmlOptions;
export type NoDangerouslySetInnerHtmlWithChildrenConfiguration =
	| RulePlainConfiguration
	| RuleWithNoDangerouslySetInnerHtmlWithChildrenOptions;
export type NoGlobalEvalConfiguration =
	| RulePlainConfiguration
	| RuleWithNoGlobalEvalOptions;
export type NoSecretsConfiguration =
	| RulePlainConfiguration
	| RuleWithNoSecretsOptions;
export type NoCommonJsConfiguration =
	| RulePlainConfiguration
	| RuleWithNoCommonJsOptions;
export type NoDefaultExportConfiguration =
	| RulePlainConfiguration
	| RuleWithNoDefaultExportOptions;
export type NoDescendingSpecificityConfiguration =
	| RulePlainConfiguration
	| RuleWithNoDescendingSpecificityOptions;
export type NoDoneCallbackConfiguration =
	| RulePlainConfiguration
	| RuleWithNoDoneCallbackOptions;
export type NoEnumConfiguration =
	| RulePlainConfiguration
	| RuleWithNoEnumOptions;
export type NoExportedImportsConfiguration =
	| RulePlainConfiguration
	| RuleWithNoExportedImportsOptions;
export type NoHeadElementConfiguration =
	| RulePlainConfiguration
	| RuleWithNoHeadElementOptions;
export type NoImplicitBooleanConfiguration =
	| RulePlainConfiguration
	| RuleWithNoImplicitBooleanOptions;
export type NoInferrableTypesConfiguration =
	| RulePlainConfiguration
	| RuleWithNoInferrableTypesOptions;
export type NoMagicNumbersConfiguration =
	| RulePlainConfiguration
	| RuleWithNoMagicNumbersOptions;
export type NoNamespaceConfiguration =
	| RulePlainConfiguration
	| RuleWithNoNamespaceOptions;
export type NoNegationElseConfiguration =
	| RulePlainConfiguration
	| RuleWithNoNegationElseOptions;
export type NoNestedTernaryConfiguration =
	| RulePlainConfiguration
	| RuleWithNoNestedTernaryOptions;
export type NoNonNullAssertionConfiguration =
	| RulePlainConfiguration
	| RuleWithNoNonNullAssertionOptions;
export type NoParameterAssignConfiguration =
	| RulePlainConfiguration
	| RuleWithNoParameterAssignOptions;
export type NoParameterPropertiesConfiguration =
	| RulePlainConfiguration
	| RuleWithNoParameterPropertiesOptions;
export type NoProcessEnvConfiguration =
	| RulePlainConfiguration
	| RuleWithNoProcessEnvOptions;
export type NoRestrictedGlobalsConfiguration =
	| RulePlainConfiguration
	| RuleWithNoRestrictedGlobalsOptions;
export type NoRestrictedImportsConfiguration =
	| RulePlainConfiguration
	| RuleWithNoRestrictedImportsOptions;
export type NoRestrictedTypesConfiguration =
	| RulePlainConfiguration
	| RuleWithNoRestrictedTypesOptions;
export type NoShoutyConstantsConfiguration =
	| RulePlainConfiguration
	| RuleWithNoShoutyConstantsOptions;
export type NoSubstrConfiguration =
	| RulePlainConfiguration
	| RuleWithNoSubstrOptions;
export type NoUnusedTemplateLiteralConfiguration =
	| RulePlainConfiguration
	| RuleWithNoUnusedTemplateLiteralOptions;
export type NoUselessElseConfiguration =
	| RulePlainConfiguration
	| RuleWithNoUselessElseOptions;
export type NoValueAtRuleConfiguration =
	| RulePlainConfiguration
	| RuleWithNoValueAtRuleOptions;
export type NoYodaExpressionConfiguration =
	| RulePlainConfiguration
	| RuleWithNoYodaExpressionOptions;
export type UseArrayLiteralsConfiguration =
	| RulePlainConfiguration
	| RuleWithUseArrayLiteralsOptions;
export type UseAsConstAssertionConfiguration =
	| RulePlainConfiguration
	| RuleWithUseAsConstAssertionOptions;
export type UseAtIndexConfiguration =
	| RulePlainConfiguration
	| RuleWithUseAtIndexOptions;
export type UseBlockStatementsConfiguration =
	| RulePlainConfiguration
	| RuleWithUseBlockStatementsOptions;
export type UseCollapsedElseIfConfiguration =
	| RulePlainConfiguration
	| RuleWithUseCollapsedElseIfOptions;
export type UseCollapsedIfConfiguration =
	| RulePlainConfiguration
	| RuleWithUseCollapsedIfOptions;
export type UseComponentExportOnlyModulesConfiguration =
	| RulePlainConfiguration
	| RuleWithUseComponentExportOnlyModulesOptions;
export type UseConsistentArrayTypeConfiguration =
	| RulePlainConfiguration
	| RuleWithUseConsistentArrayTypeOptions;
export type UseConsistentBuiltinInstantiationConfiguration =
	| RulePlainConfiguration
	| RuleWithUseConsistentBuiltinInstantiationOptions;
export type UseConsistentCurlyBracesConfiguration =
	| RulePlainConfiguration
	| RuleWithUseConsistentCurlyBracesOptions;
export type UseConsistentMemberAccessibilityConfiguration =
	| RulePlainConfiguration
	| RuleWithUseConsistentMemberAccessibilityOptions;
export type UseConsistentObjectDefinitionsConfiguration =
	| RulePlainConfiguration
	| RuleWithUseConsistentObjectDefinitionsOptions;
export type UseConsistentTypeDefinitionsConfiguration =
	| RulePlainConfiguration
	| RuleWithUseConsistentTypeDefinitionsOptions;
export type UseConstConfiguration =
	| RulePlainConfiguration
	| RuleWithUseConstOptions;
export type UseDefaultParameterLastConfiguration =
	| RulePlainConfiguration
	| RuleWithUseDefaultParameterLastOptions;
export type UseDefaultSwitchClauseConfiguration =
	| RulePlainConfiguration
	| RuleWithUseDefaultSwitchClauseOptions;
export type UseDeprecatedReasonConfiguration =
	| RulePlainConfiguration
	| RuleWithUseDeprecatedReasonOptions;
export type UseEnumInitializersConfiguration =
	| RulePlainConfiguration
	| RuleWithUseEnumInitializersOptions;
export type UseExplicitLengthCheckConfiguration =
	| RulePlainConfiguration
	| RuleWithUseExplicitLengthCheckOptions;
export type UseExponentiationOperatorConfiguration =
	| RulePlainConfiguration
	| RuleWithUseExponentiationOperatorOptions;
export type UseExportTypeConfiguration =
	| RulePlainConfiguration
	| RuleWithUseExportTypeOptions;
export type UseExportsLastConfiguration =
	| RulePlainConfiguration
	| RuleWithUseExportsLastOptions;
export type UseFilenamingConventionConfiguration =
	| RulePlainConfiguration
	| RuleWithUseFilenamingConventionOptions;
export type UseForOfConfiguration =
	| RulePlainConfiguration
	| RuleWithUseForOfOptions;
export type UseFragmentSyntaxConfiguration =
	| RulePlainConfiguration
	| RuleWithUseFragmentSyntaxOptions;
export type UseGraphqlNamingConventionConfiguration =
	| RulePlainConfiguration
	| RuleWithUseGraphqlNamingConventionOptions;
export type UseGroupedAccessorPairsConfiguration =
	| RulePlainConfiguration
	| RuleWithUseGroupedAccessorPairsOptions;
export type UseImportTypeConfiguration =
	| RulePlainConfiguration
	| RuleWithUseImportTypeOptions;
export type UseLiteralEnumMembersConfiguration =
	| RulePlainConfiguration
	| RuleWithUseLiteralEnumMembersOptions;
export type UseNamingConventionConfiguration =
	| RulePlainConfiguration
	| RuleWithUseNamingConventionOptions;
export type UseNodeAssertStrictConfiguration =
	| RulePlainConfiguration
	| RuleWithUseNodeAssertStrictOptions;
export type UseNodejsImportProtocolConfiguration =
	| RulePlainConfiguration
	| RuleWithUseNodejsImportProtocolOptions;
export type UseNumberNamespaceConfiguration =
	| RulePlainConfiguration
	| RuleWithUseNumberNamespaceOptions;
export type UseNumericSeparatorsConfiguration =
	| RulePlainConfiguration
	| RuleWithUseNumericSeparatorsOptions;
export type UseObjectSpreadConfiguration =
	| RulePlainConfiguration
	| RuleWithUseObjectSpreadOptions;
export type UseReactFunctionComponentsConfiguration =
	| RulePlainConfiguration
	| RuleWithUseReactFunctionComponentsOptions;
export type UseReadonlyClassPropertiesConfiguration =
	| RulePlainConfiguration
	| RuleWithUseReadonlyClassPropertiesOptions;
export type UseSelfClosingElementsConfiguration =
	| RulePlainConfiguration
	| RuleWithUseSelfClosingElementsOptions;
export type UseShorthandAssignConfiguration =
	| RulePlainConfiguration
	| RuleWithUseShorthandAssignOptions;
export type UseShorthandFunctionTypeConfiguration =
	| RulePlainConfiguration
	| RuleWithUseShorthandFunctionTypeOptions;
export type UseSingleVarDeclaratorConfiguration =
	| RulePlainConfiguration
	| RuleWithUseSingleVarDeclaratorOptions;
export type UseSymbolDescriptionConfiguration =
	| RulePlainConfiguration
	| RuleWithUseSymbolDescriptionOptions;
export type UseTemplateConfiguration =
	| RulePlainConfiguration
	| RuleWithUseTemplateOptions;
export type UseThrowNewErrorConfiguration =
	| RulePlainConfiguration
	| RuleWithUseThrowNewErrorOptions;
export type UseThrowOnlyErrorConfiguration =
	| RulePlainConfiguration
	| RuleWithUseThrowOnlyErrorOptions;
export type UseTrimStartEndConfiguration =
	| RulePlainConfiguration
	| RuleWithUseTrimStartEndOptions;
export type UseUnifiedTypeSignaturesConfiguration =
	| RulePlainConfiguration
	| RuleWithUseUnifiedTypeSignaturesOptions;
export type NoAlertConfiguration =
	| RulePlainConfiguration
	| RuleWithNoAlertOptions;
export type NoApproximativeNumericConstantConfiguration =
	| RulePlainConfiguration
	| RuleWithNoApproximativeNumericConstantOptions;
export type NoArrayIndexKeyConfiguration =
	| RulePlainConfiguration
	| RuleWithNoArrayIndexKeyOptions;
export type NoAssignInExpressionsConfiguration =
	| RulePlainConfiguration
	| RuleWithNoAssignInExpressionsOptions;
export type NoAsyncPromiseExecutorConfiguration =
	| RulePlainConfiguration
	| RuleWithNoAsyncPromiseExecutorOptions;
export type NoBiomeFirstExceptionConfiguration =
	| RulePlainConfiguration
	| RuleWithNoBiomeFirstExceptionOptions;
export type NoBitwiseOperatorsConfiguration =
	| RulePlainConfiguration
	| RuleWithNoBitwiseOperatorsOptions;
export type NoCatchAssignConfiguration =
	| RulePlainConfiguration
	| RuleWithNoCatchAssignOptions;
export type NoClassAssignConfiguration =
	| RulePlainConfiguration
	| RuleWithNoClassAssignOptions;
export type NoCommentTextConfiguration =
	| RulePlainConfiguration
	| RuleWithNoCommentTextOptions;
export type NoCompareNegZeroConfiguration =
	| RulePlainConfiguration
	| RuleWithNoCompareNegZeroOptions;
export type NoConfusingLabelsConfiguration =
	| RulePlainConfiguration
	| RuleWithNoConfusingLabelsOptions;
export type NoConfusingVoidTypeConfiguration =
	| RulePlainConfiguration
	| RuleWithNoConfusingVoidTypeOptions;
export type NoConsoleConfiguration =
	| RulePlainConfiguration
	| RuleWithNoConsoleOptions;
export type NoConstEnumConfiguration =
	| RulePlainConfiguration
	| RuleWithNoConstEnumOptions;
export type NoConstantBinaryExpressionsConfiguration =
	| RulePlainConfiguration
	| RuleWithNoConstantBinaryExpressionsOptions;
export type NoControlCharactersInRegexConfiguration =
	| RulePlainConfiguration
	| RuleWithNoControlCharactersInRegexOptions;
export type NoDebuggerConfiguration =
	| RulePlainConfiguration
	| RuleWithNoDebuggerOptions;
export type NoDocumentCookieConfiguration =
	| RulePlainConfiguration
	| RuleWithNoDocumentCookieOptions;
export type NoDocumentImportInPageConfiguration =
	| RulePlainConfiguration
	| RuleWithNoDocumentImportInPageOptions;
export type NoDoubleEqualsConfiguration =
	| RulePlainConfiguration
	| RuleWithNoDoubleEqualsOptions;
export type NoDuplicateAtImportRulesConfiguration =
	| RulePlainConfiguration
	| RuleWithNoDuplicateAtImportRulesOptions;
export type NoDuplicateCaseConfiguration =
	| RulePlainConfiguration
	| RuleWithNoDuplicateCaseOptions;
export type NoDuplicateClassMembersConfiguration =
	| RulePlainConfiguration
	| RuleWithNoDuplicateClassMembersOptions;
export type NoDuplicateCustomPropertiesConfiguration =
	| RulePlainConfiguration
	| RuleWithNoDuplicateCustomPropertiesOptions;
export type NoDuplicateElseIfConfiguration =
	| RulePlainConfiguration
	| RuleWithNoDuplicateElseIfOptions;
export type NoDuplicateFieldsConfiguration =
	| RulePlainConfiguration
	| RuleWithNoDuplicateFieldsOptions;
export type NoDuplicateFontNamesConfiguration =
	| RulePlainConfiguration
	| RuleWithNoDuplicateFontNamesOptions;
export type NoDuplicateJsxPropsConfiguration =
	| RulePlainConfiguration
	| RuleWithNoDuplicateJsxPropsOptions;
export type NoDuplicateObjectKeysConfiguration =
	| RulePlainConfiguration
	| RuleWithNoDuplicateObjectKeysOptions;
export type NoDuplicateParametersConfiguration =
	| RulePlainConfiguration
	| RuleWithNoDuplicateParametersOptions;
export type NoDuplicatePropertiesConfiguration =
	| RulePlainConfiguration
	| RuleWithNoDuplicatePropertiesOptions;
export type NoDuplicateSelectorsKeyframeBlockConfiguration =
	| RulePlainConfiguration
	| RuleWithNoDuplicateSelectorsKeyframeBlockOptions;
export type NoDuplicateTestHooksConfiguration =
	| RulePlainConfiguration
	| RuleWithNoDuplicateTestHooksOptions;
export type NoEmptyBlockConfiguration =
	| RulePlainConfiguration
	| RuleWithNoEmptyBlockOptions;
export type NoEmptyBlockStatementsConfiguration =
	| RulePlainConfiguration
	| RuleWithNoEmptyBlockStatementsOptions;
export type NoEmptyInterfaceConfiguration =
	| RulePlainConfiguration
	| RuleWithNoEmptyInterfaceOptions;
export type NoEvolvingTypesConfiguration =
	| RulePlainConfiguration
	| RuleWithNoEvolvingTypesOptions;
export type NoExplicitAnyConfiguration =
	| RulePlainConfiguration
	| RuleWithNoExplicitAnyOptions;
export type NoExportsInTestConfiguration =
	| RulePlainConfiguration
	| RuleWithNoExportsInTestOptions;
export type NoExtraNonNullAssertionConfiguration =
	| RulePlainConfiguration
	| RuleWithNoExtraNonNullAssertionOptions;
export type NoFallthroughSwitchClauseConfiguration =
	| RulePlainConfiguration
	| RuleWithNoFallthroughSwitchClauseOptions;
export type NoFocusedTestsConfiguration =
	| RulePlainConfiguration
	| RuleWithNoFocusedTestsOptions;
export type NoFunctionAssignConfiguration =
	| RulePlainConfiguration
	| RuleWithNoFunctionAssignOptions;
export type NoGlobalAssignConfiguration =
	| RulePlainConfiguration
	| RuleWithNoGlobalAssignOptions;
export type NoGlobalIsFiniteConfiguration =
	| RulePlainConfiguration
	| RuleWithNoGlobalIsFiniteOptions;
export type NoGlobalIsNanConfiguration =
	| RulePlainConfiguration
	| RuleWithNoGlobalIsNanOptions;
export type NoHeadImportInDocumentConfiguration =
	| RulePlainConfiguration
	| RuleWithNoHeadImportInDocumentOptions;
export type NoImplicitAnyLetConfiguration =
	| RulePlainConfiguration
	| RuleWithNoImplicitAnyLetOptions;
export type NoImportAssignConfiguration =
	| RulePlainConfiguration
	| RuleWithNoImportAssignOptions;
export type NoImportantInKeyframeConfiguration =
	| RulePlainConfiguration
	| RuleWithNoImportantInKeyframeOptions;
export type NoIrregularWhitespaceConfiguration =
	| RulePlainConfiguration
	| RuleWithNoIrregularWhitespaceOptions;
export type NoLabelVarConfiguration =
	| RulePlainConfiguration
	| RuleWithNoLabelVarOptions;
export type NoMisleadingCharacterClassConfiguration =
	| RulePlainConfiguration
	| RuleWithNoMisleadingCharacterClassOptions;
export type NoMisleadingInstantiatorConfiguration =
	| RulePlainConfiguration
	| RuleWithNoMisleadingInstantiatorOptions;
export type NoMisplacedAssertionConfiguration =
	| RulePlainConfiguration
	| RuleWithNoMisplacedAssertionOptions;
export type NoMisrefactoredShorthandAssignConfiguration =
	| RulePlainConfiguration
	| RuleWithNoMisrefactoredShorthandAssignOptions;
export type NoNonNullAssertedOptionalChainConfiguration =
	| RulePlainConfiguration
	| RuleWithNoNonNullAssertedOptionalChainOptions;
export type NoOctalEscapeConfiguration =
	| RulePlainConfiguration
	| RuleWithNoOctalEscapeOptions;
export type NoPrototypeBuiltinsConfiguration =
	| RulePlainConfiguration
	| RuleWithNoPrototypeBuiltinsOptions;
export type NoQuickfixBiomeConfiguration =
	| RulePlainConfiguration
	| RuleWithNoQuickfixBiomeOptions;
export type NoReactSpecificPropsConfiguration =
	| RulePlainConfiguration
	| RuleWithNoReactSpecificPropsOptions;
export type NoRedeclareConfiguration =
	| RulePlainConfiguration
	| RuleWithNoRedeclareOptions;
export type NoRedundantUseStrictConfiguration =
	| RulePlainConfiguration
	| RuleWithNoRedundantUseStrictOptions;
export type NoSelfCompareConfiguration =
	| RulePlainConfiguration
	| RuleWithNoSelfCompareOptions;
export type NoShadowRestrictedNamesConfiguration =
	| RulePlainConfiguration
	| RuleWithNoShadowRestrictedNamesOptions;
export type NoShorthandPropertyOverridesConfiguration =
	| RulePlainConfiguration
	| RuleWithNoShorthandPropertyOverridesOptions;
export type NoSkippedTestsConfiguration =
	| RulePlainConfiguration
	| RuleWithNoSkippedTestsOptions;
export type NoSparseArrayConfiguration =
	| RulePlainConfiguration
	| RuleWithNoSparseArrayOptions;
export type NoSuspiciousSemicolonInJsxConfiguration =
	| RulePlainConfiguration
	| RuleWithNoSuspiciousSemicolonInJsxOptions;
export type NoTemplateCurlyInStringConfiguration =
	| RulePlainConfiguration
	| RuleWithNoTemplateCurlyInStringOptions;
export type NoThenPropertyConfiguration =
	| RulePlainConfiguration
	| RuleWithNoThenPropertyOptions;
export type NoTsIgnoreConfiguration =
	| RulePlainConfiguration
	| RuleWithNoTsIgnoreOptions;
export type NoUnassignedVariablesConfiguration =
	| RulePlainConfiguration
	| RuleWithNoUnassignedVariablesOptions;
export type NoUnknownAtRulesConfiguration =
	| RulePlainConfiguration
	| RuleWithNoUnknownAtRulesOptions;
export type NoUnsafeDeclarationMergingConfiguration =
	| RulePlainConfiguration
	| RuleWithNoUnsafeDeclarationMergingOptions;
export type NoUnsafeNegationConfiguration =
	| RulePlainConfiguration
	| RuleWithNoUnsafeNegationOptions;
export type NoUselessEscapeInStringConfiguration =
	| RulePlainConfiguration
	| RuleWithNoUselessEscapeInStringOptions;
export type NoUselessRegexBackrefsConfiguration =
	| RulePlainConfiguration
	| RuleWithNoUselessRegexBackrefsOptions;
export type NoVarConfiguration = RulePlainConfiguration | RuleWithNoVarOptions;
export type NoWithConfiguration =
	| RulePlainConfiguration
	| RuleWithNoWithOptions;
export type UseAdjacentOverloadSignaturesConfiguration =
	| RulePlainConfiguration
	| RuleWithUseAdjacentOverloadSignaturesOptions;
export type UseAwaitConfiguration =
	| RulePlainConfiguration
	| RuleWithUseAwaitOptions;
export type UseBiomeIgnoreFolderConfiguration =
	| RulePlainConfiguration
	| RuleWithUseBiomeIgnoreFolderOptions;
export type UseDefaultSwitchClauseLastConfiguration =
	| RulePlainConfiguration
	| RuleWithUseDefaultSwitchClauseLastOptions;
export type UseErrorMessageConfiguration =
	| RulePlainConfiguration
	| RuleWithUseErrorMessageOptions;
export type UseGetterReturnConfiguration =
	| RulePlainConfiguration
	| RuleWithUseGetterReturnOptions;
export type UseGoogleFontDisplayConfiguration =
	| RulePlainConfiguration
	| RuleWithUseGoogleFontDisplayOptions;
export type UseGuardForInConfiguration =
	| RulePlainConfiguration
	| RuleWithUseGuardForInOptions;
export type UseIsArrayConfiguration =
	| RulePlainConfiguration
	| RuleWithUseIsArrayOptions;
export type UseIterableCallbackReturnConfiguration =
	| RulePlainConfiguration
	| RuleWithUseIterableCallbackReturnOptions;
export type UseNamespaceKeywordConfiguration =
	| RulePlainConfiguration
	| RuleWithUseNamespaceKeywordOptions;
export type UseNumberToFixedDigitsArgumentConfiguration =
	| RulePlainConfiguration
	| RuleWithUseNumberToFixedDigitsArgumentOptions;
export type UseStaticResponseMethodsConfiguration =
	| RulePlainConfiguration
	| RuleWithUseStaticResponseMethodsOptions;
export type UseStrictModeConfiguration =
	| RulePlainConfiguration
	| RuleWithUseStrictModeOptions;
export interface OrganizeImportsOptions {
	groups?: ImportGroups;
	identifierOrder?: SortOrder;
}
export interface UseSortedAttributesOptions {
	sortOrder?: SortOrder;
}
export type UseSortedInterfaceMembersOptions = {};
export interface UseSortedKeysOptions {
	sortOrder?: SortOrder;
}
export type UseSortedPropertiesOptions = {};
export type RulePlainConfiguration = "off" | "on" | "info" | "warn" | "error";
export interface RuleWithNoAccessKeyOptions {
	fix?: FixKind;
	level: RulePlainConfiguration;
	options?: NoAccessKeyOptions;
}
export interface RuleWithNoAriaHiddenOnFocusableOptions {
	fix?: FixKind;
	level: RulePlainConfiguration;
	options?: NoAriaHiddenOnFocusableOptions;
}
export interface RuleWithNoAriaUnsupportedElementsOptions {
	fix?: FixKind;
	level: RulePlainConfiguration;
	options?: NoAriaUnsupportedElementsOptions;
}
export interface RuleWithNoAutofocusOptions {
	fix?: FixKind;
	level: RulePlainConfiguration;
	options?: NoAutofocusOptions;
}
export interface RuleWithNoDistractingElementsOptions {
	fix?: FixKind;
	level: RulePlainConfiguration;
	options?: NoDistractingElementsOptions;
}
export interface RuleWithNoHeaderScopeOptions {
	fix?: FixKind;
	level: RulePlainConfiguration;
	options?: NoHeaderScopeOptions;
}
export interface RuleWithNoInteractiveElementToNoninteractiveRoleOptions {
	fix?: FixKind;
	level: RulePlainConfiguration;
	options?: NoInteractiveElementToNoninteractiveRoleOptions;
}
export interface RuleWithNoLabelWithoutControlOptions {
	level: RulePlainConfiguration;
	options?: NoLabelWithoutControlOptions;
}
export interface RuleWithNoNoninteractiveElementInteractionsOptions {
	level: RulePlainConfiguration;
	options?: NoNoninteractiveElementInteractionsOptions;
}
export interface RuleWithNoNoninteractiveElementToInteractiveRoleOptions {
	fix?: FixKind;
	level: RulePlainConfiguration;
	options?: NoNoninteractiveElementToInteractiveRoleOptions;
}
export interface RuleWithNoNoninteractiveTabindexOptions {
	fix?: FixKind;
	level: RulePlainConfiguration;
	options?: NoNoninteractiveTabindexOptions;
}
export interface RuleWithNoPositiveTabindexOptions {
	fix?: FixKind;
	level: RulePlainConfiguration;
	options?: NoPositiveTabindexOptions;
}
export interface RuleWithNoRedundantAltOptions {
	level: RulePlainConfiguration;
	options?: NoRedundantAltOptions;
}
export interface RuleWithNoRedundantRolesOptions {
	fix?: FixKind;
	level: RulePlainConfiguration;
	options?: NoRedundantRolesOptions;
}
export interface RuleWithNoStaticElementInteractionsOptions {
	level: RulePlainConfiguration;
	options?: NoStaticElementInteractionsOptions;
}
export interface RuleWithNoSvgWithoutTitleOptions {
	level: RulePlainConfiguration;
	options?: NoSvgWithoutTitleOptions;
}
export interface RuleWithUseAltTextOptions {
	level: RulePlainConfiguration;
	options?: UseAltTextOptions;
}
export interface RuleWithUseAnchorContentOptions {
	fix?: FixKind;
	level: RulePlainConfiguration;
	options?: UseAnchorContentOptions;
}
export interface RuleWithUseAriaActivedescendantWithTabindexOptions {
	fix?: FixKind;
	level: RulePlainConfiguration;
	options?: UseAriaActivedescendantWithTabindexOptions;
}
export interface RuleWithUseAriaPropsForRoleOptions {
	level: RulePlainConfiguration;
	options?: UseAriaPropsForRoleOptions;
}
export interface RuleWithUseAriaPropsSupportedByRoleOptions {
	level: RulePlainConfiguration;
	options?: UseAriaPropsSupportedByRoleOptions;
}
export interface RuleWithUseButtonTypeOptions {
	level: RulePlainConfiguration;
	options?: UseButtonTypeOptions;
}
export interface RuleWithUseFocusableInteractiveOptions {
	level: RulePlainConfiguration;
	options?: UseFocusableInteractiveOptions;
}
export interface RuleWithUseGenericFontNamesOptions {
	level: RulePlainConfiguration;
	options?: UseGenericFontNamesOptions;
}
export interface RuleWithUseHeadingContentOptions {
	level: RulePlainConfiguration;
	options?: UseHeadingContentOptions;
}
export interface RuleWithUseHtmlLangOptions {
	level: RulePlainConfiguration;
	options?: UseHtmlLangOptions;
}
export interface RuleWithUseIframeTitleOptions {
	level: RulePlainConfiguration;
	options?: UseIframeTitleOptions;
}
export interface RuleWithUseKeyWithClickEventsOptions {
	level: RulePlainConfiguration;
	options?: UseKeyWithClickEventsOptions;
}
export interface RuleWithUseKeyWithMouseEventsOptions {
	level: RulePlainConfiguration;
	options?: UseKeyWithMouseEventsOptions;
}
export interface RuleWithUseMediaCaptionOptions {
	level: RulePlainConfiguration;
	options?: UseMediaCaptionOptions;
}
export interface RuleWithUseSemanticElementsOptions {
	level: RulePlainConfiguration;
	options?: UseSemanticElementsOptions;
}
export interface RuleWithUseValidAnchorOptions {
	level: RulePlainConfiguration;
	options?: UseValidAnchorOptions;
}
export interface RuleWithUseValidAriaPropsOptions {
	fix?: FixKind;
	level: RulePlainConfiguration;
	options?: UseValidAriaPropsOptions;
}
export interface RuleWithUseValidAriaRoleOptions {
	fix?: FixKind;
	level: RulePlainConfiguration;
	options?: UseValidAriaRoleOptions;
}
export interface RuleWithUseValidAriaValuesOptions {
	level: RulePlainConfiguration;
	options?: UseValidAriaValuesOptions;
}
export interface RuleWithUseValidAutocompleteOptions {
	level: RulePlainConfiguration;
	options?: UseValidAutocompleteOptions;
}
export interface RuleWithUseValidLangOptions {
	level: RulePlainConfiguration;
	options?: UseValidLangOptions;
}
export interface RuleWithNoAdjacentSpacesInRegexOptions {
	fix?: FixKind;
	level: RulePlainConfiguration;
	options?: NoAdjacentSpacesInRegexOptions;
}
export interface RuleWithNoArgumentsOptions {
	level: RulePlainConfiguration;
	options?: NoArgumentsOptions;
}
export interface RuleWithNoBannedTypesOptions {
	fix?: FixKind;
	level: RulePlainConfiguration;
	options?: NoBannedTypesOptions;
}
export interface RuleWithNoCommaOperatorOptions {
	level: RulePlainConfiguration;
	options?: NoCommaOperatorOptions;
}
export interface RuleWithNoEmptyTypeParametersOptions {
	level: RulePlainConfiguration;
	options?: NoEmptyTypeParametersOptions;
}
export interface RuleWithNoExcessiveCognitiveComplexityOptions {
	level: RulePlainConfiguration;
	options?: NoExcessiveCognitiveComplexityOptions;
}
export interface RuleWithNoExcessiveLinesPerFunctionOptions {
	level: RulePlainConfiguration;
	options?: NoExcessiveLinesPerFunctionOptions;
}
export interface RuleWithNoExcessiveNestedTestSuitesOptions {
	level: RulePlainConfiguration;
	options?: NoExcessiveNestedTestSuitesOptions;
}
export interface RuleWithNoExtraBooleanCastOptions {
	fix?: FixKind;
	level: RulePlainConfiguration;
	options?: NoExtraBooleanCastOptions;
}
export interface RuleWithNoFlatMapIdentityOptions {
	fix?: FixKind;
	level: RulePlainConfiguration;
	options?: NoFlatMapIdentityOptions;
}
export interface RuleWithNoForEachOptions {
	level: RulePlainConfiguration;
	options?: NoForEachOptions;
}
export interface RuleWithNoImplicitCoercionsOptions {
	fix?: FixKind;
	level: RulePlainConfiguration;
	options?: NoImplicitCoercionsOptions;
}
export interface RuleWithNoImportantStylesOptions {
	fix?: FixKind;
	level: RulePlainConfiguration;
	options?: NoImportantStylesOptions;
}
export interface RuleWithNoStaticOnlyClassOptions {
	level: RulePlainConfiguration;
	options?: NoStaticOnlyClassOptions;
}
export interface RuleWithNoThisInStaticOptions {
	fix?: FixKind;
	level: RulePlainConfiguration;
	options?: NoThisInStaticOptions;
}
export interface RuleWithNoUselessCatchOptions {
	fix?: FixKind;
	level: RulePlainConfiguration;
	options?: NoUselessCatchOptions;
}
export interface RuleWithNoUselessConstructorOptions {
	fix?: FixKind;
	level: RulePlainConfiguration;
	options?: NoUselessConstructorOptions;
}
export interface RuleWithNoUselessContinueOptions {
	fix?: FixKind;
	level: RulePlainConfiguration;
	options?: NoUselessContinueOptions;
}
export interface RuleWithNoUselessEmptyExportOptions {
	fix?: FixKind;
	level: RulePlainConfiguration;
	options?: NoUselessEmptyExportOptions;
}
export interface RuleWithNoUselessEscapeInRegexOptions {
	fix?: FixKind;
	level: RulePlainConfiguration;
	options?: NoUselessEscapeInRegexOptions;
}
export interface RuleWithNoUselessFragmentsOptions {
	fix?: FixKind;
	level: RulePlainConfiguration;
	options?: NoUselessFragmentsOptions;
}
export interface RuleWithNoUselessLabelOptions {
	fix?: FixKind;
	level: RulePlainConfiguration;
	options?: NoUselessLabelOptions;
}
export interface RuleWithNoUselessLoneBlockStatementsOptions {
	fix?: FixKind;
	level: RulePlainConfiguration;
	options?: NoUselessLoneBlockStatementsOptions;
}
export interface RuleWithNoUselessRenameOptions {
	fix?: FixKind;
	level: RulePlainConfiguration;
	options?: NoUselessRenameOptions;
}
export interface RuleWithNoUselessStringConcatOptions {
	fix?: FixKind;
	level: RulePlainConfiguration;
	options?: NoUselessStringConcatOptions;
}
export interface RuleWithNoUselessStringRawOptions {
	level: RulePlainConfiguration;
	options?: NoUselessStringRawOptions;
}
export interface RuleWithNoUselessSwitchCaseOptions {
	fix?: FixKind;
	level: RulePlainConfiguration;
	options?: NoUselessSwitchCaseOptions;
}
export interface RuleWithNoUselessTernaryOptions {
	fix?: FixKind;
	level: RulePlainConfiguration;
	options?: NoUselessTernaryOptions;
}
export interface RuleWithNoUselessThisAliasOptions {
	fix?: FixKind;
	level: RulePlainConfiguration;
	options?: NoUselessThisAliasOptions;
}
export interface RuleWithNoUselessTypeConstraintOptions {
	fix?: FixKind;
	level: RulePlainConfiguration;
	options?: NoUselessTypeConstraintOptions;
}
export interface RuleWithNoUselessUndefinedInitializationOptions {
	fix?: FixKind;
	level: RulePlainConfiguration;
	options?: NoUselessUndefinedInitializationOptions;
}
export interface RuleWithNoVoidOptions {
	level: RulePlainConfiguration;
	options?: NoVoidOptions;
}
export interface RuleWithUseArrowFunctionOptions {
	fix?: FixKind;
	level: RulePlainConfiguration;
	options?: UseArrowFunctionOptions;
}
export interface RuleWithUseDateNowOptions {
	fix?: FixKind;
	level: RulePlainConfiguration;
	options?: UseDateNowOptions;
}
export interface RuleWithUseFlatMapOptions {
	fix?: FixKind;
	level: RulePlainConfiguration;
	options?: UseFlatMapOptions;
}
export interface RuleWithUseIndexOfOptions {
	fix?: FixKind;
	level: RulePlainConfiguration;
	options?: UseIndexOfOptions;
}
export interface RuleWithUseLiteralKeysOptions {
	fix?: FixKind;
	level: RulePlainConfiguration;
	options?: UseLiteralKeysOptions;
}
export interface RuleWithUseNumericLiteralsOptions {
	fix?: FixKind;
	level: RulePlainConfiguration;
	options?: UseNumericLiteralsOptions;
}
export interface RuleWithUseOptionalChainOptions {
	fix?: FixKind;
	level: RulePlainConfiguration;
	options?: UseOptionalChainOptions;
}
export interface RuleWithUseRegexLiteralsOptions {
	fix?: FixKind;
	level: RulePlainConfiguration;
	options?: UseRegexLiteralsOptions;
}
export interface RuleWithUseSimpleNumberKeysOptions {
	fix?: FixKind;
	level: RulePlainConfiguration;
	options?: UseSimpleNumberKeysOptions;
}
export interface RuleWithUseSimplifiedLogicExpressionOptions {
	fix?: FixKind;
	level: RulePlainConfiguration;
	options?: UseSimplifiedLogicExpressionOptions;
}
export interface RuleWithUseWhileOptions {
	fix?: FixKind;
	level: RulePlainConfiguration;
	options?: UseWhileOptions;
}
export interface RuleWithNoChildrenPropOptions {
	level: RulePlainConfiguration;
	options?: NoChildrenPropOptions;
}
export interface RuleWithNoConstAssignOptions {
	fix?: FixKind;
	level: RulePlainConfiguration;
	options?: NoConstAssignOptions;
}
export interface RuleWithNoConstantConditionOptions {
	level: RulePlainConfiguration;
	options?: NoConstantConditionOptions;
}
export interface RuleWithNoConstantMathMinMaxClampOptions {
	fix?: FixKind;
	level: RulePlainConfiguration;
	options?: NoConstantMathMinMaxClampOptions;
}
export interface RuleWithNoConstructorReturnOptions {
	level: RulePlainConfiguration;
	options?: NoConstructorReturnOptions;
}
export interface RuleWithNoEmptyCharacterClassInRegexOptions {
	level: RulePlainConfiguration;
	options?: NoEmptyCharacterClassInRegexOptions;
}
export interface RuleWithNoEmptyPatternOptions {
	level: RulePlainConfiguration;
	options?: NoEmptyPatternOptions;
}
export interface RuleWithNoGlobalDirnameFilenameOptions {
	fix?: FixKind;
	level: RulePlainConfiguration;
	options?: NoGlobalDirnameFilenameOptions;
}
export interface RuleWithNoGlobalObjectCallsOptions {
	level: RulePlainConfiguration;
	options?: NoGlobalObjectCallsOptions;
}
export interface RuleWithNoInnerDeclarationsOptions {
	level: RulePlainConfiguration;
	options?: NoInnerDeclarationsOptions;
}
export interface RuleWithNoInvalidBuiltinInstantiationOptions {
	fix?: FixKind;
	level: RulePlainConfiguration;
	options?: NoInvalidBuiltinInstantiationOptions;
}
export interface RuleWithNoInvalidConstructorSuperOptions {
	level: RulePlainConfiguration;
	options?: NoInvalidConstructorSuperOptions;
}
export interface RuleWithNoInvalidDirectionInLinearGradientOptions {
	level: RulePlainConfiguration;
	options?: NoInvalidDirectionInLinearGradientOptions;
}
export interface RuleWithNoInvalidGridAreasOptions {
	level: RulePlainConfiguration;
	options?: NoInvalidGridAreasOptions;
}
export interface RuleWithNoInvalidPositionAtImportRuleOptions {
	level: RulePlainConfiguration;
	options?: NoInvalidPositionAtImportRuleOptions;
}
export interface RuleWithNoInvalidUseBeforeDeclarationOptions {
	level: RulePlainConfiguration;
	options?: NoInvalidUseBeforeDeclarationOptions;
}
export interface RuleWithNoMissingVarFunctionOptions {
	level: RulePlainConfiguration;
	options?: NoMissingVarFunctionOptions;
}
export interface RuleWithNoNestedComponentDefinitionsOptions {
	level: RulePlainConfiguration;
	options?: NoNestedComponentDefinitionsOptions;
}
export interface RuleWithNoNodejsModulesOptions {
	level: RulePlainConfiguration;
	options?: NoNodejsModulesOptions;
}
export interface RuleWithNoNonoctalDecimalEscapeOptions {
	fix?: FixKind;
	level: RulePlainConfiguration;
	options?: NoNonoctalDecimalEscapeOptions;
}
export interface RuleWithNoPrecisionLossOptions {
	level: RulePlainConfiguration;
	options?: NoPrecisionLossOptions;
}
export interface RuleWithNoPrivateImportsOptions {
	level: RulePlainConfiguration;
	options?: NoPrivateImportsOptions;
}
export interface RuleWithNoProcessGlobalOptions {
	fix?: FixKind;
	level: RulePlainConfiguration;
	options?: NoProcessGlobalOptions;
}
export interface RuleWithNoQwikUseVisibleTaskOptions {
	level: RulePlainConfiguration;
	options?: NoQwikUseVisibleTaskOptions;
}
export interface RuleWithNoReactPropAssignmentsOptions {
	level: RulePlainConfiguration;
	options?: NoReactPropAssignmentsOptions;
}
export interface RuleWithNoRenderReturnValueOptions {
	level: RulePlainConfiguration;
	options?: NoRenderReturnValueOptions;
}
export interface RuleWithNoRestrictedElementsOptions {
	level: RulePlainConfiguration;
	options?: NoRestrictedElementsOptions;
}
export interface RuleWithNoSelfAssignOptions {
	level: RulePlainConfiguration;
	options?: NoSelfAssignOptions;
}
export interface RuleWithNoSetterReturnOptions {
	level: RulePlainConfiguration;
	options?: NoSetterReturnOptions;
}
export interface RuleWithNoSolidDestructuredPropsOptions {
	level: RulePlainConfiguration;
	options?: NoSolidDestructuredPropsOptions;
}
export interface RuleWithNoStringCaseMismatchOptions {
	fix?: FixKind;
	level: RulePlainConfiguration;
	options?: NoStringCaseMismatchOptions;
}
export interface RuleWithNoSwitchDeclarationsOptions {
	fix?: FixKind;
	level: RulePlainConfiguration;
	options?: NoSwitchDeclarationsOptions;
}
export interface RuleWithNoUndeclaredDependenciesOptions {
	level: RulePlainConfiguration;
	options?: NoUndeclaredDependenciesOptions;
}
export interface RuleWithNoUndeclaredVariablesOptions {
	level: RulePlainConfiguration;
	options?: NoUndeclaredVariablesOptions;
}
export interface RuleWithNoUnknownFunctionOptions {
	level: RulePlainConfiguration;
	options?: NoUnknownFunctionOptions;
}
export interface RuleWithNoUnknownMediaFeatureNameOptions {
	level: RulePlainConfiguration;
	options?: NoUnknownMediaFeatureNameOptions;
}
export interface RuleWithNoUnknownPropertyOptions {
	level: RulePlainConfiguration;
	options?: NoUnknownPropertyOptions;
}
export interface RuleWithNoUnknownPseudoClassOptions {
	level: RulePlainConfiguration;
	options?: NoUnknownPseudoClassOptions;
}
export interface RuleWithNoUnknownPseudoElementOptions {
	level: RulePlainConfiguration;
	options?: NoUnknownPseudoElementOptions;
}
export interface RuleWithNoUnknownTypeSelectorOptions {
	level: RulePlainConfiguration;
	options?: NoUnknownTypeSelectorOptions;
}
export interface RuleWithNoUnknownUnitOptions {
	level: RulePlainConfiguration;
	options?: NoUnknownUnitOptions;
}
export interface RuleWithNoUnmatchableAnbSelectorOptions {
	level: RulePlainConfiguration;
	options?: NoUnmatchableAnbSelectorOptions;
}
export interface RuleWithNoUnreachableOptions {
	level: RulePlainConfiguration;
	options?: NoUnreachableOptions;
}
export interface RuleWithNoUnreachableSuperOptions {
	level: RulePlainConfiguration;
	options?: NoUnreachableSuperOptions;
}
export interface RuleWithNoUnsafeFinallyOptions {
	level: RulePlainConfiguration;
	options?: NoUnsafeFinallyOptions;
}
export interface RuleWithNoUnsafeOptionalChainingOptions {
	level: RulePlainConfiguration;
	options?: NoUnsafeOptionalChainingOptions;
}
export interface RuleWithNoUnusedFunctionParametersOptions {
	fix?: FixKind;
	level: RulePlainConfiguration;
	options?: NoUnusedFunctionParametersOptions;
}
export interface RuleWithNoUnusedImportsOptions {
	fix?: FixKind;
	level: RulePlainConfiguration;
	options?: NoUnusedImportsOptions;
}
export interface RuleWithNoUnusedLabelsOptions {
	fix?: FixKind;
	level: RulePlainConfiguration;
	options?: NoUnusedLabelsOptions;
}
export interface RuleWithNoUnusedPrivateClassMembersOptions {
	fix?: FixKind;
	level: RulePlainConfiguration;
	options?: NoUnusedPrivateClassMembersOptions;
}
export interface RuleWithNoUnusedVariablesOptions {
	fix?: FixKind;
	level: RulePlainConfiguration;
	options?: NoUnusedVariablesOptions;
}
export interface RuleWithNoVoidElementsWithChildrenOptions {
	fix?: FixKind;
	level: RulePlainConfiguration;
	options?: NoVoidElementsWithChildrenOptions;
}
export interface RuleWithNoVoidTypeReturnOptions {
	level: RulePlainConfiguration;
	options?: NoVoidTypeReturnOptions;
}
export interface RuleWithUseExhaustiveDependenciesOptions {
	fix?: FixKind;
	level: RulePlainConfiguration;
	options?: UseExhaustiveDependenciesOptions;
}
export interface RuleWithUseGraphqlNamedOperationsOptions {
	fix?: FixKind;
	level: RulePlainConfiguration;
	options?: UseGraphqlNamedOperationsOptions;
}
export interface RuleWithUseHookAtTopLevelOptions {
	level: RulePlainConfiguration;
	options?: UseHookAtTopLevelOptions;
}
export interface RuleWithUseImageSizeOptions {
	level: RulePlainConfiguration;
	options?: UseImageSizeOptions;
}
export interface RuleWithUseImportExtensionsOptions {
	fix?: FixKind;
	level: RulePlainConfiguration;
	options?: UseImportExtensionsOptions;
}
export interface RuleWithUseIsNanOptions {
	fix?: FixKind;
	level: RulePlainConfiguration;
	options?: UseIsNanOptions;
}
export interface RuleWithUseJsonImportAttributesOptions {
	fix?: FixKind;
	level: RulePlainConfiguration;
	options?: UseJsonImportAttributesOptions;
}
export interface RuleWithUseJsxKeyInIterableOptions {
	level: RulePlainConfiguration;
	options?: UseJsxKeyInIterableOptions;
}
export interface RuleWithUseParseIntRadixOptions {
	fix?: FixKind;
	level: RulePlainConfiguration;
	options?: UseParseIntRadixOptions;
}
export interface RuleWithUseQwikClasslistOptions {
	level: RulePlainConfiguration;
	options?: UseQwikClasslistOptions;
}
export interface RuleWithUseSingleJsDocAsteriskOptions {
	fix?: FixKind;
	level: RulePlainConfiguration;
	options?: UseSingleJsDocAsteriskOptions;
}
export interface RuleWithUseUniqueElementIdsOptions {
	level: RulePlainConfiguration;
	options?: UseUniqueElementIdsOptions;
}
export interface RuleWithUseValidForDirectionOptions {
	level: RulePlainConfiguration;
	options?: UseValidForDirectionOptions;
}
export interface RuleWithUseValidTypeofOptions {
	fix?: FixKind;
	level: RulePlainConfiguration;
	options?: UseValidTypeofOptions;
}
export interface RuleWithUseYieldOptions {
	level: RulePlainConfiguration;
	options?: UseYieldOptions;
}
export interface RuleWithNoContinueOptions {
	level: RulePlainConfiguration;
	options?: NoContinueOptions;
}
export interface RuleWithNoDeprecatedImportsOptions {
	level: RulePlainConfiguration;
	options?: NoDeprecatedImportsOptions;
}
export interface RuleWithNoDuplicateDependenciesOptions {
	level: RulePlainConfiguration;
	options?: NoDuplicateDependenciesOptions;
}
export interface RuleWithNoDuplicatedSpreadPropsOptions {
	level: RulePlainConfiguration;
	options?: NoDuplicatedSpreadPropsOptions;
}
export interface RuleWithNoEmptySourceOptions {
	level: RulePlainConfiguration;
	options?: NoEmptySourceOptions;
}
export interface RuleWithNoEqualsToNullOptions {
	fix?: FixKind;
	level: RulePlainConfiguration;
	options?: NoEqualsToNullOptions;
}
export interface RuleWithNoFloatingPromisesOptions {
	fix?: FixKind;
	level: RulePlainConfiguration;
	options?: NoFloatingPromisesOptions;
}
export interface RuleWithNoForInOptions {
	level: RulePlainConfiguration;
	options?: NoForInOptions;
}
export interface RuleWithNoImportCyclesOptions {
	level: RulePlainConfiguration;
	options?: NoImportCyclesOptions;
}
export interface RuleWithNoIncrementDecrementOptions {
	level: RulePlainConfiguration;
	options?: NoIncrementDecrementOptions;
}
export interface RuleWithNoJsxLiteralsOptions {
	level: RulePlainConfiguration;
	options?: NoJsxLiteralsOptions;
}
export interface RuleWithNoLeakedRenderOptions {
	level: RulePlainConfiguration;
	options?: NoLeakedRenderOptions;
}
export interface RuleWithNoMisusedPromisesOptions {
	fix?: FixKind;
	level: RulePlainConfiguration;
	options?: NoMisusedPromisesOptions;
}
export interface RuleWithNoMultiStrOptions {
	level: RulePlainConfiguration;
	options?: NoMultiStrOptions;
}
export interface RuleWithNoNextAsyncClientComponentOptions {
	level: RulePlainConfiguration;
	options?: NoNextAsyncClientComponentOptions;
}
export interface RuleWithNoParametersOnlyUsedInRecursionOptions {
	fix?: FixKind;
	level: RulePlainConfiguration;
	options?: NoParametersOnlyUsedInRecursionOptions;
}
export interface RuleWithNoProtoOptions {
	level: RulePlainConfiguration;
	options?: NoProtoOptions;
}
export interface RuleWithNoReactForwardRefOptions {
	fix?: FixKind;
	level: RulePlainConfiguration;
	options?: NoReactForwardRefOptions;
}
export interface RuleWithNoShadowOptions {
	level: RulePlainConfiguration;
	options?: NoShadowOptions;
}
export interface RuleWithNoSyncScriptsOptions {
	level: RulePlainConfiguration;
	options?: NoSyncScriptsOptions;
}
export interface RuleWithNoTernaryOptions {
	level: RulePlainConfiguration;
	options?: NoTernaryOptions;
}
export interface RuleWithNoUnknownAttributeOptions {
	level: RulePlainConfiguration;
	options?: NoUnknownAttributeOptions;
}
export interface RuleWithNoUnnecessaryConditionsOptions {
	level: RulePlainConfiguration;
	options?: NoUnnecessaryConditionsOptions;
}
export interface RuleWithNoUnresolvedImportsOptions {
	level: RulePlainConfiguration;
	options?: NoUnresolvedImportsOptions;
}
export interface RuleWithNoUnusedExpressionsOptions {
	level: RulePlainConfiguration;
	options?: NoUnusedExpressionsOptions;
}
export interface RuleWithNoUselessCatchBindingOptions {
	fix?: FixKind;
	level: RulePlainConfiguration;
	options?: NoUselessCatchBindingOptions;
}
export interface RuleWithNoUselessUndefinedOptions {
	fix?: FixKind;
	level: RulePlainConfiguration;
	options?: NoUselessUndefinedOptions;
}
export interface RuleWithNoVueDataObjectDeclarationOptions {
	fix?: FixKind;
	level: RulePlainConfiguration;
	options?: NoVueDataObjectDeclarationOptions;
}
export interface RuleWithNoVueDuplicateKeysOptions {
	level: RulePlainConfiguration;
	options?: NoVueDuplicateKeysOptions;
}
export interface RuleWithNoVueReservedKeysOptions {
	level: RulePlainConfiguration;
	options?: NoVueReservedKeysOptions;
}
export interface RuleWithNoVueReservedPropsOptions {
	level: RulePlainConfiguration;
	options?: NoVueReservedPropsOptions;
}
export interface RuleWithNoVueSetupPropsReactivityLossOptions {
	level: RulePlainConfiguration;
	options?: NoVueSetupPropsReactivityLossOptions;
}
export interface RuleWithNoVueVIfWithVForOptions {
	level: RulePlainConfiguration;
	options?: NoVueVIfWithVForOptions;
}
export interface RuleWithUseArraySortCompareOptions {
	level: RulePlainConfiguration;
	options?: UseArraySortCompareOptions;
}
export interface RuleWithUseAwaitThenableOptions {
	level: RulePlainConfiguration;
	options?: UseAwaitThenableOptions;
}
export interface RuleWithUseConsistentArrowReturnOptions {
	fix?: FixKind;
	level: RulePlainConfiguration;
	options?: UseConsistentArrowReturnOptions;
}
export interface RuleWithUseConsistentGraphqlDescriptionsOptions {
	level: RulePlainConfiguration;
	options?: UseConsistentGraphqlDescriptionsOptions;
}
export interface RuleWithUseDeprecatedDateOptions {
	level: RulePlainConfiguration;
	options?: UseDeprecatedDateOptions;
}
export interface RuleWithUseDestructuringOptions {
	level: RulePlainConfiguration;
	options?: UseDestructuringOptions;
}
export interface RuleWithUseExhaustiveSwitchCasesOptions {
	fix?: FixKind;
	level: RulePlainConfiguration;
	options?: UseExhaustiveSwitchCasesOptions;
}
export interface RuleWithUseExplicitTypeOptions {
	level: RulePlainConfiguration;
	options?: UseExplicitTypeOptions;
}
export interface RuleWithUseFindOptions {
	level: RulePlainConfiguration;
	options?: UseFindOptions;
}
export interface RuleWithUseMaxParamsOptions {
	level: RulePlainConfiguration;
	options?: UseMaxParamsOptions;
}
export interface RuleWithUseQwikMethodUsageOptions {
	level: RulePlainConfiguration;
	options?: UseQwikMethodUsageOptions;
}
export interface RuleWithUseQwikValidLexicalScopeOptions {
	level: RulePlainConfiguration;
	options?: UseQwikValidLexicalScopeOptions;
}
export interface RuleWithUseRegexpExecOptions {
	level: RulePlainConfiguration;
	options?: UseRegexpExecOptions;
}
export interface RuleWithUseRequiredScriptsOptions {
	level: RulePlainConfiguration;
	options?: UseRequiredScriptsOptions;
}
export interface RuleWithUseSortedClassesOptions {
	fix?: FixKind;
	level: RulePlainConfiguration;
	options?: UseSortedClassesOptions;
}
export interface RuleWithUseSpreadOptions {
	fix?: FixKind;
	level: RulePlainConfiguration;
	options?: UseSpreadOptions;
}
export interface RuleWithUseUniqueGraphqlOperationNameOptions {
	level: RulePlainConfiguration;
	options?: UseUniqueGraphqlOperationNameOptions;
}
export interface RuleWithUseVueDefineMacrosOrderOptions {
	fix?: FixKind;
	level: RulePlainConfiguration;
	options?: UseVueDefineMacrosOrderOptions;
}
export interface RuleWithUseVueHyphenatedAttributesOptions {
	fix?: FixKind;
	level: RulePlainConfiguration;
	options?: UseVueHyphenatedAttributesOptions;
}
export interface RuleWithUseVueMultiWordComponentNamesOptions {
	level: RulePlainConfiguration;
	options?: UseVueMultiWordComponentNamesOptions;
}
export interface RuleWithUseVueValidVBindOptions {
	level: RulePlainConfiguration;
	options?: UseVueValidVBindOptions;
}
export interface RuleWithUseVueValidVElseOptions {
	level: RulePlainConfiguration;
	options?: UseVueValidVElseOptions;
}
export interface RuleWithUseVueValidVElseIfOptions {
	level: RulePlainConfiguration;
	options?: UseVueValidVElseIfOptions;
}
export interface RuleWithUseVueValidVHtmlOptions {
	level: RulePlainConfiguration;
	options?: UseVueValidVHtmlOptions;
}
export interface RuleWithUseVueValidVIfOptions {
	level: RulePlainConfiguration;
	options?: UseVueValidVIfOptions;
}
export interface RuleWithUseVueValidVOnOptions {
	level: RulePlainConfiguration;
	options?: UseVueValidVOnOptions;
}
export interface RuleWithUseVueValidVTextOptions {
	level: RulePlainConfiguration;
	options?: UseVueValidVTextOptions;
}
export interface RuleWithNoAccumulatingSpreadOptions {
	level: RulePlainConfiguration;
	options?: NoAccumulatingSpreadOptions;
}
export interface RuleWithNoAwaitInLoopsOptions {
	level: RulePlainConfiguration;
	options?: NoAwaitInLoopsOptions;
}
export interface RuleWithNoBarrelFileOptions {
	level: RulePlainConfiguration;
	options?: NoBarrelFileOptions;
}
export interface RuleWithNoDeleteOptions {
	fix?: FixKind;
	level: RulePlainConfiguration;
	options?: NoDeleteOptions;
}
export interface RuleWithNoDynamicNamespaceImportAccessOptions {
	level: RulePlainConfiguration;
	options?: NoDynamicNamespaceImportAccessOptions;
}
export interface RuleWithNoImgElementOptions {
	level: RulePlainConfiguration;
	options?: NoImgElementOptions;
}
export interface RuleWithNoNamespaceImportOptions {
	level: RulePlainConfiguration;
	options?: NoNamespaceImportOptions;
}
export interface RuleWithNoReExportAllOptions {
	level: RulePlainConfiguration;
	options?: NoReExportAllOptions;
}
export interface RuleWithNoUnwantedPolyfillioOptions {
	level: RulePlainConfiguration;
	options?: NoUnwantedPolyfillioOptions;
}
export interface RuleWithUseGoogleFontPreconnectOptions {
	fix?: FixKind;
	level: RulePlainConfiguration;
	options?: UseGoogleFontPreconnectOptions;
}
export interface RuleWithUseSolidForComponentOptions {
	level: RulePlainConfiguration;
	options?: UseSolidForComponentOptions;
}
export interface RuleWithUseTopLevelRegexOptions {
	level: RulePlainConfiguration;
	options?: UseTopLevelRegexOptions;
}
export interface RuleWithNoBlankTargetOptions {
	fix?: FixKind;
	level: RulePlainConfiguration;
	options?: NoBlankTargetOptions;
}
export interface RuleWithNoDangerouslySetInnerHtmlOptions {
	level: RulePlainConfiguration;
	options?: NoDangerouslySetInnerHtmlOptions;
}
export interface RuleWithNoDangerouslySetInnerHtmlWithChildrenOptions {
	level: RulePlainConfiguration;
	options?: NoDangerouslySetInnerHtmlWithChildrenOptions;
}
export interface RuleWithNoGlobalEvalOptions {
	level: RulePlainConfiguration;
	options?: NoGlobalEvalOptions;
}
export interface RuleWithNoSecretsOptions {
	level: RulePlainConfiguration;
	options?: NoSecretsOptions;
}
export interface RuleWithNoCommonJsOptions {
	level: RulePlainConfiguration;
	options?: NoCommonJsOptions;
}
export interface RuleWithNoDefaultExportOptions {
	level: RulePlainConfiguration;
	options?: NoDefaultExportOptions;
}
export interface RuleWithNoDescendingSpecificityOptions {
	level: RulePlainConfiguration;
	options?: NoDescendingSpecificityOptions;
}
export interface RuleWithNoDoneCallbackOptions {
	level: RulePlainConfiguration;
	options?: NoDoneCallbackOptions;
}
export interface RuleWithNoEnumOptions {
	level: RulePlainConfiguration;
	options?: NoEnumOptions;
}
export interface RuleWithNoExportedImportsOptions {
	level: RulePlainConfiguration;
	options?: NoExportedImportsOptions;
}
export interface RuleWithNoHeadElementOptions {
	level: RulePlainConfiguration;
	options?: NoHeadElementOptions;
}
export interface RuleWithNoImplicitBooleanOptions {
	fix?: FixKind;
	level: RulePlainConfiguration;
	options?: NoImplicitBooleanOptions;
}
export interface RuleWithNoInferrableTypesOptions {
	fix?: FixKind;
	level: RulePlainConfiguration;
	options?: NoInferrableTypesOptions;
}
export interface RuleWithNoMagicNumbersOptions {
	level: RulePlainConfiguration;
	options?: NoMagicNumbersOptions;
}
export interface RuleWithNoNamespaceOptions {
	level: RulePlainConfiguration;
	options?: NoNamespaceOptions;
}
export interface RuleWithNoNegationElseOptions {
	fix?: FixKind;
	level: RulePlainConfiguration;
	options?: NoNegationElseOptions;
}
export interface RuleWithNoNestedTernaryOptions {
	level: RulePlainConfiguration;
	options?: NoNestedTernaryOptions;
}
export interface RuleWithNoNonNullAssertionOptions {
	fix?: FixKind;
	level: RulePlainConfiguration;
	options?: NoNonNullAssertionOptions;
}
export interface RuleWithNoParameterAssignOptions {
	level: RulePlainConfiguration;
	options?: NoParameterAssignOptions;
}
export interface RuleWithNoParameterPropertiesOptions {
	level: RulePlainConfiguration;
	options?: NoParameterPropertiesOptions;
}
export interface RuleWithNoProcessEnvOptions {
	level: RulePlainConfiguration;
	options?: NoProcessEnvOptions;
}
export interface RuleWithNoRestrictedGlobalsOptions {
	level: RulePlainConfiguration;
	options?: NoRestrictedGlobalsOptions;
}
export interface RuleWithNoRestrictedImportsOptions {
	level: RulePlainConfiguration;
	options?: NoRestrictedImportsOptions;
}
export interface RuleWithNoRestrictedTypesOptions {
	fix?: FixKind;
	level: RulePlainConfiguration;
	options?: NoRestrictedTypesOptions;
}
export interface RuleWithNoShoutyConstantsOptions {
	fix?: FixKind;
	level: RulePlainConfiguration;
	options?: NoShoutyConstantsOptions;
}
export interface RuleWithNoSubstrOptions {
	fix?: FixKind;
	level: RulePlainConfiguration;
	options?: NoSubstrOptions;
}
export interface RuleWithNoUnusedTemplateLiteralOptions {
	fix?: FixKind;
	level: RulePlainConfiguration;
	options?: NoUnusedTemplateLiteralOptions;
}
export interface RuleWithNoUselessElseOptions {
	fix?: FixKind;
	level: RulePlainConfiguration;
	options?: NoUselessElseOptions;
}
export interface RuleWithNoValueAtRuleOptions {
	level: RulePlainConfiguration;
	options?: NoValueAtRuleOptions;
}
export interface RuleWithNoYodaExpressionOptions {
	fix?: FixKind;
	level: RulePlainConfiguration;
	options?: NoYodaExpressionOptions;
}
export interface RuleWithUseArrayLiteralsOptions {
	fix?: FixKind;
	level: RulePlainConfiguration;
	options?: UseArrayLiteralsOptions;
}
export interface RuleWithUseAsConstAssertionOptions {
	fix?: FixKind;
	level: RulePlainConfiguration;
	options?: UseAsConstAssertionOptions;
}
export interface RuleWithUseAtIndexOptions {
	fix?: FixKind;
	level: RulePlainConfiguration;
	options?: UseAtIndexOptions;
}
export interface RuleWithUseBlockStatementsOptions {
	fix?: FixKind;
	level: RulePlainConfiguration;
	options?: UseBlockStatementsOptions;
}
export interface RuleWithUseCollapsedElseIfOptions {
	fix?: FixKind;
	level: RulePlainConfiguration;
	options?: UseCollapsedElseIfOptions;
}
export interface RuleWithUseCollapsedIfOptions {
	fix?: FixKind;
	level: RulePlainConfiguration;
	options?: UseCollapsedIfOptions;
}
export interface RuleWithUseComponentExportOnlyModulesOptions {
	level: RulePlainConfiguration;
	options?: UseComponentExportOnlyModulesOptions;
}
export interface RuleWithUseConsistentArrayTypeOptions {
	fix?: FixKind;
	level: RulePlainConfiguration;
	options?: UseConsistentArrayTypeOptions;
}
export interface RuleWithUseConsistentBuiltinInstantiationOptions {
	fix?: FixKind;
	level: RulePlainConfiguration;
	options?: UseConsistentBuiltinInstantiationOptions;
}
export interface RuleWithUseConsistentCurlyBracesOptions {
	fix?: FixKind;
	level: RulePlainConfiguration;
	options?: UseConsistentCurlyBracesOptions;
}
export interface RuleWithUseConsistentMemberAccessibilityOptions {
	level: RulePlainConfiguration;
	options?: UseConsistentMemberAccessibilityOptions;
}
export interface RuleWithUseConsistentObjectDefinitionsOptions {
	fix?: FixKind;
	level: RulePlainConfiguration;
	options?: UseConsistentObjectDefinitionsOptions;
}
export interface RuleWithUseConsistentTypeDefinitionsOptions {
	fix?: FixKind;
	level: RulePlainConfiguration;
	options?: UseConsistentTypeDefinitionsOptions;
}
export interface RuleWithUseConstOptions {
	fix?: FixKind;
	level: RulePlainConfiguration;
	options?: UseConstOptions;
}
export interface RuleWithUseDefaultParameterLastOptions {
	fix?: FixKind;
	level: RulePlainConfiguration;
	options?: UseDefaultParameterLastOptions;
}
export interface RuleWithUseDefaultSwitchClauseOptions {
	level: RulePlainConfiguration;
	options?: UseDefaultSwitchClauseOptions;
}
export interface RuleWithUseDeprecatedReasonOptions {
	level: RulePlainConfiguration;
	options?: UseDeprecatedReasonOptions;
}
export interface RuleWithUseEnumInitializersOptions {
	fix?: FixKind;
	level: RulePlainConfiguration;
	options?: UseEnumInitializersOptions;
}
export interface RuleWithUseExplicitLengthCheckOptions {
	fix?: FixKind;
	level: RulePlainConfiguration;
	options?: UseExplicitLengthCheckOptions;
}
export interface RuleWithUseExponentiationOperatorOptions {
	fix?: FixKind;
	level: RulePlainConfiguration;
	options?: UseExponentiationOperatorOptions;
}
export interface RuleWithUseExportTypeOptions {
	fix?: FixKind;
	level: RulePlainConfiguration;
	options?: UseExportTypeOptions;
}
export interface RuleWithUseExportsLastOptions {
	level: RulePlainConfiguration;
	options?: UseExportsLastOptions;
}
export interface RuleWithUseFilenamingConventionOptions {
	level: RulePlainConfiguration;
	options?: UseFilenamingConventionOptions;
}
export interface RuleWithUseForOfOptions {
	level: RulePlainConfiguration;
	options?: UseForOfOptions;
}
export interface RuleWithUseFragmentSyntaxOptions {
	fix?: FixKind;
	level: RulePlainConfiguration;
	options?: UseFragmentSyntaxOptions;
}
export interface RuleWithUseGraphqlNamingConventionOptions {
	level: RulePlainConfiguration;
	options?: UseGraphqlNamingConventionOptions;
}
export interface RuleWithUseGroupedAccessorPairsOptions {
	level: RulePlainConfiguration;
	options?: UseGroupedAccessorPairsOptions;
}
export interface RuleWithUseImportTypeOptions {
	fix?: FixKind;
	level: RulePlainConfiguration;
	options?: UseImportTypeOptions;
}
export interface RuleWithUseLiteralEnumMembersOptions {
	level: RulePlainConfiguration;
	options?: UseLiteralEnumMembersOptions;
}
export interface RuleWithUseNamingConventionOptions {
	fix?: FixKind;
	level: RulePlainConfiguration;
	options?: UseNamingConventionOptions;
}
export interface RuleWithUseNodeAssertStrictOptions {
	fix?: FixKind;
	level: RulePlainConfiguration;
	options?: UseNodeAssertStrictOptions;
}
export interface RuleWithUseNodejsImportProtocolOptions {
	fix?: FixKind;
	level: RulePlainConfiguration;
	options?: UseNodejsImportProtocolOptions;
}
export interface RuleWithUseNumberNamespaceOptions {
	fix?: FixKind;
	level: RulePlainConfiguration;
	options?: UseNumberNamespaceOptions;
}
export interface RuleWithUseNumericSeparatorsOptions {
	fix?: FixKind;
	level: RulePlainConfiguration;
	options?: UseNumericSeparatorsOptions;
}
export interface RuleWithUseObjectSpreadOptions {
	fix?: FixKind;
	level: RulePlainConfiguration;
	options?: UseObjectSpreadOptions;
}
export interface RuleWithUseReactFunctionComponentsOptions {
	level: RulePlainConfiguration;
	options?: UseReactFunctionComponentsOptions;
}
export interface RuleWithUseReadonlyClassPropertiesOptions {
	fix?: FixKind;
	level: RulePlainConfiguration;
	options?: UseReadonlyClassPropertiesOptions;
}
export interface RuleWithUseSelfClosingElementsOptions {
	fix?: FixKind;
	level: RulePlainConfiguration;
	options?: UseSelfClosingElementsOptions;
}
export interface RuleWithUseShorthandAssignOptions {
	fix?: FixKind;
	level: RulePlainConfiguration;
	options?: UseShorthandAssignOptions;
}
export interface RuleWithUseShorthandFunctionTypeOptions {
	fix?: FixKind;
	level: RulePlainConfiguration;
	options?: UseShorthandFunctionTypeOptions;
}
export interface RuleWithUseSingleVarDeclaratorOptions {
	fix?: FixKind;
	level: RulePlainConfiguration;
	options?: UseSingleVarDeclaratorOptions;
}
export interface RuleWithUseSymbolDescriptionOptions {
	level: RulePlainConfiguration;
	options?: UseSymbolDescriptionOptions;
}
export interface RuleWithUseTemplateOptions {
	fix?: FixKind;
	level: RulePlainConfiguration;
	options?: UseTemplateOptions;
}
export interface RuleWithUseThrowNewErrorOptions {
	fix?: FixKind;
	level: RulePlainConfiguration;
	options?: UseThrowNewErrorOptions;
}
export interface RuleWithUseThrowOnlyErrorOptions {
	level: RulePlainConfiguration;
	options?: UseThrowOnlyErrorOptions;
}
export interface RuleWithUseTrimStartEndOptions {
	fix?: FixKind;
	level: RulePlainConfiguration;
	options?: UseTrimStartEndOptions;
}
export interface RuleWithUseUnifiedTypeSignaturesOptions {
	fix?: FixKind;
	level: RulePlainConfiguration;
	options?: UseUnifiedTypeSignaturesOptions;
}
export interface RuleWithNoAlertOptions {
	level: RulePlainConfiguration;
	options?: NoAlertOptions;
}
export interface RuleWithNoApproximativeNumericConstantOptions {
	fix?: FixKind;
	level: RulePlainConfiguration;
	options?: NoApproximativeNumericConstantOptions;
}
export interface RuleWithNoArrayIndexKeyOptions {
	level: RulePlainConfiguration;
	options?: NoArrayIndexKeyOptions;
}
export interface RuleWithNoAssignInExpressionsOptions {
	level: RulePlainConfiguration;
	options?: NoAssignInExpressionsOptions;
}
export interface RuleWithNoAsyncPromiseExecutorOptions {
	level: RulePlainConfiguration;
	options?: NoAsyncPromiseExecutorOptions;
}
export interface RuleWithNoBiomeFirstExceptionOptions {
	fix?: FixKind;
	level: RulePlainConfiguration;
	options?: NoBiomeFirstExceptionOptions;
}
export interface RuleWithNoBitwiseOperatorsOptions {
	level: RulePlainConfiguration;
	options?: NoBitwiseOperatorsOptions;
}
export interface RuleWithNoCatchAssignOptions {
	level: RulePlainConfiguration;
	options?: NoCatchAssignOptions;
}
export interface RuleWithNoClassAssignOptions {
	level: RulePlainConfiguration;
	options?: NoClassAssignOptions;
}
export interface RuleWithNoCommentTextOptions {
	fix?: FixKind;
	level: RulePlainConfiguration;
	options?: NoCommentTextOptions;
}
export interface RuleWithNoCompareNegZeroOptions {
	fix?: FixKind;
	level: RulePlainConfiguration;
	options?: NoCompareNegZeroOptions;
}
export interface RuleWithNoConfusingLabelsOptions {
	level: RulePlainConfiguration;
	options?: NoConfusingLabelsOptions;
}
export interface RuleWithNoConfusingVoidTypeOptions {
	fix?: FixKind;
	level: RulePlainConfiguration;
	options?: NoConfusingVoidTypeOptions;
}
export interface RuleWithNoConsoleOptions {
	fix?: FixKind;
	level: RulePlainConfiguration;
	options?: NoConsoleOptions;
}
export interface RuleWithNoConstEnumOptions {
	fix?: FixKind;
	level: RulePlainConfiguration;
	options?: NoConstEnumOptions;
}
export interface RuleWithNoConstantBinaryExpressionsOptions {
	level: RulePlainConfiguration;
	options?: NoConstantBinaryExpressionsOptions;
}
export interface RuleWithNoControlCharactersInRegexOptions {
	level: RulePlainConfiguration;
	options?: NoControlCharactersInRegexOptions;
}
export interface RuleWithNoDebuggerOptions {
	fix?: FixKind;
	level: RulePlainConfiguration;
	options?: NoDebuggerOptions;
}
export interface RuleWithNoDocumentCookieOptions {
	level: RulePlainConfiguration;
	options?: NoDocumentCookieOptions;
}
export interface RuleWithNoDocumentImportInPageOptions {
	level: RulePlainConfiguration;
	options?: NoDocumentImportInPageOptions;
}
export interface RuleWithNoDoubleEqualsOptions {
	fix?: FixKind;
	level: RulePlainConfiguration;
	options?: NoDoubleEqualsOptions;
}
export interface RuleWithNoDuplicateAtImportRulesOptions {
	level: RulePlainConfiguration;
	options?: NoDuplicateAtImportRulesOptions;
}
export interface RuleWithNoDuplicateCaseOptions {
	level: RulePlainConfiguration;
	options?: NoDuplicateCaseOptions;
}
export interface RuleWithNoDuplicateClassMembersOptions {
	level: RulePlainConfiguration;
	options?: NoDuplicateClassMembersOptions;
}
export interface RuleWithNoDuplicateCustomPropertiesOptions {
	level: RulePlainConfiguration;
	options?: NoDuplicateCustomPropertiesOptions;
}
export interface RuleWithNoDuplicateElseIfOptions {
	level: RulePlainConfiguration;
	options?: NoDuplicateElseIfOptions;
}
export interface RuleWithNoDuplicateFieldsOptions {
	level: RulePlainConfiguration;
	options?: NoDuplicateFieldsOptions;
}
export interface RuleWithNoDuplicateFontNamesOptions {
	level: RulePlainConfiguration;
	options?: NoDuplicateFontNamesOptions;
}
export interface RuleWithNoDuplicateJsxPropsOptions {
	level: RulePlainConfiguration;
	options?: NoDuplicateJsxPropsOptions;
}
export interface RuleWithNoDuplicateObjectKeysOptions {
	level: RulePlainConfiguration;
	options?: NoDuplicateObjectKeysOptions;
}
export interface RuleWithNoDuplicateParametersOptions {
	level: RulePlainConfiguration;
	options?: NoDuplicateParametersOptions;
}
export interface RuleWithNoDuplicatePropertiesOptions {
	level: RulePlainConfiguration;
	options?: NoDuplicatePropertiesOptions;
}
export interface RuleWithNoDuplicateSelectorsKeyframeBlockOptions {
	level: RulePlainConfiguration;
	options?: NoDuplicateSelectorsKeyframeBlockOptions;
}
export interface RuleWithNoDuplicateTestHooksOptions {
	level: RulePlainConfiguration;
	options?: NoDuplicateTestHooksOptions;
}
export interface RuleWithNoEmptyBlockOptions {
	level: RulePlainConfiguration;
	options?: NoEmptyBlockOptions;
}
export interface RuleWithNoEmptyBlockStatementsOptions {
	level: RulePlainConfiguration;
	options?: NoEmptyBlockStatementsOptions;
}
export interface RuleWithNoEmptyInterfaceOptions {
	fix?: FixKind;
	level: RulePlainConfiguration;
	options?: NoEmptyInterfaceOptions;
}
export interface RuleWithNoEvolvingTypesOptions {
	level: RulePlainConfiguration;
	options?: NoEvolvingTypesOptions;
}
export interface RuleWithNoExplicitAnyOptions {
	level: RulePlainConfiguration;
	options?: NoExplicitAnyOptions;
}
export interface RuleWithNoExportsInTestOptions {
	level: RulePlainConfiguration;
	options?: NoExportsInTestOptions;
}
export interface RuleWithNoExtraNonNullAssertionOptions {
	fix?: FixKind;
	level: RulePlainConfiguration;
	options?: NoExtraNonNullAssertionOptions;
}
export interface RuleWithNoFallthroughSwitchClauseOptions {
	level: RulePlainConfiguration;
	options?: NoFallthroughSwitchClauseOptions;
}
export interface RuleWithNoFocusedTestsOptions {
	fix?: FixKind;
	level: RulePlainConfiguration;
	options?: NoFocusedTestsOptions;
}
export interface RuleWithNoFunctionAssignOptions {
	level: RulePlainConfiguration;
	options?: NoFunctionAssignOptions;
}
export interface RuleWithNoGlobalAssignOptions {
	level: RulePlainConfiguration;
	options?: NoGlobalAssignOptions;
}
export interface RuleWithNoGlobalIsFiniteOptions {
	fix?: FixKind;
	level: RulePlainConfiguration;
	options?: NoGlobalIsFiniteOptions;
}
export interface RuleWithNoGlobalIsNanOptions {
	fix?: FixKind;
	level: RulePlainConfiguration;
	options?: NoGlobalIsNanOptions;
}
export interface RuleWithNoHeadImportInDocumentOptions {
	level: RulePlainConfiguration;
	options?: NoHeadImportInDocumentOptions;
}
export interface RuleWithNoImplicitAnyLetOptions {
	level: RulePlainConfiguration;
	options?: NoImplicitAnyLetOptions;
}
export interface RuleWithNoImportAssignOptions {
	level: RulePlainConfiguration;
	options?: NoImportAssignOptions;
}
export interface RuleWithNoImportantInKeyframeOptions {
	level: RulePlainConfiguration;
	options?: NoImportantInKeyframeOptions;
}
export interface RuleWithNoIrregularWhitespaceOptions {
	level: RulePlainConfiguration;
	options?: NoIrregularWhitespaceOptions;
}
export interface RuleWithNoLabelVarOptions {
	level: RulePlainConfiguration;
	options?: NoLabelVarOptions;
}
export interface RuleWithNoMisleadingCharacterClassOptions {
	fix?: FixKind;
	level: RulePlainConfiguration;
	options?: NoMisleadingCharacterClassOptions;
}
export interface RuleWithNoMisleadingInstantiatorOptions {
	level: RulePlainConfiguration;
	options?: NoMisleadingInstantiatorOptions;
}
export interface RuleWithNoMisplacedAssertionOptions {
	level: RulePlainConfiguration;
	options?: NoMisplacedAssertionOptions;
}
export interface RuleWithNoMisrefactoredShorthandAssignOptions {
	fix?: FixKind;
	level: RulePlainConfiguration;
	options?: NoMisrefactoredShorthandAssignOptions;
}
export interface RuleWithNoNonNullAssertedOptionalChainOptions {
	level: RulePlainConfiguration;
	options?: NoNonNullAssertedOptionalChainOptions;
}
export interface RuleWithNoOctalEscapeOptions {
	fix?: FixKind;
	level: RulePlainConfiguration;
	options?: NoOctalEscapeOptions;
}
export interface RuleWithNoPrototypeBuiltinsOptions {
	fix?: FixKind;
	level: RulePlainConfiguration;
	options?: NoPrototypeBuiltinsOptions;
}
export interface RuleWithNoQuickfixBiomeOptions {
	fix?: FixKind;
	level: RulePlainConfiguration;
	options?: NoQuickfixBiomeOptions;
}
export interface RuleWithNoReactSpecificPropsOptions {
	fix?: FixKind;
	level: RulePlainConfiguration;
	options?: NoReactSpecificPropsOptions;
}
export interface RuleWithNoRedeclareOptions {
	level: RulePlainConfiguration;
	options?: NoRedeclareOptions;
}
export interface RuleWithNoRedundantUseStrictOptions {
	fix?: FixKind;
	level: RulePlainConfiguration;
	options?: NoRedundantUseStrictOptions;
}
export interface RuleWithNoSelfCompareOptions {
	level: RulePlainConfiguration;
	options?: NoSelfCompareOptions;
}
export interface RuleWithNoShadowRestrictedNamesOptions {
	level: RulePlainConfiguration;
	options?: NoShadowRestrictedNamesOptions;
}
export interface RuleWithNoShorthandPropertyOverridesOptions {
	level: RulePlainConfiguration;
	options?: NoShorthandPropertyOverridesOptions;
}
export interface RuleWithNoSkippedTestsOptions {
	fix?: FixKind;
	level: RulePlainConfiguration;
	options?: NoSkippedTestsOptions;
}
export interface RuleWithNoSparseArrayOptions {
	fix?: FixKind;
	level: RulePlainConfiguration;
	options?: NoSparseArrayOptions;
}
export interface RuleWithNoSuspiciousSemicolonInJsxOptions {
	level: RulePlainConfiguration;
	options?: NoSuspiciousSemicolonInJsxOptions;
}
export interface RuleWithNoTemplateCurlyInStringOptions {
	level: RulePlainConfiguration;
	options?: NoTemplateCurlyInStringOptions;
}
export interface RuleWithNoThenPropertyOptions {
	level: RulePlainConfiguration;
	options?: NoThenPropertyOptions;
}
export interface RuleWithNoTsIgnoreOptions {
	fix?: FixKind;
	level: RulePlainConfiguration;
	options?: NoTsIgnoreOptions;
}
export interface RuleWithNoUnassignedVariablesOptions {
	level: RulePlainConfiguration;
	options?: NoUnassignedVariablesOptions;
}
export interface RuleWithNoUnknownAtRulesOptions {
	level: RulePlainConfiguration;
	options?: NoUnknownAtRulesOptions;
}
export interface RuleWithNoUnsafeDeclarationMergingOptions {
	level: RulePlainConfiguration;
	options?: NoUnsafeDeclarationMergingOptions;
}
export interface RuleWithNoUnsafeNegationOptions {
	fix?: FixKind;
	level: RulePlainConfiguration;
	options?: NoUnsafeNegationOptions;
}
export interface RuleWithNoUselessEscapeInStringOptions {
	fix?: FixKind;
	level: RulePlainConfiguration;
	options?: NoUselessEscapeInStringOptions;
}
export interface RuleWithNoUselessRegexBackrefsOptions {
	level: RulePlainConfiguration;
	options?: NoUselessRegexBackrefsOptions;
}
export interface RuleWithNoVarOptions {
	fix?: FixKind;
	level: RulePlainConfiguration;
	options?: NoVarOptions;
}
export interface RuleWithNoWithOptions {
	level: RulePlainConfiguration;
	options?: NoWithOptions;
}
export interface RuleWithUseAdjacentOverloadSignaturesOptions {
	level: RulePlainConfiguration;
	options?: UseAdjacentOverloadSignaturesOptions;
}
export interface RuleWithUseAwaitOptions {
	level: RulePlainConfiguration;
	options?: UseAwaitOptions;
}
export interface RuleWithUseBiomeIgnoreFolderOptions {
	fix?: FixKind;
	level: RulePlainConfiguration;
	options?: UseBiomeIgnoreFolderOptions;
}
export interface RuleWithUseDefaultSwitchClauseLastOptions {
	level: RulePlainConfiguration;
	options?: UseDefaultSwitchClauseLastOptions;
}
export interface RuleWithUseErrorMessageOptions {
	level: RulePlainConfiguration;
	options?: UseErrorMessageOptions;
}
export interface RuleWithUseGetterReturnOptions {
	level: RulePlainConfiguration;
	options?: UseGetterReturnOptions;
}
export interface RuleWithUseGoogleFontDisplayOptions {
	level: RulePlainConfiguration;
	options?: UseGoogleFontDisplayOptions;
}
export interface RuleWithUseGuardForInOptions {
	level: RulePlainConfiguration;
	options?: UseGuardForInOptions;
}
export interface RuleWithUseIsArrayOptions {
	fix?: FixKind;
	level: RulePlainConfiguration;
	options?: UseIsArrayOptions;
}
export interface RuleWithUseIterableCallbackReturnOptions {
	level: RulePlainConfiguration;
	options?: UseIterableCallbackReturnOptions;
}
export interface RuleWithUseNamespaceKeywordOptions {
	fix?: FixKind;
	level: RulePlainConfiguration;
	options?: UseNamespaceKeywordOptions;
}
export interface RuleWithUseNumberToFixedDigitsArgumentOptions {
	fix?: FixKind;
	level: RulePlainConfiguration;
	options?: UseNumberToFixedDigitsArgumentOptions;
}
export interface RuleWithUseStaticResponseMethodsOptions {
	fix?: FixKind;
	level: RulePlainConfiguration;
	options?: UseStaticResponseMethodsOptions;
}
export interface RuleWithUseStrictModeOptions {
	fix?: FixKind;
	level: RulePlainConfiguration;
	options?: UseStrictModeOptions;
}
export type ImportGroups = ImportGroup[];
export type SortOrder = "natural" | "lexicographic";
/**
 * Used to identify the kind of code action emitted by a rule
 */
export type FixKind = "none" | "safe" | "unsafe";
export type NoAccessKeyOptions = {};
export type NoAriaHiddenOnFocusableOptions = {};
export type NoAriaUnsupportedElementsOptions = {};
export type NoAutofocusOptions = {};
export type NoDistractingElementsOptions = {};
export type NoHeaderScopeOptions = {};
export type NoInteractiveElementToNoninteractiveRoleOptions = {};
export interface NoLabelWithoutControlOptions {
	/**
	 * Array of component names that should be considered the same as an `input` element.
	 */
	inputComponents?: string[];
	/**
	 * Array of attributes that should be treated as the `label` accessible text content.
	 */
	labelAttributes?: string[];
	/**
	 * Array of component names that should be considered the same as a `label` element.
	 */
	labelComponents?: string[];
}
export type NoNoninteractiveElementInteractionsOptions = {};
export type NoNoninteractiveElementToInteractiveRoleOptions = {};
export type NoNoninteractiveTabindexOptions = {};
export type NoPositiveTabindexOptions = {};
export type NoRedundantAltOptions = {};
export type NoRedundantRolesOptions = {};
export type NoStaticElementInteractionsOptions = {};
export type NoSvgWithoutTitleOptions = {};
export type UseAltTextOptions = {};
export type UseAnchorContentOptions = {};
export type UseAriaActivedescendantWithTabindexOptions = {};
export type UseAriaPropsForRoleOptions = {};
export type UseAriaPropsSupportedByRoleOptions = {};
export type UseButtonTypeOptions = {};
export type UseFocusableInteractiveOptions = {};
export type UseGenericFontNamesOptions = {};
export type UseHeadingContentOptions = {};
export type UseHtmlLangOptions = {};
export type UseIframeTitleOptions = {};
export type UseKeyWithClickEventsOptions = {};
export type UseKeyWithMouseEventsOptions = {};
export type UseMediaCaptionOptions = {};
export type UseSemanticElementsOptions = {};
export type UseValidAnchorOptions = {};
export type UseValidAriaPropsOptions = {};
export interface UseValidAriaRoleOptions {
	/**
	 * It allows specifying a list of roles that might be invalid otherwise
	 */
	allowInvalidRoles?: string[];
	/**
	 * Use this option to ignore non-DOM elements, such as custom components
	 */
	ignoreNonDom?: boolean;
}
export type UseValidAriaValuesOptions = {};
export interface UseValidAutocompleteOptions {
	/**
	 * `input` like custom components that should be checked.
	 */
	inputComponents?: string[];
}
export type UseValidLangOptions = {};
export type NoAdjacentSpacesInRegexOptions = {};
export type NoArgumentsOptions = {};
export type NoBannedTypesOptions = {};
export type NoCommaOperatorOptions = {};
export type NoEmptyTypeParametersOptions = {};
export interface NoExcessiveCognitiveComplexityOptions {
	/**
	 * The maximum complexity score that we allow. Anything higher is considered excessive.
	 */
	maxAllowedComplexity?: number;
}
export interface NoExcessiveLinesPerFunctionOptions {
	/**
	 * The maximum number of lines allowed in a function body.
	 */
	maxLines?: number;
	/**
	 * When this options is set to `true`, blank lines in the function body are not counted towards the maximum line limit.
	 */
	skipBlankLines?: boolean;
	/**
	 * When this option is set to `true`, Immediately Invoked Function Expressions (IIFEs) are not checked for the maximum line limit.
	 */
	skipIifes?: boolean;
}
export type NoExcessiveNestedTestSuitesOptions = {};
export type NoExtraBooleanCastOptions = {};
export type NoFlatMapIdentityOptions = {};
export interface NoForEachOptions {
	/**
	 * A list of variable names allowed for `forEach` calls.
	 */
	allowedIdentifiers?: string[];
}
export type NoImplicitCoercionsOptions = {};
export type NoImportantStylesOptions = {};
export type NoStaticOnlyClassOptions = {};
export type NoThisInStaticOptions = {};
export type NoUselessCatchOptions = {};
export type NoUselessConstructorOptions = {};
export type NoUselessContinueOptions = {};
export type NoUselessEmptyExportOptions = {};
export type NoUselessEscapeInRegexOptions = {};
export type NoUselessFragmentsOptions = {};
export type NoUselessLabelOptions = {};
export type NoUselessLoneBlockStatementsOptions = {};
export type NoUselessRenameOptions = {};
export type NoUselessStringConcatOptions = {};
export type NoUselessStringRawOptions = {};
export type NoUselessSwitchCaseOptions = {};
export type NoUselessTernaryOptions = {};
export type NoUselessThisAliasOptions = {};
export type NoUselessTypeConstraintOptions = {};
export type NoUselessUndefinedInitializationOptions = {};
export type NoVoidOptions = {};
export type UseArrowFunctionOptions = {};
export type UseDateNowOptions = {};
export type UseFlatMapOptions = {};
export type UseIndexOfOptions = {};
export type UseLiteralKeysOptions = {};
export type UseNumericLiteralsOptions = {};
export type UseOptionalChainOptions = {};
export type UseRegexLiteralsOptions = {};
export type UseSimpleNumberKeysOptions = {};
export type UseSimplifiedLogicExpressionOptions = {};
export type UseWhileOptions = {};
export type NoChildrenPropOptions = {};
export type NoConstAssignOptions = {};
export type NoConstantConditionOptions = {};
export type NoConstantMathMinMaxClampOptions = {};
export type NoConstructorReturnOptions = {};
export type NoEmptyCharacterClassInRegexOptions = {};
export type NoEmptyPatternOptions = {};
export type NoGlobalDirnameFilenameOptions = {};
export type NoGlobalObjectCallsOptions = {};
export type NoInnerDeclarationsOptions = {};
export type NoInvalidBuiltinInstantiationOptions = {};
export type NoInvalidConstructorSuperOptions = {};
export type NoInvalidDirectionInLinearGradientOptions = {};
export type NoInvalidGridAreasOptions = {};
export type NoInvalidPositionAtImportRuleOptions = {};
export type NoInvalidUseBeforeDeclarationOptions = {};
export type NoMissingVarFunctionOptions = {};
export type NoNestedComponentDefinitionsOptions = {};
export type NoNodejsModulesOptions = {};
export type NoNonoctalDecimalEscapeOptions = {};
export type NoPrecisionLossOptions = {};
export interface NoPrivateImportsOptions {
	/**
	* The default visibility to assume for symbols without visibility tag.

Default: **public**. 
	 */
	defaultVisibility?: Visibility;
}
export type NoProcessGlobalOptions = {};
export type NoQwikUseVisibleTaskOptions = {};
export type NoReactPropAssignmentsOptions = {};
export type NoRenderReturnValueOptions = {};
export interface NoRestrictedElementsOptions {
	/**
	* Elements to restrict.
Each key is the element name, and the value is the message to show when the element is used. 
	 */
	elements?: CustomRestrictedElements;
}
export type NoSelfAssignOptions = {};
export type NoSetterReturnOptions = {};
export type NoSolidDestructuredPropsOptions = {};
export type NoStringCaseMismatchOptions = {};
export type NoSwitchDeclarationsOptions = {};
export interface NoUndeclaredDependenciesOptions {
	/**
	 * If set to `false`, then the rule will show an error when `devDependencies` are imported. Defaults to `true`.
	 */
	devDependencies?: DependencyAvailability;
	/**
	 * If set to `false`, then the rule will show an error when `optionalDependencies` are imported. Defaults to `true`.
	 */
	optionalDependencies?: DependencyAvailability;
	/**
	 * If set to `false`, then the rule will show an error when `peerDependencies` are imported. Defaults to `true`.
	 */
	peerDependencies?: DependencyAvailability;
}
export interface NoUndeclaredVariablesOptions {
	/**
	 * Check undeclared types.
	 */
	checkTypes?: boolean;
}
export type NoUnknownFunctionOptions = {};
export type NoUnknownMediaFeatureNameOptions = {};
export type NoUnknownPropertyOptions = {};
export type NoUnknownPseudoClassOptions = {};
export type NoUnknownPseudoElementOptions = {};
export type NoUnknownTypeSelectorOptions = {};
export type NoUnknownUnitOptions = {};
export type NoUnmatchableAnbSelectorOptions = {};
export type NoUnreachableOptions = {};
export type NoUnreachableSuperOptions = {};
export type NoUnsafeFinallyOptions = {};
export type NoUnsafeOptionalChainingOptions = {};
export interface NoUnusedFunctionParametersOptions {
	/**
	 * Whether to ignore unused variables from an object destructuring with a spread.
	 */
	ignoreRestSiblings?: boolean;
}
export type NoUnusedImportsOptions = {};
export type NoUnusedLabelsOptions = {};
export type NoUnusedPrivateClassMembersOptions = {};
export interface NoUnusedVariablesOptions {
	/**
	 * Whether to ignore unused variables from an object destructuring with a spread.
	 */
	ignoreRestSiblings?: boolean;
}
export type NoVoidElementsWithChildrenOptions = {};
export type NoVoidTypeReturnOptions = {};
export interface UseExhaustiveDependenciesOptions {
	/**
	 * List of hooks of which the dependencies should be validated.
	 */
	hooks?: Hook[];
	/**
	 * Whether to report an error when a hook has no dependencies array.
	 */
	reportMissingDependenciesArray?: boolean;
	/**
	 * Whether to report an error when a dependency is listed in the dependencies array but isn't used. Defaults to true.
	 */
	reportUnnecessaryDependencies?: boolean;
}
export type UseGraphqlNamedOperationsOptions = {};
export type UseHookAtTopLevelOptions = {};
export type UseImageSizeOptions = null;
export interface UseImportExtensionsOptions {
	/**
	* A map of file extensions to their suggested replacements.
For example, `{"ts": "js"}` would suggest `.js` extensions for TypeScript imports. 
	 */
	extensionMappings?: Record<string, string>;
	/**
	* If `true`, the suggested extension is always `.js` regardless of what
extension the source file has in your project. 
	 */
	forceJsExtensions?: boolean;
}
export type UseIsNanOptions = {};
export type UseJsonImportAttributesOptions = {};
export interface UseJsxKeyInIterableOptions {
	/**
	 * Set to `true` to check shorthand fragments (`<></>`)
	 */
	checkShorthandFragments?: boolean;
}
export type UseParseIntRadixOptions = {};
export type UseQwikClasslistOptions = {};
export type UseSingleJsDocAsteriskOptions = {};
export interface UseUniqueElementIdsOptions {
	/**
	* Component names that accept an `id` prop that does not translate
to a DOM element id. 
	 */
	excludedComponents?: string[];
}
export type UseValidForDirectionOptions = {};
export type UseValidTypeofOptions = {};
export type UseYieldOptions = {};
export type NoContinueOptions = {};
export type NoDeprecatedImportsOptions = {};
export type NoDuplicateDependenciesOptions = {};
export type NoDuplicatedSpreadPropsOptions = {};
export interface NoEmptySourceOptions {
	/**
	 * Whether comments are considered meaningful
	 */
	allowComments?: boolean;
}
export type NoEqualsToNullOptions = {};
export type NoFloatingPromisesOptions = {};
export type NoForInOptions = {};
export interface NoImportCyclesOptions {
	/**
	* Ignores type-only imports when finding an import cycle. A type-only import (`import type`)
will be removed by the compiler, so it cuts an import cycle at runtime. Note that named type
imports (`import { type Foo }`) aren't considered as type-only because it's not removed by
the compiler if the `verbatimModuleSyntax` option is enabled. Enabled by default. 
	 */
	ignoreTypes?: boolean;
}
export interface NoIncrementDecrementOptions {
	/**
	 * Allows unary operators ++ and -- in the afterthought (final expression) of a for loop.
	 */
	allowForLoopAfterthoughts?: boolean;
}
export interface NoJsxLiteralsOptions {
	/**
	 * An array of strings that won't trigger the rule. Whitespaces are taken into consideration
	 */
	allowedStrings?: string[];
	/**
	 * When enabled, strings inside props are always ignored
	 */
	ignoreProps?: boolean;
	/**
	 * When enabled, also flag string literals inside JSX expressions and attributes
	 */
	noStrings?: boolean;
}
export type NoLeakedRenderOptions = {};
export type NoMisusedPromisesOptions = {};
export type NoMultiStrOptions = {};
export type NoNextAsyncClientComponentOptions = {};
export type NoParametersOnlyUsedInRecursionOptions = {};
export type NoProtoOptions = {};
export type NoReactForwardRefOptions = {};
export type NoShadowOptions = {};
export type NoSyncScriptsOptions = {};
export type NoTernaryOptions = {};
export interface NoUnknownAttributeOptions {
	ignore?: string[];
}
export type NoUnnecessaryConditionsOptions = {};
export type NoUnresolvedImportsOptions = {};
export type NoUnusedExpressionsOptions = {};
/**
	* Options for the `noUselessCatchBinding` rule.
Currently empty; reserved for future extensions (e.g. allowlist of names). 
	 */
export type NoUselessCatchBindingOptions = {};
export type NoUselessUndefinedOptions = {};
export type NoVueDataObjectDeclarationOptions = {};
export type NoVueDuplicateKeysOptions = {};
export type NoVueReservedKeysOptions = {};
export type NoVueReservedPropsOptions = {};
export type NoVueSetupPropsReactivityLossOptions = {};
export type NoVueVIfWithVForOptions = {};
export type UseArraySortCompareOptions = {};
export type UseAwaitThenableOptions = {};
/**
 * Options for the `useConsistentArrowReturn` rule.
 */
export interface UseConsistentArrowReturnOptions {
	/**
	* Determines whether the rule enforces a consistent style when the return value is an object literal.

This option is only applicable when used in conjunction with the `asNeeded` option. 
	 */
	requireForObjectLiteral?: boolean;
	/**
	 * The style to enforce for arrow function return statements.
	 */
	style?: UseConsistentArrowReturnStyle;
}
export interface UseConsistentGraphqlDescriptionsOptions {
	/**
	 * The description style to enforce. Defaults to "block"
	 */
	style?: UseConsistentGraphqlDescriptionsStyle;
}
export interface UseDeprecatedDateOptions {
	argumentName?: string;
}
export type UseDestructuringOptions = {};
export type UseExhaustiveSwitchCasesOptions = {};
export type UseExplicitTypeOptions = {};
export type UseFindOptions = {};
export interface UseMaxParamsOptions {
	/**
	 * Maximum number of parameters allowed (default: 4)
	 */
	max?: number;
}
export type UseQwikMethodUsageOptions = {};
export type UseQwikValidLexicalScopeOptions = {};
export type UseRegexpExecOptions = {};
export interface UseRequiredScriptsOptions {
	/**
	 * List of script names that must be present in package.json
	 */
	requiredScripts?: string[];
}
export interface UseSortedClassesOptions {
	/**
	 * Additional attributes that will be sorted.
	 */
	attributes?: string[];
	/**
	 * Names of the functions or tagged templates that will be sorted.
	 */
	functions?: string[];
}
export type UseSpreadOptions = {};
export type UseUniqueGraphqlOperationNameOptions = {};
export interface UseVueDefineMacrosOrderOptions {
	/**
	 * The order of the Vue define macros.
	 */
	order?: string[];
}
export interface UseVueHyphenatedAttributesOptions {
	/**
	 * List of attribute names to ignore when checking for hyphenated attributes.
	 */
	ignore?: string[];
	/**
	 * List of HTML tags to ignore when checking for hyphenated attributes.
	 */
	ignoreTags?: string[];
}
export interface UseVueMultiWordComponentNamesOptions {
	/**
	 * Component names to ignore (allowed to be single-word).
	 */
	ignores?: string[];
}
export type UseVueValidVBindOptions = {};
export type UseVueValidVElseOptions = {};
export type UseVueValidVElseIfOptions = {};
export type UseVueValidVHtmlOptions = {};
export type UseVueValidVIfOptions = {};
export interface UseVueValidVOnOptions {
	/**
	 * Additional modifiers that should be considered valid
	 */
	modifiers?: string[];
}
export type UseVueValidVTextOptions = {};
export type NoAccumulatingSpreadOptions = {};
export type NoAwaitInLoopsOptions = {};
export type NoBarrelFileOptions = {};
export type NoDeleteOptions = {};
export type NoDynamicNamespaceImportAccessOptions = {};
export type NoImgElementOptions = {};
export type NoNamespaceImportOptions = {};
export type NoReExportAllOptions = {};
export type NoUnwantedPolyfillioOptions = {};
export type UseGoogleFontPreconnectOptions = {};
export type UseSolidForComponentOptions = {};
export type UseTopLevelRegexOptions = {};
export interface NoBlankTargetOptions {
	/**
	* List of domains where `target="_blank"` is allowed without
`rel="noopener"`. 
	 */
	allowDomains?: string[];
	/**
	 * Whether `noreferrer` is allowed in addition to `noopener`.
	 */
	allowNoReferrer?: boolean;
}
export type NoDangerouslySetInnerHtmlOptions = {};
export type NoDangerouslySetInnerHtmlWithChildrenOptions = {};
export type NoGlobalEvalOptions = {};
export interface NoSecretsOptions {
	/**
	 * Set entropy threshold (default is 41).
	 */
	entropyThreshold?: number;
}
export type NoCommonJsOptions = {};
export type NoDefaultExportOptions = {};
export type NoDescendingSpecificityOptions = {};
export type NoDoneCallbackOptions = {};
export type NoEnumOptions = {};
export type NoExportedImportsOptions = {};
export type NoHeadElementOptions = {};
export type NoImplicitBooleanOptions = {};
export type NoInferrableTypesOptions = {};
export type NoMagicNumbersOptions = {};
export type NoNamespaceOptions = {};
export type NoNegationElseOptions = {};
export type NoNestedTernaryOptions = {};
export type NoNonNullAssertionOptions = {};
export interface NoParameterAssignOptions {
	/**
	 * Whether to report an error when a dependency is listed in the dependencies array but isn't used. Defaults to `allow`.
	 */
	propertyAssignment?: PropertyAssignmentMode;
}
export type NoParameterPropertiesOptions = {};
export type NoProcessEnvOptions = {};
export interface NoRestrictedGlobalsOptions {
	/**
	 * A list of names that should trigger the rule
	 */
	deniedGlobals?: Record<string, string>;
}
export interface NoRestrictedImportsOptions {
	/**
	 * A list of import paths that should trigger the rule.
	 */
	paths?: Record<string, Paths>;
	/**
	 * gitignore-style patterns that should trigger the rule.
	 */
	patterns?: Patterns[];
}
export interface NoRestrictedTypesOptions {
	types?: Record<string, CustomRestrictedType>;
}
export type NoShoutyConstantsOptions = {};
export type NoSubstrOptions = {};
export type NoUnusedTemplateLiteralOptions = {};
export type NoUselessElseOptions = {};
export type NoValueAtRuleOptions = {};
export type NoYodaExpressionOptions = {};
export type UseArrayLiteralsOptions = {};
export type UseAsConstAssertionOptions = {};
export type UseAtIndexOptions = {};
export type UseBlockStatementsOptions = {};
export type UseCollapsedElseIfOptions = {};
export type UseCollapsedIfOptions = {};
export interface UseComponentExportOnlyModulesOptions {
	/**
	 * Allows the export of constants. This option is for environments that support it, such as [Vite](https://vitejs.dev/)
	 */
	allowConstantExport?: boolean;
	/**
	 * A list of names that can be additionally exported from the module This option is for exports that do not hinder [React Fast Refresh](https://github.com/facebook/react/tree/main/packages/react-refresh), such as [`meta` in Remix](https://remix.run/docs/en/main/route/meta)
	 */
	allowExportNames?: string[];
}
export interface UseConsistentArrayTypeOptions {
	syntax?: ConsistentArrayType;
}
export type UseConsistentBuiltinInstantiationOptions = {};
export type UseConsistentCurlyBracesOptions = {};
export interface UseConsistentMemberAccessibilityOptions {
	/**
	 * The kind of accessibility you want to enforce. Default to "noPublic"
	 */
	accessibility?: Accessibility;
}
export interface UseConsistentObjectDefinitionsOptions {
	/**
	 * The preferred syntax to enforce.
	 */
	syntax?: ObjectPropertySyntax;
}
export interface UseConsistentTypeDefinitionsOptions {
	style?: ConsistentTypeDefinition;
}
export type UseConstOptions = {};
export type UseDefaultParameterLastOptions = {};
export type UseDefaultSwitchClauseOptions = {};
export type UseDeprecatedReasonOptions = {};
export type UseEnumInitializersOptions = {};
export type UseExplicitLengthCheckOptions = {};
export type UseExponentiationOperatorOptions = {};
export type UseExportTypeOptions = {};
export type UseExportsLastOptions = {};
export interface UseFilenamingConventionOptions {
	/**
	 * Allowed cases for file names.
	 */
	filenameCases?: FilenameCases;
	/**
	 * Regular expression to enforce
	 */
	match?: Regex;
	/**
	 * If `false`, then non-ASCII characters are allowed.
	 */
	requireAscii?: boolean;
	/**
	* If `false`, then consecutive uppercase are allowed in _camel_ and _pascal_ cases.
This does not affect other [Case]. 
	 */
	strictCase?: boolean;
}
export type UseForOfOptions = {};
export type UseFragmentSyntaxOptions = {};
export type UseGraphqlNamingConventionOptions = {};
export type UseGroupedAccessorPairsOptions = {};
export interface UseImportTypeOptions {
	/**
	 * The style to apply when import types. Default to "auto"
	 */
	style?: UseImportTypeStyle;
}
export type UseLiteralEnumMembersOptions = {};
/**
 * Rule's options.
 */
export interface UseNamingConventionOptions {
	/**
	 * Custom conventions.
	 */
	conventions?: Convention[];
	/**
	 * If `false`, then non-ASCII characters are allowed.
	 */
	requireAscii?: boolean;
	/**
	* If `false`, then consecutive uppercase are allowed in _camel_ and _pascal_ cases.
This does not affect other [Case]. 
	 */
	strictCase?: boolean;
}
export type UseNodeAssertStrictOptions = {};
export type UseNodejsImportProtocolOptions = {};
export type UseNumberNamespaceOptions = {};
export type UseNumericSeparatorsOptions = {};
export type UseObjectSpreadOptions = {};
export type UseReactFunctionComponentsOptions = {};
export interface UseReadonlyClassPropertiesOptions {
	/**
	 * When `true`, the keywords `public`, `protected`, and `private` are analyzed by the rule.
	 */
	checkAllProperties?: boolean;
}
export interface UseSelfClosingElementsOptions {
	ignoreHtmlElements?: boolean;
}
export type UseShorthandAssignOptions = {};
export type UseShorthandFunctionTypeOptions = {};
export type UseSingleVarDeclaratorOptions = {};
export type UseSymbolDescriptionOptions = {};
export type UseTemplateOptions = {};
export type UseThrowNewErrorOptions = {};
export type UseThrowOnlyErrorOptions = {};
export type UseTrimStartEndOptions = {};
export type UseUnifiedTypeSignaturesOptions = {};
export type NoAlertOptions = {};
export type NoApproximativeNumericConstantOptions = {};
export type NoArrayIndexKeyOptions = {};
export type NoAssignInExpressionsOptions = {};
export type NoAsyncPromiseExecutorOptions = {};
export type NoBiomeFirstExceptionOptions = {};
export interface NoBitwiseOperatorsOptions {
	/**
	 * Allows a list of bitwise operators to be used as exceptions.
	 */
	allow?: string[];
}
export type NoCatchAssignOptions = {};
export type NoClassAssignOptions = {};
export type NoCommentTextOptions = {};
export type NoCompareNegZeroOptions = {};
export interface NoConfusingLabelsOptions {
	/**
	 * A list of (non-confusing) labels that should be allowed
	 */
	allowedLabels?: string[];
}
export type NoConfusingVoidTypeOptions = {};
export interface NoConsoleOptions {
	/**
	 * Allowed calls on the console object.
	 */
	allow?: string[];
}
export type NoConstEnumOptions = {};
export type NoConstantBinaryExpressionsOptions = {};
export type NoControlCharactersInRegexOptions = {};
export type NoDebuggerOptions = {};
export type NoDocumentCookieOptions = {};
export type NoDocumentImportInPageOptions = {};
export interface NoDoubleEqualsOptions {
	/**
	* If `true`, an exception is made when comparing with `null`, as it's often relied on to check
both for `null` or `undefined`.

If `false`, no such exception will be made. 
	 */
	ignoreNull?: boolean;
}
export type NoDuplicateAtImportRulesOptions = {};
export type NoDuplicateCaseOptions = {};
export type NoDuplicateClassMembersOptions = {};
export type NoDuplicateCustomPropertiesOptions = {};
export type NoDuplicateElseIfOptions = {};
export type NoDuplicateFieldsOptions = {};
export type NoDuplicateFontNamesOptions = {};
export type NoDuplicateJsxPropsOptions = {};
export type NoDuplicateObjectKeysOptions = {};
export type NoDuplicateParametersOptions = {};
export type NoDuplicatePropertiesOptions = {};
export type NoDuplicateSelectorsKeyframeBlockOptions = {};
export type NoDuplicateTestHooksOptions = {};
export type NoEmptyBlockOptions = {};
export type NoEmptyBlockStatementsOptions = {};
export type NoEmptyInterfaceOptions = {};
export type NoEvolvingTypesOptions = {};
export type NoExplicitAnyOptions = {};
export type NoExportsInTestOptions = {};
export type NoExtraNonNullAssertionOptions = {};
export type NoFallthroughSwitchClauseOptions = {};
export type NoFocusedTestsOptions = {};
export type NoFunctionAssignOptions = {};
export type NoGlobalAssignOptions = {};
export type NoGlobalIsFiniteOptions = {};
export type NoGlobalIsNanOptions = {};
export type NoHeadImportInDocumentOptions = {};
export type NoImplicitAnyLetOptions = {};
export type NoImportAssignOptions = {};
export type NoImportantInKeyframeOptions = {};
export type NoIrregularWhitespaceOptions = {};
export type NoLabelVarOptions = {};
export type NoMisleadingCharacterClassOptions = {};
export type NoMisleadingInstantiatorOptions = {};
export type NoMisplacedAssertionOptions = {};
export type NoMisrefactoredShorthandAssignOptions = {};
export type NoNonNullAssertedOptionalChainOptions = {};
export type NoOctalEscapeOptions = {};
export type NoPrototypeBuiltinsOptions = {};
export interface NoQuickfixBiomeOptions {
	/**
	 * A list of additional JSON files that should be checked.
	 */
	additionalPaths?: string[];
}
export type NoReactSpecificPropsOptions = {};
export type NoRedeclareOptions = {};
export type NoRedundantUseStrictOptions = {};
export type NoSelfCompareOptions = {};
export type NoShadowRestrictedNamesOptions = {};
export type NoShorthandPropertyOverridesOptions = {};
export type NoSkippedTestsOptions = {};
export type NoSparseArrayOptions = {};
export type NoSuspiciousSemicolonInJsxOptions = {};
export type NoTemplateCurlyInStringOptions = {};
export type NoThenPropertyOptions = {};
export type NoTsIgnoreOptions = {};
export type NoUnassignedVariablesOptions = {};
export interface NoUnknownAtRulesOptions {
	/**
	 * A list of unknown at-rule names to ignore (case-insensitive).
	 */
	ignore?: string[];
}
export type NoUnsafeDeclarationMergingOptions = {};
export type NoUnsafeNegationOptions = {};
export type NoUselessEscapeInStringOptions = {};
export type NoUselessRegexBackrefsOptions = {};
export type NoVarOptions = {};
export type NoWithOptions = {};
export type UseAdjacentOverloadSignaturesOptions = {};
export type UseAwaitOptions = {};
export type UseBiomeIgnoreFolderOptions = {};
export type UseDefaultSwitchClauseLastOptions = {};
export type UseErrorMessageOptions = {};
export type UseGetterReturnOptions = {};
export type UseGoogleFontDisplayOptions = {};
export type UseGuardForInOptions = {};
export type UseIsArrayOptions = {};
export type UseIterableCallbackReturnOptions = {};
export type UseNamespaceKeywordOptions = {};
export type UseNumberToFixedDigitsArgumentOptions = {};
export type UseStaticResponseMethodsOptions = {};
export type UseStrictModeOptions = {};
export type ImportGroup = null | GroupMatcher | GroupMatcher[];
export type Visibility = "public" | "package" | "private";
/**
 * Elements to restrict. Each key is the element name, and the value is the message to show when the element is used.
 */
export type CustomRestrictedElements = Record<string, string>;
export type DependencyAvailability = boolean | string[];
export interface Hook {
	/**
	* The "position" of the closure function, starting from zero.

For example, for React's `useEffect()` hook, the closure index is 0. 
	 */
	closureIndex?: number;
	/**
	* The "position" of the array of dependencies, starting from zero.

For example, for React's `useEffect()` hook, the dependencies index is 1. 
	 */
	dependenciesIndex?: number;
	/**
	 * The name of the hook.
	 */
	name?: string;
	/**
	* Whether the result of the hook is stable.

Set to `true` to mark the identity of the hook's return value as stable,
or use a number/an array of numbers to mark the "positions" in the
return array as stable.

For example, for React's `useRef()` hook the value would be `true`,
while for `useState()` it would be `[1]`. 
	 */
	stableResult?: StableHookResult;
}
export type UseConsistentArrowReturnStyle = "asNeeded" | "always" | "never";
/**
 * The GraphQL description style to enforce.
 */
export type UseConsistentGraphqlDescriptionsStyle = "block" | "inline";
/**
 * Specifies whether property assignments on function parameters are allowed or denied.
 */
export type PropertyAssignmentMode = "allow" | "deny";
export type Paths = string | PathOptions;
export type Patterns = PatternOptions;
export type CustomRestrictedType = string | CustomRestrictedTypeOptions;
export type ConsistentArrayType = "shorthand" | "generic";
export type Accessibility = "noPublic" | "explicit" | "none";
export type ObjectPropertySyntax = "explicit" | "shorthand";
export type ConsistentTypeDefinition = "interface" | "type";
export type FilenameCases = FilenameCase[];
export type Regex = string;
/**
 * The style to apply when importing types.
 */
export type UseImportTypeStyle = "auto" | "inlineType" | "separatedType";
export interface Convention {
	/**
	 * String cases to enforce
	 */
	formats?: Formats;
	/**
	 * Regular expression to enforce
	 */
	match?: Regex;
	/**
	 * Declarations concerned by this convention
	 */
	selector?: Selector;
}
export type GroupMatcher = ImportMatcher | SourceMatcher;
export type StableHookResult = boolean | number[] | string[];
export interface PathOptions {
	/**
	 * Names of the exported members that allowed to be not be used.
	 */
	allowImportNames?: string[];
	/**
	 * Names of the exported members that should not be used.
	 */
	importNames?: string[];
	/**
	 * The message to display when this module is imported.
	 */
	message?: string;
}
export interface PatternOptions {
	/**
	 * An array of gitignore-style patterns.
	 */
	group?: SourcesMatcher;
	/**
	 * A regex pattern for import names to forbid within the matched modules.
	 */
	importNamePattern?: Regex;
	/**
	 * If true, the matched patterns in the importNamePattern will be allowed. Defaults to `false`.
	 */
	invertImportNamePattern?: boolean;
	/**
	 * A custom message for diagnostics related to this pattern.
	 */
	message?: string;
}
export interface CustomRestrictedTypeOptions {
	message?: string;
	use?: string;
}
/**
 * Supported cases for file names.
 */
export type FilenameCase =
	| "camelCase"
	| "export"
	| "kebab-case"
	| "PascalCase"
	| "snake_case";
export type Formats = Format[];
export interface Selector {
	/**
	 * Declaration kind
	 */
	kind?: Kind;
	/**
	 * Modifiers used on the declaration
	 */
	modifiers?: Modifiers;
	/**
	 * Scope of the declaration
	 */
	scope?: Scope;
}
export interface ImportMatcher {
	source?: SourcesMatcher;
	type?: boolean;
}
export type SourceMatcher = NegatablePredefinedSourceMatcher | ImportSourceGlob;
export type SourcesMatcher = SourceMatcher | SourceMatcher[];
/**
 * Supported cases.
 */
export type Format =
	| "camelCase"
	| "CONSTANT_CASE"
	| "PascalCase"
	| "snake_case";
export type Kind =
	| "class"
	| "enum"
	| "interface"
	| "enumMember"
	| "importNamespace"
	| "exportNamespace"
	| "variable"
	| "const"
	| "let"
	| "using"
	| "var"
	| "catchParameter"
	| "indexParameter"
	| "exportAlias"
	| "importAlias"
	| "classGetter"
	| "classSetter"
	| "classMethod"
	| "objectLiteralProperty"
	| "objectLiteralGetter"
	| "objectLiteralSetter"
	| "objectLiteralMethod"
	| "typeAlias"
	| "any"
	| "typeLike"
	| "function"
	| "namespaceLike"
	| "namespace"
	| "functionParameter"
	| "typeParameter"
	| "classMember"
	| "classProperty"
	| "objectLiteralMember"
	| "typeMember"
	| "typeGetter"
	| "typeProperty"
	| "typeSetter"
	| "typeMethod";
export type Modifiers = RestrictedModifier[];
export type Scope = "any" | "global";
export type NegatablePredefinedSourceMatcher =
	| ":ALIAS:"
	| ":BUN:"
	| ":NODE:"
	| ":PACKAGE:"
	| ":PACKAGE_WITH_PROTOCOL:"
	| ":PATH:"
	| ":URL:"
	| "!:ALIAS:"
	| "!:BUN:"
	| "!:NODE:"
	| "!:PACKAGE:"
	| "!:PACKAGE_WITH_PROTOCOL:"
	| "!:PATH:"
	| "!:URL:";
/**
 * Glob to match against import sources.
 */
export type ImportSourceGlob = Glob;
export type RestrictedModifier =
	| "abstract"
	| "private"
	| "protected"
	| "readonly"
	| "static";
export interface FileFeaturesResult {
	featuresSupported: FeaturesSupported;
}
export type FeaturesSupported = { [K in FeatureKind]?: SupportKind };
export type SupportKind =
	| "supported"
	| "ignored"
	| "protected"
	| "featureNotEnabled"
	| "fileNotSupported";
export interface UpdateSettingsParams {
	configuration: Configuration;
	projectKey: ProjectKey;
	workspaceDirectory?: BiomePath;
}
export interface UpdateSettingsResult {
	diagnostics: Diagnostic[];
}
/**
 * Serializable representation for a [Diagnostic](super::Diagnostic).
 */
export interface Diagnostic {
	advices: Advices;
	category?: Category;
	description: string;
	location: Location;
	message: MarkupBuf;
	severity: Severity;
	source?: Diagnostic;
	tags: DiagnosticTags;
	verboseAdvices: Advices;
}
/**
 * Implementation of [Visitor] collecting serializable [Advice] into a vector.
 */
export interface Advices {
	advices: Advice[];
}
export type Category =
	| "lint/a11y/noAccessKey"
	| "lint/a11y/noAriaHiddenOnFocusable"
	| "lint/a11y/noAriaUnsupportedElements"
	| "lint/a11y/noAutofocus"
	| "lint/a11y/noDistractingElements"
	| "lint/a11y/noHeaderScope"
	| "lint/a11y/noInteractiveElementToNoninteractiveRole"
	| "lint/a11y/noLabelWithoutControl"
	| "lint/a11y/noNoninteractiveElementInteractions"
	| "lint/a11y/noNoninteractiveElementToInteractiveRole"
	| "lint/a11y/noNoninteractiveTabindex"
	| "lint/a11y/noPositiveTabindex"
	| "lint/a11y/noRedundantAlt"
	| "lint/a11y/noRedundantRoles"
	| "lint/a11y/noStaticElementInteractions"
	| "lint/a11y/noSvgWithoutTitle"
	| "lint/a11y/useAltText"
	| "lint/a11y/useAnchorContent"
	| "lint/a11y/useAriaActivedescendantWithTabindex"
	| "lint/a11y/useAriaPropsForRole"
	| "lint/a11y/useAriaPropsSupportedByRole"
	| "lint/a11y/useButtonType"
	| "lint/a11y/useFocusableInteractive"
	| "lint/a11y/useGenericFontNames"
	| "lint/a11y/useHeadingContent"
	| "lint/a11y/useHtmlLang"
	| "lint/a11y/useIframeTitle"
	| "lint/a11y/useKeyWithClickEvents"
	| "lint/a11y/useKeyWithMouseEvents"
	| "lint/a11y/useMediaCaption"
	| "lint/a11y/useSemanticElements"
	| "lint/a11y/useValidAnchor"
	| "lint/a11y/useValidAriaProps"
	| "lint/a11y/useValidAriaRole"
	| "lint/a11y/useValidAriaValues"
	| "lint/a11y/useValidAutocomplete"
	| "lint/a11y/useValidLang"
	| "lint/complexity/noAdjacentSpacesInRegex"
	| "lint/complexity/noArguments"
	| "lint/complexity/noBannedTypes"
	| "lint/complexity/noCommaOperator"
	| "lint/complexity/noEmptyTypeParameters"
	| "lint/complexity/noExcessiveCognitiveComplexity"
	| "lint/complexity/noExcessiveLinesPerFunction"
	| "lint/complexity/noExcessiveNestedTestSuites"
	| "lint/complexity/noExtraBooleanCast"
	| "lint/complexity/noFlatMapIdentity"
	| "lint/complexity/noForEach"
	| "lint/complexity/noImplicitCoercions"
	| "lint/complexity/noImportantStyles"
	| "lint/complexity/noStaticOnlyClass"
	| "lint/complexity/noThisInStatic"
	| "lint/complexity/noUselessCatch"
	| "lint/complexity/noUselessConstructor"
	| "lint/complexity/noUselessContinue"
	| "lint/complexity/noUselessEmptyExport"
	| "lint/complexity/noUselessEscapeInRegex"
	| "lint/complexity/noUselessFragments"
	| "lint/complexity/noUselessLabel"
	| "lint/complexity/noUselessLoneBlockStatements"
	| "lint/complexity/noUselessRename"
	| "lint/complexity/noUselessStringConcat"
	| "lint/complexity/noUselessStringRaw"
	| "lint/complexity/noUselessSwitchCase"
	| "lint/complexity/noUselessTernary"
	| "lint/complexity/noUselessThisAlias"
	| "lint/complexity/noUselessTypeConstraint"
	| "lint/complexity/noUselessUndefinedInitialization"
	| "lint/complexity/noVoid"
	| "lint/complexity/useArrowFunction"
	| "lint/complexity/useDateNow"
	| "lint/complexity/useFlatMap"
	| "lint/complexity/useIndexOf"
	| "lint/complexity/useLiteralKeys"
	| "lint/complexity/useNumericLiterals"
	| "lint/complexity/useOptionalChain"
	| "lint/complexity/useRegexLiterals"
	| "lint/complexity/useSimpleNumberKeys"
	| "lint/complexity/useSimplifiedLogicExpression"
	| "lint/complexity/useWhile"
	| "lint/correctness/noChildrenProp"
	| "lint/correctness/noConstAssign"
	| "lint/correctness/noConstantCondition"
	| "lint/correctness/noConstantMathMinMaxClamp"
	| "lint/correctness/noConstructorReturn"
	| "lint/correctness/noEmptyCharacterClassInRegex"
	| "lint/correctness/noEmptyPattern"
	| "lint/correctness/noGlobalDirnameFilename"
	| "lint/correctness/noGlobalObjectCalls"
	| "lint/correctness/noInnerDeclarations"
	| "lint/correctness/noInvalidBuiltinInstantiation"
	| "lint/correctness/noInvalidConstructorSuper"
	| "lint/correctness/noInvalidDirectionInLinearGradient"
	| "lint/correctness/noInvalidGridAreas"
	| "lint/correctness/noInvalidNewBuiltin"
	| "lint/correctness/noInvalidPositionAtImportRule"
	| "lint/correctness/noInvalidUseBeforeDeclaration"
	| "lint/correctness/noMissingVarFunction"
	| "lint/correctness/noNestedComponentDefinitions"
	| "lint/correctness/noNewSymbol"
	| "lint/correctness/noNodejsModules"
	| "lint/correctness/noNonoctalDecimalEscape"
	| "lint/correctness/noPrecisionLoss"
	| "lint/correctness/noPrivateImports"
	| "lint/correctness/noProcessGlobal"
	| "lint/correctness/noQwikUseVisibleTask"
	| "lint/correctness/noReactPropAssignments"
	| "lint/correctness/noRenderReturnValue"
	| "lint/correctness/noRestrictedElements"
	| "lint/correctness/noSelfAssign"
	| "lint/correctness/noSetterReturn"
	| "lint/correctness/noSolidDestructuredProps"
	| "lint/correctness/noStringCaseMismatch"
	| "lint/correctness/noSwitchDeclarations"
	| "lint/correctness/noUndeclaredDependencies"
	| "lint/correctness/noUndeclaredVariables"
	| "lint/correctness/noUnknownFunction"
	| "lint/correctness/noUnknownMediaFeatureName"
	| "lint/correctness/noUnknownProperty"
	| "lint/correctness/noUnknownPseudoClass"
	| "lint/correctness/noUnknownPseudoClassSelector"
	| "lint/correctness/noUnknownPseudoElement"
	| "lint/correctness/noUnknownTypeSelector"
	| "lint/correctness/noUnknownUnit"
	| "lint/correctness/noUnmatchableAnbSelector"
	| "lint/correctness/noUnreachable"
	| "lint/correctness/noUnreachableSuper"
	| "lint/correctness/noUnsafeFinally"
	| "lint/correctness/noUnsafeOptionalChaining"
	| "lint/correctness/noUnusedFunctionParameters"
	| "lint/correctness/noUnusedImports"
	| "lint/correctness/noUnusedLabels"
	| "lint/correctness/noUnusedPrivateClassMembers"
	| "lint/correctness/noUnusedVariables"
	| "lint/correctness/noVoidElementsWithChildren"
	| "lint/correctness/noVoidTypeReturn"
	| "lint/correctness/useExhaustiveDependencies"
	| "lint/correctness/useGraphqlNamedOperations"
	| "lint/correctness/useHookAtTopLevel"
	| "lint/correctness/useImageSize"
	| "lint/correctness/useImportExtensions"
	| "lint/correctness/useIsNan"
	| "lint/correctness/useJsonImportAttributes"
	| "lint/correctness/useJsxKeyInIterable"
	| "lint/correctness/useParseIntRadix"
	| "lint/correctness/useQwikClasslist"
	| "lint/correctness/useSingleJsDocAsterisk"
	| "lint/correctness/useUniqueElementIds"
	| "lint/correctness/useValidForDirection"
	| "lint/correctness/useValidTypeof"
	| "lint/correctness/useYield"
	| "lint/nursery/noColorInvalidHex"
	| "lint/nursery/noContinue"
	| "lint/nursery/noDeprecatedImports"
	| "lint/nursery/noDuplicateDependencies"
	| "lint/nursery/noDuplicatedSpreadProps"
	| "lint/nursery/noEmptySource"
	| "lint/nursery/noEqualsToNull"
	| "lint/nursery/noFloatingPromises"
	| "lint/nursery/noForIn"
	| "lint/nursery/noImplicitCoercion"
	| "lint/nursery/noImportCycles"
	| "lint/nursery/noIncrementDecrement"
	| "lint/nursery/noJsxLiterals"
	| "lint/nursery/noLeakedRender"
	| "lint/nursery/noMissingGenericFamilyKeyword"
	| "lint/nursery/noMisusedPromises"
	| "lint/nursery/noMultiStr"
	| "lint/nursery/noNextAsyncClientComponent"
	| "lint/nursery/noParametersOnlyUsedInRecursion"
	| "lint/nursery/noProto"
	| "lint/nursery/noReactForwardRef"
	| "lint/nursery/noShadow"
	| "lint/nursery/noSyncScripts"
	| "lint/nursery/noTernary"
	| "lint/nursery/noUnknownAttribute"
	| "lint/nursery/noUnnecessaryConditions"
	| "lint/nursery/noUnresolvedImports"
	| "lint/nursery/noUnusedExpressions"
	| "lint/nursery/noUnwantedPolyfillio"
	| "lint/nursery/noUselessBackrefInRegex"
	| "lint/nursery/noUselessCatchBinding"
	| "lint/nursery/noUselessUndefined"
	| "lint/nursery/noVueDataObjectDeclaration"
	| "lint/nursery/noVueDuplicateKeys"
	| "lint/nursery/noVueReservedKeys"
	| "lint/nursery/noVueReservedProps"
	| "lint/nursery/noVueSetupPropsReactivityLoss"
	| "lint/nursery/noVueVIfWithVFor"
	| "lint/nursery/useAnchorHref"
	| "lint/nursery/useArraySortCompare"
	| "lint/nursery/useAwaitThenable"
	| "lint/nursery/useBiomeSuppressionComment"
	| "lint/nursery/useConsistentArrowReturn"
	| "lint/nursery/useConsistentGraphqlDescriptions"
	| "lint/nursery/useConsistentObjectDefinition"
	| "lint/nursery/useDeprecatedDate"
	| "lint/nursery/useDestructuring"
	| "lint/nursery/useExhaustiveSwitchCases"
	| "lint/nursery/useExplicitFunctionReturnType"
	| "lint/nursery/useExplicitType"
	| "lint/nursery/useFind"
	| "lint/nursery/useImportRestrictions"
	| "lint/nursery/useJsxCurlyBraceConvention"
	| "lint/nursery/useMaxParams"
	| "lint/nursery/useQwikMethodUsage"
	| "lint/nursery/useQwikValidLexicalScope"
	| "lint/nursery/useRegexpExec"
	| "lint/nursery/useRequiredScripts"
	| "lint/nursery/useSortedClasses"
	| "lint/nursery/useSpread"
	| "lint/nursery/useUniqueGraphqlOperationName"
	| "lint/nursery/useVueDefineMacrosOrder"
	| "lint/nursery/useVueHyphenatedAttributes"
	| "lint/nursery/useVueMultiWordComponentNames"
	| "lint/nursery/useVueValidVBind"
	| "lint/nursery/useVueValidVElse"
	| "lint/nursery/useVueValidVElseIf"
	| "lint/nursery/useVueValidVFor"
	| "lint/nursery/useVueValidVHtml"
	| "lint/nursery/useVueValidVIf"
	| "lint/nursery/useVueValidVModel"
	| "lint/nursery/useVueValidVOn"
	| "lint/nursery/useVueValidVText"
	| "lint/performance/noAccumulatingSpread"
	| "lint/performance/noAwaitInLoops"
	| "lint/performance/noBarrelFile"
	| "lint/performance/noDelete"
	| "lint/performance/noDynamicNamespaceImportAccess"
	| "lint/performance/noImgElement"
	| "lint/performance/noNamespaceImport"
	| "lint/performance/noReExportAll"
	| "lint/performance/noUnwantedPolyfillio"
	| "lint/performance/useGoogleFontPreconnect"
	| "lint/performance/useSolidForComponent"
	| "lint/performance/useTopLevelRegex"
	| "lint/security/noBlankTarget"
	| "lint/security/noDangerouslySetInnerHtml"
	| "lint/security/noDangerouslySetInnerHtmlWithChildren"
	| "lint/security/noGlobalEval"
	| "lint/security/noSecrets"
	| "lint/style/noCommonJs"
	| "lint/style/noDefaultExport"
	| "lint/style/noDescendingSpecificity"
	| "lint/style/noDoneCallback"
	| "lint/style/noEnum"
	| "lint/style/noExportedImports"
	| "lint/style/noHeadElement"
	| "lint/style/noImplicitBoolean"
	| "lint/style/noInferrableTypes"
	| "lint/style/noMagicNumbers"
	| "lint/style/noNamespace"
	| "lint/style/noNegationElse"
	| "lint/style/noNestedTernary"
	| "lint/style/noNonNullAssertion"
	| "lint/style/noParameterAssign"
	| "lint/style/noParameterProperties"
	| "lint/style/noProcessEnv"
	| "lint/style/noRestrictedGlobals"
	| "lint/style/noRestrictedImports"
	| "lint/style/noRestrictedTypes"
	| "lint/style/noShoutyConstants"
	| "lint/style/noSubstr"
	| "lint/style/noUnusedTemplateLiteral"
	| "lint/style/noUselessElse"
	| "lint/style/noValueAtRule"
	| "lint/style/noYodaExpression"
	| "lint/style/useArrayLiterals"
	| "lint/style/useAsConstAssertion"
	| "lint/style/useAtIndex"
	| "lint/style/useBlockStatements"
	| "lint/style/useCollapsedElseIf"
	| "lint/style/useCollapsedIf"
	| "lint/style/useComponentExportOnlyModules"
	| "lint/style/useConsistentArrayType"
	| "lint/style/useConsistentBuiltinInstantiation"
	| "lint/style/useConsistentCurlyBraces"
	| "lint/style/useConsistentMemberAccessibility"
	| "lint/style/useConsistentObjectDefinitions"
	| "lint/style/useConsistentTypeDefinitions"
	| "lint/style/useConst"
	| "lint/style/useDefaultParameterLast"
	| "lint/style/useDefaultSwitchClause"
	| "lint/style/useDeprecatedReason"
	| "lint/style/useEnumInitializers"
	| "lint/style/useExplicitLengthCheck"
	| "lint/style/useExponentiationOperator"
	| "lint/style/useExportType"
	| "lint/style/useExportsLast"
	| "lint/style/useFilenamingConvention"
	| "lint/style/useForOf"
	| "lint/style/useFragmentSyntax"
	| "lint/style/useGraphqlNamingConvention"
	| "lint/style/useGroupedAccessorPairs"
	| "lint/style/useImportType"
	| "lint/style/useLiteralEnumMembers"
	| "lint/style/useNamingConvention"
	| "lint/style/useNodeAssertStrict"
	| "lint/style/useNodejsImportProtocol"
	| "lint/style/useNumberNamespace"
	| "lint/style/useNumericSeparators"
	| "lint/style/useObjectSpread"
	| "lint/style/useReactFunctionComponents"
	| "lint/style/useReadonlyClassProperties"
	| "lint/style/useSelfClosingElements"
	| "lint/style/useShorthandArrayType"
	| "lint/style/useShorthandAssign"
	| "lint/style/useShorthandFunctionType"
	| "lint/style/useSingleCaseStatement"
	| "lint/style/useSingleVarDeclarator"
	| "lint/style/useSymbolDescription"
	| "lint/style/useTemplate"
	| "lint/style/useThrowNewError"
	| "lint/style/useThrowOnlyError"
	| "lint/style/useTrimStartEnd"
	| "lint/style/useUnifiedTypeSignatures"
	| "lint/suspicious/noAlert"
	| "lint/suspicious/noApproximativeNumericConstant"
	| "lint/suspicious/noArrayIndexKey"
	| "lint/suspicious/noAssignInExpressions"
	| "lint/suspicious/noAsyncPromiseExecutor"
	| "lint/suspicious/noBiomeFirstException"
	| "lint/suspicious/noBitwiseOperators"
	| "lint/suspicious/noCatchAssign"
	| "lint/suspicious/noClassAssign"
	| "lint/suspicious/noCommentText"
	| "lint/suspicious/noCompareNegZero"
	| "lint/suspicious/noConfusingLabels"
	| "lint/suspicious/noConfusingVoidType"
	| "lint/suspicious/noConsole"
	| "lint/suspicious/noConstEnum"
	| "lint/suspicious/noConstantBinaryExpressions"
	| "lint/suspicious/noControlCharactersInRegex"
	| "lint/suspicious/noDebugger"
	| "lint/suspicious/noDocumentCookie"
	| "lint/suspicious/noDocumentImportInPage"
	| "lint/suspicious/noDoubleEquals"
	| "lint/suspicious/noDuplicateAtImportRules"
	| "lint/suspicious/noDuplicateCase"
	| "lint/suspicious/noDuplicateClassMembers"
	| "lint/suspicious/noDuplicateCustomProperties"
	| "lint/suspicious/noDuplicateElseIf"
	| "lint/suspicious/noDuplicateFields"
	| "lint/suspicious/noDuplicateFontNames"
	| "lint/suspicious/noDuplicateJsxProps"
	| "lint/suspicious/noDuplicateObjectKeys"
	| "lint/suspicious/noDuplicateParameters"
	| "lint/suspicious/noDuplicateProperties"
	| "lint/suspicious/noDuplicateSelectorsKeyframeBlock"
	| "lint/suspicious/noDuplicateTestHooks"
	| "lint/suspicious/noEmptyBlock"
	| "lint/suspicious/noEmptyBlockStatements"
	| "lint/suspicious/noEmptyInterface"
	| "lint/suspicious/noEvolvingTypes"
	| "lint/suspicious/noExplicitAny"
	| "lint/suspicious/noExportsInTest"
	| "lint/suspicious/noExtraNonNullAssertion"
	| "lint/suspicious/noFallthroughSwitchClause"
	| "lint/suspicious/noFocusedTests"
	| "lint/suspicious/noFunctionAssign"
	| "lint/suspicious/noGlobalAssign"
	| "lint/suspicious/noGlobalIsFinite"
	| "lint/suspicious/noGlobalIsNan"
	| "lint/suspicious/noHeadImportInDocument"
	| "lint/suspicious/noImplicitAnyLet"
	| "lint/suspicious/noImportAssign"
	| "lint/suspicious/noImportantInKeyframe"
	| "lint/suspicious/noIrregularWhitespace"
	| "lint/suspicious/noLabelVar"
	| "lint/suspicious/noMisleadingCharacterClass"
	| "lint/suspicious/noMisleadingInstantiator"
	| "lint/suspicious/noMisplacedAssertion"
	| "lint/suspicious/noMisrefactoredShorthandAssign"
	| "lint/suspicious/noNonNullAssertedOptionalChain"
	| "lint/suspicious/noOctalEscape"
	| "lint/suspicious/noPrototypeBuiltins"
	| "lint/suspicious/noQuickfixBiome"
	| "lint/suspicious/noReactSpecificProps"
	| "lint/suspicious/noRedeclare"
	| "lint/suspicious/noRedundantUseStrict"
	| "lint/suspicious/noSelfCompare"
	| "lint/suspicious/noShadowRestrictedNames"
	| "lint/suspicious/noShorthandPropertyOverrides"
	| "lint/suspicious/noSkippedTests"
	| "lint/suspicious/noSparseArray"
	| "lint/suspicious/noSuspiciousSemicolonInJsx"
	| "lint/suspicious/noTemplateCurlyInString"
	| "lint/suspicious/noThenProperty"
	| "lint/suspicious/noTsIgnore"
	| "lint/suspicious/noUnassignedVariables"
	| "lint/suspicious/noUnknownAtRules"
	| "lint/suspicious/noUnsafeDeclarationMerging"
	| "lint/suspicious/noUnsafeNegation"
	| "lint/suspicious/noUselessEscapeInString"
	| "lint/suspicious/noUselessRegexBackrefs"
	| "lint/suspicious/noVar"
	| "lint/suspicious/noWith"
	| "lint/suspicious/useAdjacentOverloadSignatures"
	| "lint/suspicious/useAwait"
	| "lint/suspicious/useBiomeIgnoreFolder"
	| "lint/suspicious/useDefaultSwitchClauseLast"
	| "lint/suspicious/useErrorMessage"
	| "lint/suspicious/useGetterReturn"
	| "lint/suspicious/useGoogleFontDisplay"
	| "lint/suspicious/useGuardForIn"
	| "lint/suspicious/useIsArray"
	| "lint/suspicious/useIterableCallbackReturn"
	| "lint/suspicious/useNamespaceKeyword"
	| "lint/suspicious/useNumberToFixedDigitsArgument"
	| "lint/suspicious/useStaticResponseMethods"
	| "lint/suspicious/useStrictMode"
	| "assist/source/useSortedInterfaceMembers"
	| "assist/source/useSortedKeys"
	| "assist/source/useSortedProperties"
	| "assist/source/useSortedAttributes"
	| "assist/source/organizeImports"
	| "syntax/correctness/noTypeOnlyImportAttributes"
	| "syntax/correctness/noSuperWithoutExtends"
	| "syntax/correctness/noInitializerWithDefinite"
	| "syntax/correctness/noDuplicatePrivateClassMembers"
	| "files/missingHandler"
	| "format"
	| "check"
	| "ci"
	| "stdin"
	| "init"
	| "configuration"
	| "assist"
	| "migrate"
	| "deserialize"
	| "plugin"
	| "project"
	| "search"
	| "internalError/io"
	| "internalError/fs"
	| "internalError/panic"
	| "reporter/parse"
	| "reporter/format"
	| "reporter/violations"
	| "parse"
	| "lint"
	| "lint/a11y"
	| "lint/complexity"
	| "lint/correctness"
	| "lint/nursery"
	| "lint/performance"
	| "lint/security"
	| "lint/style"
	| "lint/suspicious"
	| "lint/plugin"
	| "suppressions/parse"
	| "suppressions/unknownGroup"
	| "suppressions/unknownRule"
	| "suppressions/unknownAction"
	| "suppressions/unused"
	| "suppressions/incorrect"
	| "args/fileNotFound"
	| "flags/invalid"
	| "semanticTests";
export interface Location {
	path?: Resource;
	sourceCode?: string;
	span?: TextRange;
}
export type MarkupBuf = MarkupNodeBuf[];
/**
 * The severity to associate to a diagnostic.
 */
export type Severity = "hint" | "information" | "warning" | "error" | "fatal";
export type DiagnosticTags = DiagnosticTag[];
/**
	* Serializable representation of a [Diagnostic](super::Diagnostic) advice

See the [Visitor] trait for additional documentation on all the supported
advice types. 
	 */
export type Advice =
	| { log: [LogCategory, MarkupBuf] }
	| { list: MarkupBuf[] }
	| { frame: Location }
	| { diff: TextEdit }
	| { backtrace: [MarkupBuf, Backtrace] }
	| { command: string }
	| { group: [MarkupBuf, Advices] };
/**
 * Represents the resource a diagnostic is associated with.
 */
export type Resource = "argv" | "memory" | { file: string };
export type TextRange = [TextSize, TextSize];
export interface MarkupNodeBuf {
	content: string;
	elements: MarkupElement[];
}
/**
	* Internal enum used to automatically generate bit offsets for [DiagnosticTags]
and help with the implementation of `serde` and `schemars` for tags. 
	 */
export type DiagnosticTag =
	| "fixable"
	| "internal"
	| "unnecessaryCode"
	| "deprecatedCode"
	| "verbose";
/**
	* The category for a log advice, defines how the message should be presented
to the user. 
	 */
export type LogCategory = "none" | "info" | "warn" | "error";
export interface TextEdit {
	dictionary: string;
	ops: CompressedOp[];
}
export type Backtrace = BacktraceFrame[];
export type TextSize = number;
/**
 * Enumeration of all the supported markup elements
 */
export type MarkupElement =
	| "Emphasis"
	| "Dim"
	| "Italic"
	| "Underline"
	| "Error"
	| "Success"
	| "Warn"
	| "Info"
	| "Debug"
	| "Trace"
	| "Inverse"
	| { Hyperlink: { href: string } };
export type CompressedOp =
	| { diffOp: DiffOp }
	| { equalLines: { line_count: number } };
/**
 * Serializable representation of a backtrace frame.
 */
export interface BacktraceFrame {
	ip: number;
	symbols: BacktraceSymbol[];
}
export type DiffOp =
	| { equal: { range: TextRange } }
	| { insert: { range: TextRange } }
	| { delete: { range: TextRange } };
/**
 * Serializable representation of a backtrace frame symbol.
 */
export interface BacktraceSymbol {
	colno?: number;
	filename?: string;
	lineno?: number;
	name?: string;
}
export interface OpenProjectParams {
	/**
	* Whether the folder should be opened as a project, even if no
`biome.json` can be found. 
	 */
	openUninitialized: boolean;
	/**
	 * The path to open
	 */
	path: BiomePath;
}
export interface OpenProjectResult {
	/**
	 * A unique identifier for this project
	 */
	projectKey: ProjectKey;
}
export interface ScanProjectParams {
	/**
	 * Forces scanning of the folder, even if it is already being watched.
	 */
	force: boolean;
	projectKey: ProjectKey;
	scanKind: ScanKind;
	verbose?: boolean;
	/**
	* Whether the watcher should watch this path.

Does nothing if the watcher is already watching this path. 
	 */
	watch: boolean;
}
export type ScanKind =
	| "noScanner"
	| "knownFiles"
	| {
			targetedKnownFiles: {
				/**
	* Determines whether the file scanner should descend into
subdirectories of the target paths. 
	 */
				descendFromTargets: boolean;
				/**
	* The paths to target by the scanner.

If a target path indicates a folder, all files within are scanned as well.

Target paths must be absolute. 
	 */
				targetPaths: BiomePath[];
			};
	  }
	| "project";
export interface ScanProjectResult {
	/**
	 * A list of child configuration files found inside the project
	 */
	configurationFiles: BiomePath[];
	/**
	 * Diagnostics reported while scanning the project.
	 */
	diagnostics: Diagnostic[];
	/**
	 * Duration of the scan.
	 */
	duration: Duration;
}
export interface Duration {
	nanos: number;
	secs: number;
}
export interface OpenFileParams {
	content: FileContent;
	documentFileSource?: DocumentFileSource;
	inlineConfig?: Configuration;
	path: BiomePath;
	/**
	* Set to `true` to persist the node cache used during parsing, in order to
speed up subsequent reparsing if the document has been edited.

This should only be enabled if reparsing is to be expected, such as when
the file is opened through the LSP Proxy. 
	 */
	persistNodeCache?: boolean;
	projectKey: ProjectKey;
}
export type FileContent =
	| { content: string; type: "fromClient"; version: number }
	| { type: "fromServer" };
export type DocumentFileSource =
	| "Ignore"
	| "Unknown"
	| { Js: JsFileSource }
	| { Json: JsonFileSource }
	| { Css: CssFileSource }
	| { Graphql: GraphqlFileSource }
	| { Html: HtmlFileSource }
	| { Grit: GritFileSource };
export interface JsFileSource {
	/**
	* Used to mark if the JavaScript is embedded inside some particular files. This affects the parsing.
For example, if inside an Astro file, a top-level return statement is allowed. 
	 */
	embedding_kind: EmbeddingKind;
	language: Language;
	module_kind: ModuleKind;
	variant: LanguageVariant;
	version: LanguageVersion;
}
export interface JsonFileSource {
	allowComments: boolean;
	allowTrailingCommas: boolean;
	variant: JsonFileVariant;
}
export interface CssFileSource {
	variant: CssVariant;
}
export interface GraphqlFileSource {
	variant: GraphqlVariant;
}
export interface HtmlFileSource {
	variant: HtmlVariant;
}
export interface GritFileSource {
	variant: GritVariant;
}
export type EmbeddingKind =
	| "Vue"
	| "Svelte"
	| "None"
	| {
			Astro: {
				/**
				 * Whether the script is inside Astro frontmatter
				 */
				frontmatter: boolean;
			};
	  };
export type Language =
	| "javaScript"
	| { typeScript: { definition_file: boolean } };
/**
	* Is the source file an ECMAScript Module or Script.
Changes the parsing semantic. 
	 */
export type ModuleKind = "script" | "module";
export type LanguageVariant = "standard" | "standardRestricted" | "jsx";
/**
	* Enum of the different ECMAScript standard versions.
The versions are ordered in increasing order; The newest version comes last.

Defaults to the latest stable ECMAScript standard. 
	 */
export type LanguageVersion = "eS2022" | "eSNext";
/**
 * It represents the extension of the file
 */
export type JsonFileVariant = "standard" | "jsonc";
/**
	* The style of CSS contained in the file.

Currently, Biome aims to be compatible with
the latest Recommendation level standards.

It also supports Tailwind CSS syntax additions, when the parser option is enabled. 
	 */
export type CssVariant = "standard" | "cssModules" | "tailwindCss";
/**
 * The style of GraphQL contained in the file.
 */
export type GraphqlVariant = "standard";
export type HtmlVariant =
	| { Standard: HtmlTextExpressions }
	| "Astro"
	| "Vue"
	| "Svelte";
export type GritVariant = "Standard";
export type HtmlTextExpressions = "None" | "Single" | "Double";
export interface OpenFileResult {
	diagnostics: Diagnostic[];
}
export interface ChangeFileParams {
	content: string;
	inlineConfig?: Configuration;
	path: BiomePath;
	projectKey: ProjectKey;
	version: number;
}
export interface ChangeFileResult {
	diagnostics: Diagnostic[];
}
export interface CloseFileParams {
	path: BiomePath;
	projectKey: ProjectKey;
}
export interface FileExitsParams {
	filePath: BiomePath;
}
export interface PathIsIgnoredParams {
	/**
	* Whether the path is ignored for specific features e.g. `formatter.includes`.
When this field is empty, Biome checks only `files.includes`. 
	 */
	features: FeatureName;
	/**
	 * Controls how to ignore check should be done
	 */
	ignoreKind?: IgnoreKind;
	/**
	 * The path to inspect
	 */
	path: BiomePath;
	projectKey: ProjectKey;
}
export type IgnoreKind = "path" | "ancestors";
export interface UpdateModuleGraphParams {
	path: BiomePath;
	/**
	 * The kind of update to apply to the module graph
	 */
	updateKind: UpdateKind;
}
export type UpdateKind = "addOrUpdate" | "remove";
export interface GetSyntaxTreeParams {
	path: BiomePath;
	projectKey: ProjectKey;
}
export interface GetSyntaxTreeResult {
	ast: string;
	cst: string;
}
export interface CheckFileSizeParams {
	path: BiomePath;
	projectKey: ProjectKey;
}
export interface CheckFileSizeResult {
	fileSize: number;
	limit: number;
}
export interface GetFileContentParams {
	path: BiomePath;
	projectKey: ProjectKey;
}
export interface GetControlFlowGraphParams {
	cursor: TextSize;
	path: BiomePath;
	projectKey: ProjectKey;
}
export interface GetFormatterIRParams {
	path: BiomePath;
	projectKey: ProjectKey;
}
export interface GetTypeInfoParams {
	path: BiomePath;
	projectKey: ProjectKey;
}
export interface GetRegisteredTypesParams {
	path: BiomePath;
	projectKey: ProjectKey;
}
export interface GetSemanticModelParams {
	path: BiomePath;
	projectKey: ProjectKey;
}
export type GetModuleGraphParams = {};
export interface GetModuleGraphResult {
	data: Record<string, SerializedJsModuleInfo>;
}
export interface SerializedJsModuleInfo {
	/**
	 * Dynamic imports.
	 */
	dynamicImports: string[];
	/**
	 * Exported symbols.
	 */
	exports: string[];
	/**
	* Map of all the paths from static imports in the module.

Maps from the source specifier name to the absolute path it resolves to.
Specifiers that could not be resolved to an absolute will map to the
specifier itself.

## Example

```json
{
  "./foo": "/absolute/path/to/foo.js",
  "react": "react"
}
``` 
	 */
	staticImportPaths: Record<string, string>;
	/**
	* Map of all static imports found in the module.

Maps from the local imported name to the absolute path it resolves to. 
	 */
	staticImports: Record<string, string>;
}
export interface PullDiagnosticsParams {
	categories: RuleCategories;
	/**
	 * Rules to apply on top of the configuration
	 */
	enabledRules?: AnalyzerSelector[];
	inlineConfig?: Configuration;
	only?: AnalyzerSelector[];
	path: BiomePath;
	projectKey: ProjectKey;
	/**
	 * When `false` the diagnostics, don't have code frames of the code actions (fixes, suppressions, etc.)
	 */
	pullCodeActions: boolean;
	skip?: AnalyzerSelector[];
}
export type RuleCategories = RuleCategory[];
export type AnalyzerSelector = string;
export type RuleCategory = "syntax" | "lint" | "action" | "transformation";
export interface PullDiagnosticsResult {
	diagnostics: Diagnostic[];
	errors: number;
	skippedDiagnostics: number;
}
export interface PullActionsParams {
	categories?: RuleCategories;
	enabledRules?: AnalyzerSelector[];
	inlineConfig?: Configuration;
	only?: AnalyzerSelector[];
	path: BiomePath;
	projectKey: ProjectKey;
	range?: TextRange;
	skip?: AnalyzerSelector[];
	suppressionReason?: string;
}
export interface PullActionsResult {
	actions: CodeAction[];
}
export interface CodeAction {
	category: ActionCategory;
	offset?: TextSize;
	ruleName?: [string, string];
	suggestion: CodeSuggestion;
}
/**
	* The category of a code action, this type maps directly to the
[CodeActionKind] type in the Language Server Protocol specification

[CodeActionKind]: https://microsoft.github.io/language-server-protocol/specifications/lsp/3.17/specification/#codeActionKind 
	 */
export type ActionCategory =
	| { quickFix: string }
	| { refactor: RefactorKind }
	| { source: SourceActionKind }
	| { other: OtherActionCategory };
/**
	* A Suggestion that is provided by Biome's linter, and
can be reported to the user, and can be automatically
applied if it has the right [`Applicability`]. 
	 */
export interface CodeSuggestion {
	applicability: Applicability;
	labels: TextRange[];
	msg: MarkupBuf;
	span: TextRange;
	suggestion: TextEdit;
}
/**
	* The sub-category of a refactor code action.

[Check the LSP spec](https://microsoft.github.io/language-server-protocol/specifications/lsp/3.17/specification/#codeActionKind) for more information: 
	 */
export type RefactorKind =
	| "none"
	| "extract"
	| "inline"
	| "rewrite"
	| { other: string };
/**
 * The sub-category of a source code action
 */
export type SourceActionKind =
	| "fixAll"
	| "none"
	| "organizeImports"
	| { other: string };
export type OtherActionCategory =
	| "inlineSuppression"
	| "toplevelSuppression"
	| { generic: string };
/**
 * Indicates how a tool should manage this suggestion.
 */
export type Applicability = "always" | "maybeIncorrect";
export interface PullDiagnosticsAndActionsParams {
	categories?: RuleCategories;
	enabledRules?: AnalyzerSelector[];
	inlineConfig?: Configuration;
	only?: AnalyzerSelector[];
	path: BiomePath;
	projectKey: ProjectKey;
	skip?: AnalyzerSelector[];
}
export interface PullDiagnosticsAndActionsResult {
	diagnostics: [Diagnostic, CodeAction[]][];
}
export interface FormatFileParams {
	inlineConfig?: Configuration;
	path: BiomePath;
	projectKey: ProjectKey;
}
export interface Printed {
	code: string;
	range?: TextRange;
	sourcemap: SourceMarker[];
	verbatimRanges: TextRange[];
}
/**
 * Lightweight sourcemap marker between source and output tokens
 */
export interface SourceMarker {
	/**
	 * Position of the marker in the output code
	 */
	dest: TextSize;
	/**
	 * Position of the marker in the original source
	 */
	source: TextSize;
}
export interface FormatRangeParams {
	inlineConfig?: Configuration;
	path: BiomePath;
	projectKey: ProjectKey;
	range: TextRange;
}
export interface FormatOnTypeParams {
	inlineConfig?: Configuration;
	offset: TextSize;
	path: BiomePath;
	projectKey: ProjectKey;
}
export interface FixFileParams {
	/**
	 * Rules to apply to the file
	 */
	enabledRules?: AnalyzerSelector[];
	fixFileMode: FixFileMode;
	inlineConfig?: Configuration;
	only?: AnalyzerSelector[];
	path: BiomePath;
	projectKey: ProjectKey;
	ruleCategories: RuleCategories;
	shouldFormat: boolean;
	skip?: AnalyzerSelector[];
	suppressionReason?: string;
}
/**
 * Which fixes should be applied during the analyzing phase
 */
export type FixFileMode =
	| "safeFixes"
	| "safeAndUnsafeFixes"
	| "applySuppressions";
export interface FixFileResult {
	/**
	 * List of all the code actions applied to the file
	 */
	actions: FixAction[];
	/**
	 * New source code for the file with all fixes applied
	 */
	code: string;
	/**
	 * Number of errors
	 */
	errors: number;
	/**
	 * number of skipped suggested fixes
	 */
	skippedSuggestedFixes: number;
}
export interface FixAction {
	/**
	 * Source range at which this action was applied
	 */
	range: TextRange;
	/**
	 * Name of the rule group and rule that emitted this code action
	 */
	rule_name?: [string, string];
}
export interface RenameParams {
	newName: string;
	path: BiomePath;
	projectKey: ProjectKey;
	symbolAt: TextSize;
}
export interface RenameResult {
	/**
	 * List of text edit operations to apply on the source code
	 */
	indels: TextEdit;
	/**
	 * Range of source code modified by this rename operation
	 */
	range: TextRange;
}
export interface ParsePatternParams {
	defaultLanguage: GritTargetLanguage;
	pattern: string;
}
export type GritTargetLanguage = "CSS" | "JavaScript";
export interface ParsePatternResult {
	patternId: PatternId;
}
export type PatternId = string;
export interface SearchPatternParams {
	path: BiomePath;
	pattern: PatternId;
	projectKey: ProjectKey;
}
export interface SearchResults {
	matches: TextRange[];
	path: BiomePath;
}
export interface DropPatternParams {
	pattern: PatternId;
}
export interface Workspace {
	fileFeatures(params: SupportsFeatureParams): Promise<FileFeaturesResult>;
	updateSettings(params: UpdateSettingsParams): Promise<UpdateSettingsResult>;
	openProject(params: OpenProjectParams): Promise<OpenProjectResult>;
	scanProject(params: ScanProjectParams): Promise<ScanProjectResult>;
	openFile(params: OpenFileParams): Promise<OpenFileResult>;
	changeFile(params: ChangeFileParams): Promise<ChangeFileResult>;
	closeFile(params: CloseFileParams): Promise<null>;
	fileExists(params: FileExitsParams): Promise<boolean>;
	isPathIgnored(params: PathIsIgnoredParams): Promise<boolean>;
	updateModuleGraph(params: UpdateModuleGraphParams): Promise<null>;
	getSyntaxTree(params: GetSyntaxTreeParams): Promise<GetSyntaxTreeResult>;
	checkFileSize(params: CheckFileSizeParams): Promise<CheckFileSizeResult>;
	getFileContent(params: GetFileContentParams): Promise<string>;
	getControlFlowGraph(params: GetControlFlowGraphParams): Promise<string>;
	getFormatterIr(params: GetFormatterIRParams): Promise<string>;
	getTypeInfo(params: GetTypeInfoParams): Promise<string>;
	getRegisteredTypes(params: GetRegisteredTypesParams): Promise<string>;
	getSemanticModel(params: GetSemanticModelParams): Promise<string>;
	getModuleGraph(params: GetModuleGraphParams): Promise<GetModuleGraphResult>;
	pullDiagnostics(
		params: PullDiagnosticsParams,
	): Promise<PullDiagnosticsResult>;
	pullActions(params: PullActionsParams): Promise<PullActionsResult>;
	pullDiagnosticsAndActions(
		params: PullDiagnosticsAndActionsParams,
	): Promise<PullDiagnosticsAndActionsResult>;
	formatFile(params: FormatFileParams): Promise<Printed>;
	formatRange(params: FormatRangeParams): Promise<Printed>;
	formatOnType(params: FormatOnTypeParams): Promise<Printed>;
	fixFile(params: FixFileParams): Promise<FixFileResult>;
	rename(params: RenameParams): Promise<RenameResult>;
	parsePattern(params: ParsePatternParams): Promise<ParsePatternResult>;
	searchPattern(params: SearchPatternParams): Promise<SearchResults>;
	dropPattern(params: DropPatternParams): Promise<null>;
	destroy(): void;
}
export function createWorkspace(transport: Transport): Workspace {
	return {
		fileFeatures(params) {
			return transport.request("biome/file_features", params);
		},
		updateSettings(params) {
			return transport.request("biome/update_settings", params);
		},
		openProject(params) {
			return transport.request("biome/open_project", params);
		},
		scanProject(params) {
			return transport.request("biome/scan_project", params);
		},
		openFile(params) {
			return transport.request("biome/open_file", params);
		},
		changeFile(params) {
			return transport.request("biome/change_file", params);
		},
		closeFile(params) {
			return transport.request("biome/close_file", params);
		},
		fileExists(params) {
			return transport.request("biome/file_exists", params);
		},
		isPathIgnored(params) {
			return transport.request("biome/is_path_ignored", params);
		},
		updateModuleGraph(params) {
			return transport.request("biome/update_module_graph", params);
		},
		getSyntaxTree(params) {
			return transport.request("biome/get_syntax_tree", params);
		},
		checkFileSize(params) {
			return transport.request("biome/check_file_size", params);
		},
		getFileContent(params) {
			return transport.request("biome/get_file_content", params);
		},
		getControlFlowGraph(params) {
			return transport.request("biome/get_control_flow_graph", params);
		},
		getFormatterIr(params) {
			return transport.request("biome/get_formatter_ir", params);
		},
		getTypeInfo(params) {
			return transport.request("biome/get_type_info", params);
		},
		getRegisteredTypes(params) {
			return transport.request("biome/get_registered_types", params);
		},
		getSemanticModel(params) {
			return transport.request("biome/get_semantic_model", params);
		},
		getModuleGraph(params) {
			return transport.request("biome/get_module_graph", params);
		},
		pullDiagnostics(params) {
			return transport.request("biome/pull_diagnostics", params);
		},
		pullActions(params) {
			return transport.request("biome/pull_actions", params);
		},
		pullDiagnosticsAndActions(params) {
			return transport.request("biome/pull_diagnostics_and_actions", params);
		},
		formatFile(params) {
			return transport.request("biome/format_file", params);
		},
		formatRange(params) {
			return transport.request("biome/format_range", params);
		},
		formatOnType(params) {
			return transport.request("biome/format_on_type", params);
		},
		fixFile(params) {
			return transport.request("biome/fix_file", params);
		},
		rename(params) {
			return transport.request("biome/rename", params);
		},
		parsePattern(params) {
			return transport.request("biome/parse_pattern", params);
		},
		searchPattern(params) {
			return transport.request("biome/search_pattern", params);
		},
		dropPattern(params) {
			return transport.request("biome/drop_pattern", params);
		},
		destroy() {
			transport.destroy();
		},
	};
}<|MERGE_RESOLUTION|>--- conflicted
+++ resolved
@@ -7,34 +7,6 @@
 	projectKey: ProjectKey;
 }
 export type FeatureName = FeatureKind[];
-<<<<<<< HEAD
-=======
-export type BiomePath = string;
-export type ProjectKey = number;
-export type FeatureKind =
-	| "format"
-	| "lint"
-	| "search"
-	| "assist"
-	| "debug"
-	| "htmlFullSupport";
-export interface FileFeaturesResult {
-	featuresSupported: FeaturesSupported;
-}
-export type FeaturesSupported = { [K in FeatureKind]?: SupportKind };
-export type SupportKind =
-	| "supported"
-	| "ignored"
-	| "protected"
-	| "featureNotEnabled"
-	| "fileNotSupported";
-export interface UpdateSettingsParams {
-	configuration: Configuration;
-	extendedConfigurations?: [BiomePath, Configuration][];
-	projectKey: ProjectKey;
-	workspaceDirectory?: BiomePath;
-}
->>>>>>> 8f36051b
 /**
  * The configuration that is contained inside the file `biome.json`
  */
@@ -926,7 +898,7 @@
 	useSortedAttributes?: UseSortedAttributesConfiguration;
 	/**
 	* Sort interface members by key.
-See https://biomejs.dev/assist/actions/use-sorted-interface-members 
+See <https://biomejs.dev/assist/actions/use-sorted-interface-members> 
 	 */
 	useSortedInterfaceMembers?: UseSortedInterfaceMembersConfiguration;
 	/**
@@ -1111,13 +1083,8 @@
  */
 export interface A11y {
 	/**
-<<<<<<< HEAD
 	* Enforce that the accesskey attribute is not used on any HTML element.
-See https://biomejs.dev/linter/rules/no-access-key 
-=======
-	* Enforce that the accessKey attribute is not used on any HTML element.
 See <https://biomejs.dev/linter/rules/no-access-key> 
->>>>>>> 8f36051b
 	 */
 	noAccessKey?: NoAccessKeyConfiguration;
 	/**
@@ -1225,13 +1192,8 @@
 	 */
 	useAriaPropsSupportedByRole?: UseAriaPropsSupportedByRoleConfiguration;
 	/**
-<<<<<<< HEAD
 	* Enforces the usage and validity of the attribute type for the element button.
-See https://biomejs.dev/linter/rules/use-button-type 
-=======
-	* Enforces the usage of the attribute type for the element button.
 See <https://biomejs.dev/linter/rules/use-button-type> 
->>>>>>> 8f36051b
 	 */
 	useButtonType?: UseButtonTypeConfiguration;
 	/**
@@ -7092,6 +7054,7 @@
 	| "fileNotSupported";
 export interface UpdateSettingsParams {
 	configuration: Configuration;
+	extendedConfigurations?: [BiomePath, Configuration][];
 	projectKey: ProjectKey;
 	workspaceDirectory?: BiomePath;
 }
