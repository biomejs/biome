// Generated file, do not edit by hand, see `xtask/codegen`
import type { Transport } from "./transport";
export interface SupportsFeatureParams {
	features: FeatureName;
	path: BiomePath;
	projectKey: ProjectKey;
}
export type FeatureName = FeatureKind[];
export type BiomePath = string;
export type ProjectKey = number;
export type FeatureKind =
	| "format"
	| "lint"
	| "search"
	| "assist"
	| "debug"
	| "htmlFullSupport";
export interface FileFeaturesResult {
	featuresSupported: FeaturesSupported;
}
export type FeaturesSupported = { [K in FeatureKind]?: SupportKind };
export type SupportKind =
	| "supported"
	| "ignored"
	| "protected"
	| "featureNotEnabled"
	| "fileNotSupported";
export interface UpdateSettingsParams {
	configuration: Configuration;
	projectKey: ProjectKey;
	workspaceDirectory?: BiomePath;
}
/**
 * The configuration that is contained inside the file `biome.json`
 */
export interface Configuration {
	/**
	 * A field for the [JSON schema](https://json-schema.org/) specification
	 */
	$schema?: Schema;
	/**
	 * Specific configuration for assists
	 */
	assist?: AssistConfiguration;
	/**
	 * Specific configuration for the Css language
	 */
	css?: CssConfiguration;
	/**
	 * A list of paths to other JSON files, used to extends the current configuration.
	 */
	extends?: Extends;
	/**
	 * The configuration of the filesystem
	 */
	files?: FilesConfiguration;
	/**
	 * The configuration of the formatter
	 */
	formatter?: FormatterConfiguration;
	/**
	 * Specific configuration for the GraphQL language
	 */
	graphql?: GraphqlConfiguration;
	/**
	 * Specific configuration for the GraphQL language
	 */
	grit?: GritConfiguration;
	/**
	 * Specific configuration for the HTML language
	 */
	html?: HtmlConfiguration;
	/**
	 * Specific configuration for the JavaScript language
	 */
	javascript?: JsConfiguration;
	/**
	 * Specific configuration for the Json language
	 */
	json?: JsonConfiguration;
	/**
	 * The configuration for the linter
	 */
	linter?: LinterConfiguration;
	/**
	 * A list of granular patterns that should be applied only to a sub set of files
	 */
	overrides?: Overrides;
	/**
	 * List of plugins to load.
	 */
	plugins?: Plugins;
	/**
	 * Indicates whether this configuration file is at the root of a Biome project. By default, this is `true`.
	 */
	root?: Bool;
	/**
	 * The configuration of the VCS integration
	 */
	vcs?: VcsConfiguration;
}
export type Schema = string;
export interface AssistConfiguration {
	/**
	 * Whether Biome should fail in CLI if the assist were not applied to the code.
	 */
	actions?: Actions;
	/**
	 * Whether Biome should enable assist via LSP and CLI.
	 */
	enabled?: Bool;
	/**
	 * A list of glob patterns. Biome will include files/folders that will match these patterns.
	 */
	includes?: NormalizedGlob[];
}
/**
 * Options applied to CSS files
 */
export interface CssConfiguration {
	/**
	 * CSS assist options
	 */
	assist?: CssAssistConfiguration;
	/**
	 * CSS formatter options
	 */
	formatter?: CssFormatterConfiguration;
	/**
	 * CSS globals
	 */
	globals?: string[];
	/**
	 * CSS linter options
	 */
	linter?: CssLinterConfiguration;
	/**
	 * CSS parsing options
	 */
	parser?: CssParserConfiguration;
}
export type Extends = string[] | string;
/**
 * The configuration of the filesystem
 */
export interface FilesConfiguration {
	/**
	* **Deprecated:** Please use _force-ignore syntax_ in `files.includes` instead: https://biomejs.dev/reference/configuration/#filesincludes

Set of file and folder names that should be unconditionally ignored by Biome's scanner. 
	 */
	experimentalScannerIgnores?: string[];
	/**
	 * Tells Biome to not emit diagnostics when handling files that it doesn't know
	 */
	ignoreUnknown?: Bool;
	/**
	 * A list of glob patterns. Biome will handle only those files/folders that will match these patterns.
	 */
	includes?: NormalizedGlob[];
	/**
	 * The maximum allowed size for source code files in bytes. Files above this limit will be ignored for performance reasons. Defaults to 1 MiB
	 */
	maxSize?: MaxSize;
}
/**
 * Generic options applied to all files
 */
export interface FormatterConfiguration {
	/**
	 * The attribute position style in HTML-ish languages. Defaults to auto.
	 */
	attributePosition?: AttributePosition;
	/**
	 * Put the `>` of a multi-line HTML or JSX element at the end of the last line instead of being alone on the next line (does not apply to self closing elements).
	 */
	bracketSameLine?: BracketSameLine;
	/**
	 * Whether to insert spaces around brackets in object literals. Defaults to true.
	 */
	bracketSpacing?: BracketSpacing;
	enabled?: Bool;
	/**
	 * Whether to expand arrays and objects on multiple lines. When set to `auto`, object literals are formatted on multiple lines if the first property has a newline, and array literals are formatted on a single line if it fits in the line. When set to `always`, these literals are formatted on multiple lines, regardless of length of the list. When set to `never`, these literals are formatted on a single line if it fits in the line. When formatting `package.json`, Biome will use `always` unless configured otherwise. Defaults to "auto".
	 */
	expand?: Expand;
	/**
	 * Whether formatting should be allowed to proceed if a given file has syntax errors
	 */
	formatWithErrors?: Bool;
	/**
	 * A list of glob patterns. The formatter will include files/folders that will match these patterns.
	 */
	includes?: NormalizedGlob[];
	/**
	 * The indent style.
	 */
	indentStyle?: IndentStyle;
	/**
	 * The size of the indentation, 2 by default
	 */
	indentWidth?: IndentWidth;
	/**
	 * The type of line ending.
	 */
	lineEnding?: LineEnding;
	/**
	 * What's the max width of a line. Defaults to 80.
	 */
	lineWidth?: LineWidth;
	/**
	* Use any `.editorconfig` files to configure the formatter. Configuration in `biome.json` will override `.editorconfig` configuration.

Default: `true`. 
	 */
	useEditorconfig?: Bool;
}
/**
 * Options applied to GraphQL files
 */
export interface GraphqlConfiguration {
	/**
	 * Assist options
	 */
	assist?: GraphqlAssistConfiguration;
	/**
	 * GraphQL formatter options
	 */
	formatter?: GraphqlFormatterConfiguration;
	linter?: GraphqlLinterConfiguration;
}
/**
 * Options applied to GritQL files
 */
export interface GritConfiguration {
	/**
	 * Assist options
	 */
	assist?: GritAssistConfiguration;
	/**
	 * Formatting options
	 */
	formatter?: GritFormatterConfiguration;
	/**
	 * Formatting options
	 */
	linter?: GritLinterConfiguration;
}
/**
 * Options applied to HTML files
 */
export interface HtmlConfiguration {
	assist?: HtmlAssistConfiguration;
	/**
	 * Enables full support for HTML, Vue, Svelte and Astro files.
	 */
	experimentalFullSupportEnabled?: Bool;
	/**
	 * HTML formatter options
	 */
	formatter?: HtmlFormatterConfiguration;
	/**
	 * HTML linter options
	 */
	linter?: HtmlLinterConfiguration;
	/**
	 * HTML parsing options
	 */
	parser?: HtmlParserConfiguration;
}
/**
 * A set of options applied to the JavaScript files
 */
export interface JsConfiguration {
	/**
	 * Assist options
	 */
	assist?: JsAssistConfiguration;
	/**
	 * Formatting options
	 */
	formatter?: JsFormatterConfiguration;
	/**
	* A list of global bindings that should be ignored by the analyzers

If defined here, they should not emit diagnostics. 
	 */
	globals?: string[];
	/**
	 * Indicates the type of runtime or transformation used for interpreting JSX.
	 */
	jsxRuntime?: JsxRuntime;
	/**
	 * Linter options
	 */
	linter?: JsLinterConfiguration;
	/**
	 * Parsing options
	 */
	parser?: JsParserConfiguration;
}
/**
 * Options applied to JSON files
 */
export interface JsonConfiguration {
	/**
	 * Assist options
	 */
	assist?: JsonAssistConfiguration;
	/**
	 * Formatting options
	 */
	formatter?: JsonFormatterConfiguration;
	/**
	 * Linting options
	 */
	linter?: JsonLinterConfiguration;
	/**
	 * Parsing options
	 */
	parser?: JsonParserConfiguration;
}
export interface LinterConfiguration {
	/**
	 * An object where the keys are the names of the domains, and the values are `all`, `recommended`, or `none`.
	 */
	domains?: RuleDomains;
	/**
	 * if `false`, it disables the feature and the linter won't be executed. `true` by default
	 */
	enabled?: Bool;
	/**
	 * A list of glob patterns. The analyzer will handle only those files/folders that will match these patterns.
	 */
	includes?: NormalizedGlob[];
	/**
	 * List of rules
	 */
	rules?: Rules;
}
export type Overrides = OverridePattern[];
export type Plugins = PluginConfiguration[];
export type Bool = boolean;
/**
 * Set of properties to integrate Biome with a VCS software.
 */
export interface VcsConfiguration {
	/**
	 * The kind of client.
	 */
	clientKind?: VcsClientKind;
	/**
	 * The main branch of the project
	 */
	defaultBranch?: string;
	/**
	 * Whether Biome should integrate itself with the VCS client
	 */
	enabled?: Bool;
	/**
	* The folder where Biome should check for VCS files. By default, Biome will use the same folder where `biome.json` was found.

If Biome can't find the configuration, it will attempt to use the current working directory. If no current working directory can't be found, Biome won't use the VCS integration, and a diagnostic will be emitted 
	 */
	root?: string;
	/**
	 * Whether Biome should use the VCS ignore file. When [true], Biome will ignore the files specified in the ignore file.
	 */
	useIgnoreFile?: Bool;
}
export interface Actions {
	/**
	 * It enables the assist actions recommended by Biome. `true` by default.
	 */
	recommended?: boolean;
	source?: Source;
}
/**
 * Normalized Biome glob pattern that strips `./` from the pattern.
 */
export type NormalizedGlob = Glob;
/**
 * Options that changes how the CSS assist behaves
 */
export interface CssAssistConfiguration {
	/**
	 * Control the assist for CSS files.
	 */
	enabled?: Bool;
}
/**
 * Options that changes how the CSS formatter behaves
 */
export interface CssFormatterConfiguration {
	/**
	 * Control the formatter for CSS (and its super languages) files.
	 */
	enabled?: Bool;
	/**
	 * The indent style applied to CSS (and its super languages) files.
	 */
	indentStyle?: IndentStyle;
	/**
	 * The size of the indentation applied to CSS (and its super languages) files. Default to 2.
	 */
	indentWidth?: IndentWidth;
	/**
	 * The type of line ending applied to CSS (and its super languages) files. `auto` uses CRLF on Windows and LF on other platforms.
	 */
	lineEnding?: LineEnding;
	/**
	 * What's the max width of a line applied to CSS (and its super languages) files. Defaults to 80.
	 */
	lineWidth?: LineWidth;
	/**
	 * The type of quotes used in CSS code. Defaults to double.
	 */
	quoteStyle?: QuoteStyle;
}
/**
 * Options that changes how the CSS linter behaves
 */
export interface CssLinterConfiguration {
	/**
	 * Control the linter for CSS files.
	 */
	enabled?: Bool;
}
/**
 * Options that changes how the CSS parser behaves
 */
export interface CssParserConfiguration {
	/**
	 * Allow comments to appear on incorrect lines in `.css` files
	 */
	allowWrongLineComments?: Bool;
	/**
	 * Enables parsing of CSS Modules specific features.
	 */
	cssModules?: Bool;
	/**
	 * Enables parsing of Tailwind CSS 4.0 directives and functions.
	 */
	tailwindDirectives?: Bool;
}
export type MaxSize = number;
export type AttributePosition = "auto" | "multiline";
/**
 * Put the `>` of a multi-line HTML or JSX element at the end of the last line instead of being alone on the next line (does not apply to self closing elements).
 */
export type BracketSameLine = boolean;
export type BracketSpacing = boolean;
export type Expand = "auto" | "always" | "never";
export type IndentStyle = "tab" | "space";
export type IndentWidth = number;
export type LineEnding = "lf" | "crlf" | "cr" | "auto";
/**
	* Validated value for the `line_width` formatter options

The allowed range of values is 1..=320 
	 */
export type LineWidth = number;
/**
 * Options that changes how the GraphQL linter behaves
 */
export interface GraphqlAssistConfiguration {
	/**
	 * Control the formatter for GraphQL files.
	 */
	enabled?: Bool;
}
/**
 * Options that changes how the GraphQL formatter behaves
 */
export interface GraphqlFormatterConfiguration {
	/**
	 * Whether to insert spaces around brackets in object literals. Defaults to true.
	 */
	bracketSpacing?: BracketSpacing;
	/**
	 * Control the formatter for GraphQL files.
	 */
	enabled?: Bool;
	/**
	 * The indent style applied to GraphQL files.
	 */
	indentStyle?: IndentStyle;
	/**
	 * The size of the indentation applied to GraphQL files. Default to 2.
	 */
	indentWidth?: IndentWidth;
	/**
	 * The type of line ending applied to GraphQL files. `auto` uses CRLF on Windows and LF on other platforms.
	 */
	lineEnding?: LineEnding;
	/**
	 * What's the max width of a line applied to GraphQL files. Defaults to 80.
	 */
	lineWidth?: LineWidth;
	/**
	 * The type of quotes used in GraphQL code. Defaults to double.
	 */
	quoteStyle?: QuoteStyle;
}
/**
 * Options that change how the GraphQL linter behaves.
 */
export interface GraphqlLinterConfiguration {
	/**
	 * Control the formatter for GraphQL files.
	 */
	enabled?: Bool;
}
export interface GritAssistConfiguration {
	/**
	 * Control the assist functionality for Grit files.
	 */
	enabled?: Bool;
}
export interface GritFormatterConfiguration {
	/**
	 * Control the formatter for Grit files.
	 */
	enabled?: Bool;
	/**
	 * The indent style applied to Grit files.
	 */
	indentStyle?: IndentStyle;
	/**
	 * The size of the indentation applied to Grit files. Default to 2.
	 */
	indentWidth?: IndentWidth;
	/**
	 * The type of line ending applied to Grit files.
	 */
	lineEnding?: LineEnding;
	/**
	 * What's the max width of a line applied to Grit files. Defaults to 80.
	 */
	lineWidth?: LineWidth;
}
export interface GritLinterConfiguration {
	/**
	 * Control the linter for Grit files.
	 */
	enabled?: Bool;
}
/**
 * Options that changes how the HTML assist behaves
 */
export interface HtmlAssistConfiguration {
	/**
	 * Control the assist for HTML (and its super languages) files.
	 */
	enabled?: Bool;
}
/**
 * Options that changes how the HTML formatter behaves
 */
export interface HtmlFormatterConfiguration {
	/**
	 * The attribute position style in HTML elements. Defaults to auto.
	 */
	attributePosition?: AttributePosition;
	/**
	 * Whether to hug the closing bracket of multiline HTML tags to the end of the last line, rather than being alone on the following line. Defaults to false.
	 */
	bracketSameLine?: BracketSameLine;
	/**
	 * Control the formatter for HTML (and its super languages) files.
	 */
	enabled?: Bool;
	/**
	 * Whether to indent the `<script>` and `<style>` tags for HTML (and its super languages). Defaults to false.
	 */
	indentScriptAndStyle?: IndentScriptAndStyle;
	/**
	 * The indent style applied to HTML (and its super languages) files.
	 */
	indentStyle?: IndentStyle;
	/**
	 * The size of the indentation applied to HTML (and its super languages) files. Default to 2.
	 */
	indentWidth?: IndentWidth;
	/**
	 * The type of line ending applied to HTML (and its super languages) files. `auto` uses CRLF on Windows and LF on other platforms.
	 */
	lineEnding?: LineEnding;
	/**
	 * What's the max width of a line applied to HTML (and its super languages) files. Defaults to 80.
	 */
	lineWidth?: LineWidth;
	/**
	 * Whether void elements should be self-closed. Defaults to never.
	 */
	selfCloseVoidElements?: SelfCloseVoidElements;
	/**
	 * Whether to account for whitespace sensitivity when formatting HTML (and its super languages). Defaults to "css".
	 */
	whitespaceSensitivity?: WhitespaceSensitivity;
}
/**
 * Options that changes how the HTML linter behaves
 */
export interface HtmlLinterConfiguration {
	/**
	 * Control the linter for HTML (and its super languages) files.
	 */
	enabled?: Bool;
}
/**
 * Options that changes how the HTML parser behaves
 */
export interface HtmlParserConfiguration {
	/**
	 * Enables the parsing of double text expressions such as `{{ expression }}` inside `.html` files
	 */
	interpolation?: Bool;
}
/**
 * Assist options specific to the JavaScript assist
 */
export interface JsAssistConfiguration {
	/**
	 * Control the assist for JavaScript (and its super languages) files.
	 */
	enabled?: Bool;
}
/**
 * Formatting options specific to the JavaScript files
 */
export interface JsFormatterConfiguration {
	/**
	 * Whether to add non-necessary parentheses to arrow functions. Defaults to "always".
	 */
	arrowParentheses?: ArrowParentheses;
	/**
	 * The attribute position style in JSX elements. Defaults to auto.
	 */
	attributePosition?: AttributePosition;
	/**
	 * Whether to hug the closing bracket of multiline HTML/JSX tags to the end of the last line, rather than being alone on the following line. Defaults to false.
	 */
	bracketSameLine?: BracketSameLine;
	/**
	 * Whether to insert spaces around brackets in object literals. Defaults to true.
	 */
	bracketSpacing?: BracketSpacing;
	/**
	 * Control the formatter for JavaScript (and its super languages) files.
	 */
	enabled?: Bool;
	/**
	 * Whether to expand arrays and objects on multiple lines. When set to `auto`, object literals are formatted on multiple lines if the first property has a newline, and array literals are formatted on a single line if it fits in the line. When set to `always`, these literals are formatted on multiple lines, regardless of length of the list. When set to `never`, these literals are formatted on a single line if it fits in the line. When formatting `package.json`, Biome will use `always` unless configured otherwise. Defaults to "auto".
	 */
	expand?: Expand;
	/**
	 * The indent style applied to JavaScript (and its super languages) files.
	 */
	indentStyle?: IndentStyle;
	/**
	 * The size of the indentation applied to JavaScript (and its super languages) files. Default to 2.
	 */
	indentWidth?: IndentWidth;
	/**
	 * The type of quotes used in JSX. Defaults to double.
	 */
	jsxQuoteStyle?: QuoteStyle;
	/**
	 * The type of line ending applied to JavaScript (and its super languages) files. `auto` uses CRLF on Windows and LF on other platforms.
	 */
	lineEnding?: LineEnding;
	/**
	 * What's the max width of a line applied to JavaScript (and its super languages) files. Defaults to 80.
	 */
	lineWidth?: LineWidth;
	/**
	 * When breaking binary expressions into multiple lines, whether to break them before or after the binary operator. Defaults to "after".
	 */
	operatorLinebreak?: OperatorLinebreak;
	/**
	 * When properties in objects are quoted. Defaults to asNeeded.
	 */
	quoteProperties?: QuoteProperties;
	/**
	 * The type of quotes used in JavaScript code. Defaults to double.
	 */
	quoteStyle?: QuoteStyle;
	/**
	 * Whether the formatter prints semicolons for all statements or only in for statements where it is necessary because of ASI.
	 */
	semicolons?: Semicolons;
	/**
	 * Print trailing commas wherever possible in multi-line comma-separated syntactic structures. Defaults to "all".
	 */
	trailingCommas?: TrailingCommas;
}
/**
 * Indicates the type of runtime or transformation used for interpreting JSX.
 */
export type JsxRuntime = "transparent" | "reactClassic";
/**
 * Linter options specific to the JavaScript linter
 */
export interface JsLinterConfiguration {
	/**
	 * Control the linter for JavaScript (and its super languages) files.
	 */
	enabled?: Bool;
}
/**
 * Options that changes how the JavaScript parser behaves
 */
export interface JsParserConfiguration {
	/**
	 * Enables parsing of Grit metavariables. Defaults to `false`.
	 */
	gritMetavariables?: Bool;
	/**
	* When enabled, files like `.js`/`.mjs`/`.cjs` may contain JSX syntax.

Defaults to `true`. 
	 */
	jsxEverywhere?: Bool;
	/**
	* It enables the experimental and unsafe parsing of parameter decorators

These decorators belong to an old proposal, and they are subject to change. 
	 */
	unsafeParameterDecoratorsEnabled?: Bool;
}
/**
 * Assist options specific to the JSON linter
 */
export interface JsonAssistConfiguration {
	/**
	 * Control the assist for JSON (and its super languages) files.
	 */
	enabled?: Bool;
}
export interface JsonFormatterConfiguration {
	/**
	 * Whether to insert spaces around brackets in object literals. Defaults to true.
	 */
	bracketSpacing?: BracketSpacing;
	/**
	 * Control the formatter for JSON (and its super languages) files.
	 */
	enabled?: Bool;
	/**
	 * Whether to expand arrays and objects on multiple lines. When set to `auto`, object literals are formatted on multiple lines if the first property has a newline, and array literals are formatted on a single line if it fits in the line. When set to `always`, these literals are formatted on multiple lines, regardless of length of the list. When set to `never`, these literals are formatted on a single line if it fits in the line. When formatting `package.json`, Biome will use `always` unless configured otherwise. Defaults to "auto".
	 */
	expand?: Expand;
	/**
	 * The indent style applied to JSON (and its super languages) files.
	 */
	indentStyle?: IndentStyle;
	/**
	 * The size of the indentation applied to JSON (and its super languages) files. Default to 2.
	 */
	indentWidth?: IndentWidth;
	/**
	 * The type of line ending applied to JSON (and its super languages) files. `auto` uses CRLF on Windows and LF on other platforms.
	 */
	lineEnding?: LineEnding;
	/**
	 * What's the max width of a line applied to JSON (and its super languages) files. Defaults to 80.
	 */
	lineWidth?: LineWidth;
	/**
	 * Print trailing commas wherever possible in multi-line comma-separated syntactic structures. Defaults to "none".
	 */
	trailingCommas?: TrailingCommas2;
}
/**
 * Linter options specific to the JSON linter
 */
export interface JsonLinterConfiguration {
	/**
	 * Control the linter for JSON (and its super languages) files.
	 */
	enabled?: Bool;
}
/**
 * Options that changes how the JSON parser behaves
 */
export interface JsonParserConfiguration {
	/**
	 * Allow parsing comments in `.json` files
	 */
	allowComments?: Bool;
	/**
	 * Allow parsing trailing commas in `.json` files
	 */
	allowTrailingCommas?: Bool;
}
export type RuleDomains = { [K in RuleDomain]?: RuleDomainValue };
export interface Rules {
	a11y?: SeverityOrGroup_for_A11y;
	complexity?: SeverityOrGroup_for_Complexity;
	correctness?: SeverityOrGroup_for_Correctness;
	nursery?: SeverityOrGroup_for_Nursery;
	performance?: SeverityOrGroup_for_Performance;
	/**
	 * It enables the lint rules recommended by Biome. `true` by default.
	 */
	recommended?: boolean;
	security?: SeverityOrGroup_for_Security;
	style?: SeverityOrGroup_for_Style;
	suspicious?: SeverityOrGroup_for_Suspicious;
}
export interface OverridePattern {
	/**
	 * Specific configuration for the Json language
	 */
	assist?: OverrideAssistConfiguration;
	/**
	 * Specific configuration for the CSS language
	 */
	css?: CssConfiguration;
	/**
	 * Specific configuration for the filesystem
	 */
	files?: OverrideFilesConfiguration;
	/**
	 * Specific configuration for the Json language
	 */
	formatter?: OverrideFormatterConfiguration;
	/**
	 * Specific configuration for the Graphql language
	 */
	graphql?: GraphqlConfiguration;
	/**
	 * Specific configuration for the GritQL language
	 */
	grit?: GritConfiguration;
	/**
	 * Specific configuration for the GritQL language
	 */
	html?: HtmlConfiguration;
	/**
	 * A list of glob patterns. Biome will include files/folders that will match these patterns.
	 */
	includes?: OverrideGlobs;
	/**
	 * Specific configuration for the JavaScript language
	 */
	javascript?: JsConfiguration;
	/**
	 * Specific configuration for the Json language
	 */
	json?: JsonConfiguration;
	/**
	 * Specific configuration for the Json language
	 */
	linter?: OverrideLinterConfiguration;
	/**
	 * Specific configuration for additional plugins
	 */
	plugins?: Plugins;
}
export type PluginConfiguration = string;
export type VcsClientKind = "git";
/**
 * A list of rules that belong to this group
 */
export interface Source {
	/**
	 * Provides a code action to sort the imports and exports in the file using a built-in or custom order.
	 */
	organizeImports?: RuleAssistConfiguration_for_OrganizeImportsOptions;
	/**
	 * Enables the recommended rules for this group
	 */
	recommended?: boolean;
	/**
	 * Enforce attribute sorting in JSX elements.
	 */
	useSortedAttributes?: RuleAssistConfiguration_for_UseSortedAttributesOptions;
	/**
	 * Sort the keys of a JSON object in natural order.
	 */
	useSortedKeys?: RuleAssistConfiguration_for_UseSortedKeysOptions;
	/**
	 * Enforce ordering of CSS properties and nested rules.
	 */
	useSortedProperties?: RuleAssistConfiguration_for_UseSortedPropertiesOptions;
}
export type Glob = string;
export type QuoteStyle = "double" | "single";
/**
	* Whether to indent the content of `<script>` and `<style>` tags for HTML-ish templating languages (Vue, Svelte, etc.).

When true, the content of `<script>` and `<style>` tags will be indented one level. 
	 */
export type IndentScriptAndStyle = boolean;
/**
 * Controls whether void-elements should be self closed
 */
export type SelfCloseVoidElements = "never" | "always";
/**
	* Whitespace sensitivity for HTML formatting.

The following two cases won't produce the same output:

|                |      html      |    output    | | -------------- | :------------: | :----------: | | with spaces    | `1<b> 2 </b>3` | 1<b> 2 </b>3 | | without spaces |  `1<b>2</b>3`  |  1<b>2</b>3  |

This happens because whitespace is significant in inline elements.

As a consequence of this, the formatter must format blocks that look like this (assume a small line width, <20): ```html <span>really long content</span> ``` as this, where the content hugs the tags: ```html <span >really long content</span > ```

Note that this is only necessary for inline elements. Block elements do not have this restriction. 
	 */
export type WhitespaceSensitivity = "css" | "strict" | "ignore";
export type ArrowParentheses = "always" | "asNeeded";
export type OperatorLinebreak = "after" | "before";
export type QuoteProperties = "asNeeded" | "preserve";
export type Semicolons = "always" | "asNeeded";
/**
 * Print trailing commas wherever possible in multi-line comma-separated syntactic structures.
 */
export type TrailingCommas = "all" | "es5" | "none";
export type TrailingCommas2 = "none" | "all";
/**
 * Rule domains
 */
export type RuleDomain =
	| "react"
	| "test"
	| "solid"
	| "next"
	| "qwik"
	| "vue"
	| "project"
	| "tailwind";
export type RuleDomainValue = "all" | "none" | "recommended";
export type SeverityOrGroup_for_A11y = GroupPlainConfiguration | A11y;
export type SeverityOrGroup_for_Complexity =
	| GroupPlainConfiguration
	| Complexity;
export type SeverityOrGroup_for_Correctness =
	| GroupPlainConfiguration
	| Correctness;
export type SeverityOrGroup_for_Nursery = GroupPlainConfiguration | Nursery;
export type SeverityOrGroup_for_Performance =
	| GroupPlainConfiguration
	| Performance;
export type SeverityOrGroup_for_Security = GroupPlainConfiguration | Security;
export type SeverityOrGroup_for_Style = GroupPlainConfiguration | Style2;
export type SeverityOrGroup_for_Suspicious =
	| GroupPlainConfiguration
	| Suspicious;
export interface OverrideAssistConfiguration {
	/**
	 * List of actions
	 */
	actions?: Actions;
	/**
	 * if `false`, it disables the feature and the assist won't be executed. `true` by default
	 */
	enabled?: Bool;
}
export interface OverrideFilesConfiguration {
	/**
	 * File size limit in bytes
	 */
	maxSize?: MaxSize;
}
export interface OverrideFormatterConfiguration {
	/**
	 * The attribute position style.
	 */
	attributePosition?: AttributePosition;
	/**
	 * Put the `>` of a multi-line HTML or JSX element at the end of the last line instead of being alone on the next line (does not apply to self closing elements).
	 */
	bracketSameLine?: BracketSameLine;
	/**
	 * Whether to insert spaces around brackets in object literals. Defaults to true.
	 */
	bracketSpacing?: BracketSpacing;
	enabled?: Bool;
	/**
	 * Whether to expand arrays and objects on multiple lines. When set to `auto`, object literals are formatted on multiple lines if the first property has a newline, and array literals are formatted on a single line if it fits in the line. When set to `always`, these literals are formatted on multiple lines, regardless of length of the list. When set to `never`, these literals are formatted on a single line if it fits in the line. When formatting `package.json`, Biome will use `always` unless configured otherwise. Defaults to "auto".
	 */
	expand?: Expand;
	/**
	 * Stores whether formatting should be allowed to proceed if a given file has syntax errors
	 */
	formatWithErrors?: Bool;
	/**
	 * The size of the indentation, 2 by default (deprecated, use `indent-width`)
	 */
	indentSize?: IndentWidth;
	/**
	 * The indent style.
	 */
	indentStyle?: IndentStyle;
	/**
	 * The size of the indentation, 2 by default
	 */
	indentWidth?: IndentWidth;
	/**
	 * The type of line ending.
	 */
	lineEnding?: LineEnding;
	/**
	 * What's the max width of a line. Defaults to 80.
	 */
	lineWidth?: LineWidth;
}
export type OverrideGlobs = Glob[];
export interface OverrideLinterConfiguration {
	/**
	 * List of rules
	 */
	domains?: RuleDomains;
	/**
	 * if `false`, it disables the feature and the linter won't be executed. `true` by default
	 */
	enabled?: Bool;
	/**
	 * List of rules
	 */
	rules?: Rules;
}
export type RuleAssistConfiguration_for_OrganizeImportsOptions =
	| RuleAssistPlainConfiguration
	| RuleAssistWithOptions_for_OrganizeImportsOptions;
export type RuleAssistConfiguration_for_UseSortedAttributesOptions =
	| RuleAssistPlainConfiguration
	| RuleAssistWithOptions_for_UseSortedAttributesOptions;
export type RuleAssistConfiguration_for_UseSortedKeysOptions =
	| RuleAssistPlainConfiguration
	| RuleAssistWithOptions_for_UseSortedKeysOptions;
export type RuleAssistConfiguration_for_UseSortedPropertiesOptions =
	| RuleAssistPlainConfiguration
	| RuleAssistWithOptions_for_UseSortedPropertiesOptions;
export type GroupPlainConfiguration = "off" | "on" | "info" | "warn" | "error";
/**
 * A list of rules that belong to this group
 */
export interface A11y {
	/**
	 * Enforce that the accessKey attribute is not used on any HTML element.
	 */
	noAccessKey?: RuleFixConfiguration_for_NoAccessKeyOptions;
	/**
	 * Enforce that aria-hidden="true" is not set on focusable elements.
	 */
	noAriaHiddenOnFocusable?: RuleFixConfiguration_for_NoAriaHiddenOnFocusableOptions;
	/**
	 * Enforce that elements that do not support ARIA roles, states, and properties do not have those attributes.
	 */
	noAriaUnsupportedElements?: RuleFixConfiguration_for_NoAriaUnsupportedElementsOptions;
	/**
	 * Enforce that autoFocus prop is not used on elements.
	 */
	noAutofocus?: RuleFixConfiguration_for_NoAutofocusOptions;
	/**
	 * Enforces that no distracting elements are used.
	 */
	noDistractingElements?: RuleFixConfiguration_for_NoDistractingElementsOptions;
	/**
	 * The scope prop should be used only on \<th> elements.
	 */
	noHeaderScope?: RuleFixConfiguration_for_NoHeaderScopeOptions;
	/**
	 * Enforce that non-interactive ARIA roles are not assigned to interactive HTML elements.
	 */
	noInteractiveElementToNoninteractiveRole?: RuleFixConfiguration_for_NoInteractiveElementToNoninteractiveRoleOptions;
	/**
	 * Enforce that a label element or component has a text label and an associated input.
	 */
	noLabelWithoutControl?: RuleConfiguration_for_NoLabelWithoutControlOptions;
	/**
	 * Disallow use event handlers on non-interactive elements.
	 */
	noNoninteractiveElementInteractions?: RuleConfiguration_for_NoNoninteractiveElementInteractionsOptions;
	/**
	 * Enforce that interactive ARIA roles are not assigned to non-interactive HTML elements.
	 */
	noNoninteractiveElementToInteractiveRole?: RuleFixConfiguration_for_NoNoninteractiveElementToInteractiveRoleOptions;
	/**
	 * Enforce that tabIndex is not assigned to non-interactive HTML elements.
	 */
	noNoninteractiveTabindex?: RuleFixConfiguration_for_NoNoninteractiveTabindexOptions;
	/**
	 * Prevent the usage of positive integers on tabIndex property
	 */
	noPositiveTabindex?: RuleFixConfiguration_for_NoPositiveTabindexOptions;
	/**
	 * Enforce img alt prop does not contain the word "image", "picture", or "photo".
	 */
	noRedundantAlt?: RuleConfiguration_for_NoRedundantAltOptions;
	/**
	 * Enforce explicit role property is not the same as implicit/default role property on an element.
	 */
	noRedundantRoles?: RuleFixConfiguration_for_NoRedundantRolesOptions;
	/**
	 * Enforce that static, visible elements (such as \<div>) that have click handlers use the valid role attribute.
	 */
	noStaticElementInteractions?: RuleConfiguration_for_NoStaticElementInteractionsOptions;
	/**
	 * Enforces the usage of the title element for the svg element.
	 */
	noSvgWithoutTitle?: RuleConfiguration_for_NoSvgWithoutTitleOptions;
	/**
	 * Enables the recommended rules for this group
	 */
	recommended?: boolean;
	/**
	 * Enforce that all elements that require alternative text have meaningful information to relay back to the end user.
	 */
	useAltText?: RuleConfiguration_for_UseAltTextOptions;
	/**
	 * Enforce that anchors have content and that the content is accessible to screen readers.
	 */
	useAnchorContent?: RuleFixConfiguration_for_UseAnchorContentOptions;
	/**
	 * Enforce that tabIndex is assigned to non-interactive HTML elements with aria-activedescendant.
	 */
	useAriaActivedescendantWithTabindex?: RuleFixConfiguration_for_UseAriaActivedescendantWithTabindexOptions;
	/**
	 * Enforce that elements with ARIA roles must have all required ARIA attributes for that role.
	 */
	useAriaPropsForRole?: RuleConfiguration_for_UseAriaPropsForRoleOptions;
	/**
	 * Enforce that ARIA properties are valid for the roles that are supported by the element.
	 */
	useAriaPropsSupportedByRole?: RuleConfiguration_for_UseAriaPropsSupportedByRoleOptions;
	/**
	 * Enforces the usage of the attribute type for the element button
	 */
	useButtonType?: RuleConfiguration_for_UseButtonTypeOptions;
	/**
	 * Elements with an interactive role and interaction handlers must be focusable.
	 */
	useFocusableInteractive?: RuleConfiguration_for_UseFocusableInteractiveOptions;
	/**
	 * Disallow a missing generic family keyword within font families.
	 */
	useGenericFontNames?: RuleConfiguration_for_UseGenericFontNamesOptions;
	/**
	 * Enforce that heading elements (h1, h2, etc.) have content and that the content is accessible to screen readers. Accessible means that it is not hidden using the aria-hidden prop.
	 */
	useHeadingContent?: RuleConfiguration_for_UseHeadingContentOptions;
	/**
	 * Enforce that html element has lang attribute.
	 */
	useHtmlLang?: RuleConfiguration_for_UseHtmlLangOptions;
	/**
	 * Enforces the usage of the attribute title for the element iframe.
	 */
	useIframeTitle?: RuleConfiguration_for_UseIframeTitleOptions;
	/**
	 * Enforce onClick is accompanied by at least one of the following: onKeyUp, onKeyDown, onKeyPress.
	 */
	useKeyWithClickEvents?: RuleConfiguration_for_UseKeyWithClickEventsOptions;
	/**
	 * Enforce onMouseOver / onMouseOut are accompanied by onFocus / onBlur.
	 */
	useKeyWithMouseEvents?: RuleConfiguration_for_UseKeyWithMouseEventsOptions;
	/**
	 * Enforces that audio and video elements must have a track for captions.
	 */
	useMediaCaption?: RuleConfiguration_for_UseMediaCaptionOptions;
	/**
	 * It detects the use of role attributes in JSX elements and suggests using semantic elements instead.
	 */
	useSemanticElements?: RuleConfiguration_for_UseSemanticElementsOptions;
	/**
	 * Enforce that all anchors are valid, and they are navigable elements.
	 */
	useValidAnchor?: RuleConfiguration_for_UseValidAnchorOptions;
	/**
	 * Ensures that ARIA properties aria-* are all valid.
	 */
	useValidAriaProps?: RuleFixConfiguration_for_UseValidAriaPropsOptions;
	/**
	 * Elements with ARIA roles must use a valid, non-abstract ARIA role.
	 */
	useValidAriaRole?: RuleFixConfiguration_for_UseValidAriaRoleOptions;
	/**
	 * Enforce that ARIA state and property values are valid.
	 */
	useValidAriaValues?: RuleConfiguration_for_UseValidAriaValuesOptions;
	/**
	 * Use valid values for the autocomplete attribute on input elements.
	 */
	useValidAutocomplete?: RuleConfiguration_for_UseValidAutocompleteOptions;
	/**
	 * Ensure that the attribute passed to the lang attribute is a correct ISO language and/or country.
	 */
	useValidLang?: RuleConfiguration_for_UseValidLangOptions;
}
/**
 * A list of rules that belong to this group
 */
export interface Complexity {
	/**
	 * Disallow unclear usage of consecutive space characters in regular expression literals
	 */
	noAdjacentSpacesInRegex?: RuleFixConfiguration_for_NoAdjacentSpacesInRegexOptions;
	/**
	 * Disallow the use of arguments.
	 */
	noArguments?: RuleConfiguration_for_NoArgumentsOptions;
	/**
	 * Disallow primitive type aliases and misleading types.
	 */
	noBannedTypes?: RuleFixConfiguration_for_NoBannedTypesOptions;
	/**
	 * Disallow comma operator.
	 */
	noCommaOperator?: RuleConfiguration_for_NoCommaOperatorOptions;
	/**
	 * Disallow empty type parameters in type aliases and interfaces.
	 */
	noEmptyTypeParameters?: RuleConfiguration_for_NoEmptyTypeParametersOptions;
	/**
	 * Disallow functions that exceed a given Cognitive Complexity score.
	 */
	noExcessiveCognitiveComplexity?: RuleConfiguration_for_NoExcessiveCognitiveComplexityOptions;
	/**
	 * Restrict the number of lines of code in a function.
	 */
	noExcessiveLinesPerFunction?: RuleConfiguration_for_NoExcessiveLinesPerFunctionOptions;
	/**
	 * This rule enforces a maximum depth to nested describe() in test files.
	 */
	noExcessiveNestedTestSuites?: RuleConfiguration_for_NoExcessiveNestedTestSuitesOptions;
	/**
	 * Disallow unnecessary boolean casts
	 */
	noExtraBooleanCast?: RuleFixConfiguration_for_NoExtraBooleanCastOptions;
	/**
	 * Disallow to use unnecessary callback on flatMap.
	 */
	noFlatMapIdentity?: RuleFixConfiguration_for_NoFlatMapIdentityOptions;
	/**
	 * Prefer for...of statement instead of Array.forEach.
	 */
	noForEach?: RuleConfiguration_for_NoForEachOptions;
	/**
	 * Disallow shorthand type conversions.
	 */
	noImplicitCoercions?: RuleFixConfiguration_for_NoImplicitCoercionsOptions;
	/**
	 * Disallow the use of the !important style.
	 */
	noImportantStyles?: RuleFixConfiguration_for_NoImportantStylesOptions;
	/**
	 * This rule reports when a class has no non-static members, such as for a class used exclusively as a static namespace.
	 */
	noStaticOnlyClass?: RuleConfiguration_for_NoStaticOnlyClassOptions;
	/**
	 * Disallow this and super in static contexts.
	 */
	noThisInStatic?: RuleFixConfiguration_for_NoThisInStaticOptions;
	/**
	 * Disallow unnecessary catch clauses.
	 */
	noUselessCatch?: RuleFixConfiguration_for_NoUselessCatchOptions;
	/**
	 * Disallow unnecessary constructors.
	 */
	noUselessConstructor?: RuleFixConfiguration_for_NoUselessConstructorOptions;
	/**
	 * Avoid using unnecessary continue.
	 */
	noUselessContinue?: RuleFixConfiguration_for_NoUselessContinueOptions;
	/**
	 * Disallow empty exports that don't change anything in a module file.
	 */
	noUselessEmptyExport?: RuleFixConfiguration_for_NoUselessEmptyExportOptions;
	/**
	 * Disallow unnecessary escape sequence in regular expression literals.
	 */
	noUselessEscapeInRegex?: RuleFixConfiguration_for_NoUselessEscapeInRegexOptions;
	/**
	 * Disallow unnecessary fragments
	 */
	noUselessFragments?: RuleFixConfiguration_for_NoUselessFragmentsOptions;
	/**
	 * Disallow unnecessary labels.
	 */
	noUselessLabel?: RuleFixConfiguration_for_NoUselessLabelOptions;
	/**
	 * Disallow unnecessary nested block statements.
	 */
	noUselessLoneBlockStatements?: RuleFixConfiguration_for_NoUselessLoneBlockStatementsOptions;
	/**
	 * Disallow renaming import, export, and destructured assignments to the same name.
	 */
	noUselessRename?: RuleFixConfiguration_for_NoUselessRenameOptions;
	/**
	 * Disallow unnecessary concatenation of string or template literals.
	 */
	noUselessStringConcat?: RuleFixConfiguration_for_NoUselessStringConcatOptions;
	/**
	 * Disallow unnecessary String.raw function in template string literals without any escape sequence.
	 */
	noUselessStringRaw?: RuleConfiguration_for_NoUselessStringRawOptions;
	/**
	 * Disallow useless case in switch statements.
	 */
	noUselessSwitchCase?: RuleFixConfiguration_for_NoUselessSwitchCaseOptions;
	/**
	 * Disallow ternary operators when simpler alternatives exist.
	 */
	noUselessTernary?: RuleFixConfiguration_for_NoUselessTernaryOptions;
	/**
	 * Disallow useless this aliasing.
	 */
	noUselessThisAlias?: RuleFixConfiguration_for_NoUselessThisAliasOptions;
	/**
	 * Disallow using any or unknown as type constraint.
	 */
	noUselessTypeConstraint?: RuleFixConfiguration_for_NoUselessTypeConstraintOptions;
	/**
	 * Disallow initializing variables to undefined.
	 */
	noUselessUndefinedInitialization?: RuleFixConfiguration_for_NoUselessUndefinedInitializationOptions;
	/**
	 * Disallow the use of void operators, which is not a familiar operator.
	 */
	noVoid?: RuleConfiguration_for_NoVoidOptions;
	/**
	 * Enables the recommended rules for this group
	 */
	recommended?: boolean;
	/**
	 * Use arrow functions over function expressions.
	 */
	useArrowFunction?: RuleFixConfiguration_for_UseArrowFunctionOptions;
	/**
	 * Use Date.now() to get the number of milliseconds since the Unix Epoch.
	 */
	useDateNow?: RuleFixConfiguration_for_UseDateNowOptions;
	/**
	 * Promotes the use of .flatMap() when map().flat() are used together.
	 */
	useFlatMap?: RuleFixConfiguration_for_UseFlatMapOptions;
	/**
	 * Prefer Array#{indexOf,lastIndexOf}() over Array#{findIndex,findLastIndex}() when looking for the index of an item.
	 */
	useIndexOf?: RuleFixConfiguration_for_UseIndexOfOptions;
	/**
	 * Enforce the usage of a literal access to properties over computed property access.
	 */
	useLiteralKeys?: RuleFixConfiguration_for_UseLiteralKeysOptions;
	/**
	 * Disallow parseInt() and Number.parseInt() in favor of binary, octal, and hexadecimal literals
	 */
	useNumericLiterals?: RuleFixConfiguration_for_UseNumericLiteralsOptions;
	/**
	 * Enforce using concise optional chain instead of chained logical expressions.
	 */
	useOptionalChain?: RuleFixConfiguration_for_UseOptionalChainOptions;
	/**
	 * Enforce the use of the regular expression literals instead of the RegExp constructor if possible.
	 */
	useRegexLiterals?: RuleFixConfiguration_for_UseRegexLiteralsOptions;
	/**
	 * Disallow number literal object member names which are not base 10 or use underscore as separator.
	 */
	useSimpleNumberKeys?: RuleFixConfiguration_for_UseSimpleNumberKeysOptions;
	/**
	 * Discard redundant terms from logical expressions.
	 */
	useSimplifiedLogicExpression?: RuleFixConfiguration_for_UseSimplifiedLogicExpressionOptions;
	/**
	 * Enforce the use of while loops instead of for loops when the initializer and update expressions are not needed.
	 */
	useWhile?: RuleFixConfiguration_for_UseWhileOptions;
}
/**
 * A list of rules that belong to this group
 */
export interface Correctness {
	/**
	 * Prevent passing of children as props.
	 */
	noChildrenProp?: RuleConfiguration_for_NoChildrenPropOptions;
	/**
	 * Prevents from having const variables being re-assigned.
	 */
	noConstAssign?: RuleFixConfiguration_for_NoConstAssignOptions;
	/**
	 * Disallow constant expressions in conditions
	 */
	noConstantCondition?: RuleConfiguration_for_NoConstantConditionOptions;
	/**
	 * Disallow the use of Math.min and Math.max to clamp a value where the result itself is constant.
	 */
	noConstantMathMinMaxClamp?: RuleFixConfiguration_for_NoConstantMathMinMaxClampOptions;
	/**
	 * Disallow returning a value from a constructor.
	 */
	noConstructorReturn?: RuleConfiguration_for_NoConstructorReturnOptions;
	/**
	 * Disallow empty character classes in regular expression literals.
	 */
	noEmptyCharacterClassInRegex?: RuleConfiguration_for_NoEmptyCharacterClassInRegexOptions;
	/**
	 * Disallows empty destructuring patterns.
	 */
	noEmptyPattern?: RuleConfiguration_for_NoEmptyPatternOptions;
	/**
	 * Disallow the use of __dirname and __filename in the global scope.
	 */
	noGlobalDirnameFilename?: RuleFixConfiguration_for_NoGlobalDirnameFilenameOptions;
	/**
	 * Disallow calling global object properties as functions
	 */
	noGlobalObjectCalls?: RuleConfiguration_for_NoGlobalObjectCallsOptions;
	/**
	 * Disallow function and var declarations that are accessible outside their block.
	 */
	noInnerDeclarations?: RuleConfiguration_for_NoInnerDeclarationsOptions;
	/**
	 * Ensure that builtins are correctly instantiated.
	 */
	noInvalidBuiltinInstantiation?: RuleFixConfiguration_for_NoInvalidBuiltinInstantiationOptions;
	/**
	 * Prevents the incorrect use of super() inside classes. It also checks whether a call super() is missing from classes that extends other constructors.
	 */
	noInvalidConstructorSuper?: RuleConfiguration_for_NoInvalidConstructorSuperOptions;
	/**
	 * Disallow non-standard direction values for linear gradient functions.
	 */
	noInvalidDirectionInLinearGradient?: RuleConfiguration_for_NoInvalidDirectionInLinearGradientOptions;
	/**
	 * Disallows invalid named grid areas in CSS Grid Layouts.
	 */
	noInvalidGridAreas?: RuleConfiguration_for_NoInvalidGridAreasOptions;
	/**
	 * Disallow the use of @import at-rules in invalid positions.
	 */
	noInvalidPositionAtImportRule?: RuleConfiguration_for_NoInvalidPositionAtImportRuleOptions;
	/**
	 * Disallow the use of variables and function parameters before their declaration
	 */
	noInvalidUseBeforeDeclaration?: RuleConfiguration_for_NoInvalidUseBeforeDeclarationOptions;
	/**
	 * Disallow missing var function for css variables.
	 */
	noMissingVarFunction?: RuleConfiguration_for_NoMissingVarFunctionOptions;
	/**
	 * Disallows defining React components inside other components.
	 */
	noNestedComponentDefinitions?: RuleConfiguration_for_NoNestedComponentDefinitionsOptions;
	/**
	 * Forbid the use of Node.js builtin modules.
	 */
	noNodejsModules?: RuleConfiguration_for_NoNodejsModulesOptions;
	/**
	 * Disallow \8 and \9 escape sequences in string literals.
	 */
	noNonoctalDecimalEscape?: RuleFixConfiguration_for_NoNonoctalDecimalEscapeOptions;
	/**
	 * Disallow literal numbers that lose precision
	 */
	noPrecisionLoss?: RuleConfiguration_for_NoPrecisionLossOptions;
	/**
	 * Restrict imports of private exports.
	 */
	noPrivateImports?: RuleConfiguration_for_NoPrivateImportsOptions;
	/**
	 * Disallow the use of process global.
	 */
	noProcessGlobal?: RuleFixConfiguration_for_NoProcessGlobalOptions;
	/**
	 * Disallow useVisibleTask$() functions in Qwik components.
	 */
	noQwikUseVisibleTask?: RuleConfiguration_for_NoQwikUseVisibleTaskOptions;
	/**
	 * Disallow assigning to React component props.
	 */
	noReactPropAssignments?: RuleConfiguration_for_NoReactPropAssignmentsOptions;
	/**
	 * Prevent the usage of the return value of React.render.
	 */
	noRenderReturnValue?: RuleConfiguration_for_NoRenderReturnValueOptions;
	/**
	 * Disallow the use of configured elements.
	 */
	noRestrictedElements?: RuleConfiguration_for_NoRestrictedElementsOptions;
	/**
	 * Disallow assignments where both sides are exactly the same.
	 */
	noSelfAssign?: RuleConfiguration_for_NoSelfAssignOptions;
	/**
	 * Disallow returning a value from a setter
	 */
	noSetterReturn?: RuleConfiguration_for_NoSetterReturnOptions;
	/**
	 * Disallow destructuring props inside JSX components in Solid projects.
	 */
	noSolidDestructuredProps?: RuleConfiguration_for_NoSolidDestructuredPropsOptions;
	/**
	 * Disallow comparison of expressions modifying the string case with non-compliant value.
	 */
	noStringCaseMismatch?: RuleFixConfiguration_for_NoStringCaseMismatchOptions;
	/**
	 * Disallow lexical declarations in switch clauses.
	 */
	noSwitchDeclarations?: RuleFixConfiguration_for_NoSwitchDeclarationsOptions;
	/**
	 * Disallow the use of dependencies that aren't specified in the package.json.
	 */
	noUndeclaredDependencies?: RuleConfiguration_for_NoUndeclaredDependenciesOptions;
	/**
	 * Prevents the usage of variables that haven't been declared inside the document.
	 */
	noUndeclaredVariables?: RuleConfiguration_for_NoUndeclaredVariablesOptions;
	/**
	 * Disallow unknown CSS value functions.
	 */
	noUnknownFunction?: RuleConfiguration_for_NoUnknownFunctionOptions;
	/**
	 * Disallow unknown media feature names.
	 */
	noUnknownMediaFeatureName?: RuleConfiguration_for_NoUnknownMediaFeatureNameOptions;
	/**
	 * Disallow unknown properties.
	 */
	noUnknownProperty?: RuleConfiguration_for_NoUnknownPropertyOptions;
	/**
	 * Disallow unknown pseudo-class selectors.
	 */
	noUnknownPseudoClass?: RuleConfiguration_for_NoUnknownPseudoClassOptions;
	/**
	 * Disallow unknown pseudo-element selectors.
	 */
	noUnknownPseudoElement?: RuleConfiguration_for_NoUnknownPseudoElementOptions;
	/**
	 * Disallow unknown type selectors.
	 */
	noUnknownTypeSelector?: RuleConfiguration_for_NoUnknownTypeSelectorOptions;
	/**
	 * Disallow unknown CSS units.
	 */
	noUnknownUnit?: RuleConfiguration_for_NoUnknownUnitOptions;
	/**
	 * Disallow unmatchable An+B selectors.
	 */
	noUnmatchableAnbSelector?: RuleConfiguration_for_NoUnmatchableAnbSelectorOptions;
	/**
	 * Disallow unreachable code
	 */
	noUnreachable?: RuleConfiguration_for_NoUnreachableOptions;
	/**
	 * Ensures the super() constructor is called exactly once on every code  path in a class constructor before this is accessed if the class has a superclass
	 */
	noUnreachableSuper?: RuleConfiguration_for_NoUnreachableSuperOptions;
	/**
	 * Disallow control flow statements in finally blocks.
	 */
	noUnsafeFinally?: RuleConfiguration_for_NoUnsafeFinallyOptions;
	/**
	 * Disallow the use of optional chaining in contexts where the undefined value is not allowed.
	 */
	noUnsafeOptionalChaining?: RuleConfiguration_for_NoUnsafeOptionalChainingOptions;
	/**
	 * Disallow unused function parameters.
	 */
	noUnusedFunctionParameters?: RuleFixConfiguration_for_NoUnusedFunctionParametersOptions;
	/**
	 * Disallow unused imports.
	 */
	noUnusedImports?: RuleFixConfiguration_for_NoUnusedImportsOptions;
	/**
	 * Disallow unused labels.
	 */
	noUnusedLabels?: RuleFixConfiguration_for_NoUnusedLabelsOptions;
	/**
	 * Disallow unused private class members
	 */
	noUnusedPrivateClassMembers?: RuleFixConfiguration_for_NoUnusedPrivateClassMembersOptions;
	/**
	 * Disallow unused variables.
	 */
	noUnusedVariables?: RuleFixConfiguration_for_NoUnusedVariablesOptions;
	/**
	 * This rules prevents void elements (AKA self-closing elements) from having children.
	 */
	noVoidElementsWithChildren?: RuleFixConfiguration_for_NoVoidElementsWithChildrenOptions;
	/**
	 * Disallow returning a value from a function with the return type 'void'
	 */
	noVoidTypeReturn?: RuleConfiguration_for_NoVoidTypeReturnOptions;
	/**
	 * Enables the recommended rules for this group
	 */
	recommended?: boolean;
	/**
	 * Enforce all dependencies are correctly specified in a React hook.
	 */
	useExhaustiveDependencies?: RuleFixConfiguration_for_UseExhaustiveDependenciesOptions;
	/**
	 * Enforce specifying the name of GraphQL operations.
	 */
	useGraphqlNamedOperations?: RuleFixConfiguration_for_UseGraphqlNamedOperationsOptions;
	/**
	 * Enforce that all React hooks are being called from the Top Level component functions.
	 */
	useHookAtTopLevel?: RuleConfiguration_for_UseHookAtTopLevelOptions;
	/**
	 * Enforces that \<img> elements have both width and height attributes.
	 */
	useImageSize?: RuleConfiguration_for_UseImageSizeOptions;
	/**
	 * Enforce file extensions for relative imports.
	 */
	useImportExtensions?: RuleFixConfiguration_for_UseImportExtensionsOptions;
	/**
	 * Require calls to isNaN() when checking for NaN.
	 */
	useIsNan?: RuleFixConfiguration_for_UseIsNanOptions;
	/**
	 * Enforces the use of with { type: "json" } for JSON module imports.
	 */
	useJsonImportAttributes?: RuleFixConfiguration_for_UseJsonImportAttributesOptions;
	/**
	 * Disallow missing key props in iterators/collection literals.
	 */
	useJsxKeyInIterable?: RuleConfiguration_for_UseJsxKeyInIterableOptions;
	/**
	 * Enforce the consistent use of the radix argument when using parseInt().
	 */
	useParseIntRadix?: RuleFixConfiguration_for_UseParseIntRadixOptions;
	/**
	 * Prefer using the class prop as a classlist over the classnames helper.
	 */
	useQwikClasslist?: RuleConfiguration_for_UseQwikClasslistOptions;
	/**
	 * Enforce JSDoc comment lines to start with a single asterisk, except for the first one.
	 */
	useSingleJsDocAsterisk?: RuleFixConfiguration_for_UseSingleJsDocAsteriskOptions;
	/**
	 * Prevent the usage of static string literal id attribute on elements.
	 */
	useUniqueElementIds?: RuleConfiguration_for_UseUniqueElementIdsOptions;
	/**
	 * Enforce "for" loop update clause moving the counter in the right direction.
	 */
	useValidForDirection?: RuleConfiguration_for_UseValidForDirectionOptions;
	/**
	 * This rule checks that the result of a typeof expression is compared to a valid value.
	 */
	useValidTypeof?: RuleFixConfiguration_for_UseValidTypeofOptions;
	/**
	 * Require generator functions to contain yield.
	 */
	useYield?: RuleConfiguration_for_UseYieldOptions;
}
/**
 * A list of rules that belong to this group
 */
export interface Nursery {
	/**
	 * Restrict imports of deprecated exports.
	 */
	noDeprecatedImports?: RuleConfiguration_for_NoDeprecatedImportsOptions;
	/**
	 * Prevent the listing of duplicate dependencies. The rule supports the following dependency groups: "bundledDependencies", "bundleDependencies", "dependencies", "devDependencies", "overrides", "optionalDependencies", and "peerDependencies".
	 */
	noDuplicateDependencies?: RuleConfiguration_for_NoDuplicateDependenciesOptions;
	/**
	 * Disallow empty sources.
	 */
	noEmptySource?: RuleConfiguration_for_NoEmptySourceOptions;
	/**
	 * Require Promise-like statements to be handled appropriately.
	 */
	noFloatingPromises?: RuleFixConfiguration_for_NoFloatingPromisesOptions;
	/**
	 * Prevent import cycles.
	 */
	noImportCycles?: RuleConfiguration_for_NoImportCyclesOptions;
	/**
	 * Disallow string literals inside JSX elements.
	 */
	noJsxLiterals?: RuleConfiguration_for_NoJsxLiteralsOptions;
	/**
	 * Disallow Promises to be used in places where they are almost certainly a mistake.
	 */
	noMisusedPromises?: RuleFixConfiguration_for_NoMisusedPromisesOptions;
	/**
	 * Prevent client components from being async functions.
	 */
	noNextAsyncClientComponent?: RuleConfiguration_for_NoNextAsyncClientComponentOptions;
	/**
	 * Replaces usages of forwardRef with passing ref as a prop.
	 */
	noReactForwardRef?: RuleFixConfiguration_for_NoReactForwardRefOptions;
	/**
	 * Disallow variable declarations from shadowing variables declared in the outer scope.
	 */
	noShadow?: RuleConfiguration_for_NoShadowOptions;
	/**
	 * Disallow unnecessary type-based conditions that can be statically determined as redundant.
	 */
	noUnnecessaryConditions?: RuleConfiguration_for_NoUnnecessaryConditionsOptions;
	/**
	 * Warn when importing non-existing exports.
	 */
	noUnresolvedImports?: RuleConfiguration_for_NoUnresolvedImportsOptions;
	/**
	 * Disallow expression statements that are neither a function call nor an assignment.
	 */
	noUnusedExpressions?: RuleConfiguration_for_NoUnusedExpressionsOptions;
	/**
	 * Disallow unused catch bindings.
	 */
	noUselessCatchBinding?: RuleFixConfiguration_for_NoUselessCatchBindingOptions;
	/**
	 * Disallow the use of useless undefined.
	 */
	noUselessUndefined?: RuleFixConfiguration_for_NoUselessUndefinedOptions;
	/**
	 * Enforce that Vue component data options are declared as functions.
	 */
	noVueDataObjectDeclaration?: RuleFixConfiguration_for_NoVueDataObjectDeclarationOptions;
	/**
	 * Disallow duplicate keys in Vue component data, methods, computed properties, and other options.
	 */
	noVueDuplicateKeys?: RuleConfiguration_for_NoVueDuplicateKeysOptions;
	/**
	 * Disallow reserved keys in Vue component data and computed properties.
	 */
	noVueReservedKeys?: RuleConfiguration_for_NoVueReservedKeysOptions;
	/**
	 * Disallow reserved names to be used as props.
	 */
	noVueReservedProps?: RuleConfiguration_for_NoVueReservedPropsOptions;
	/**
	 * Enables the recommended rules for this group
	 */
	recommended?: boolean;
	/**
	 * Enforce consistent arrow function bodies.
	 */
	useConsistentArrowReturn?: RuleFixConfiguration_for_UseConsistentArrowReturnOptions;
	/**
<<<<<<< HEAD
	 * Require all descriptions to follow the same style (either block or inline)
	 */
	useConsistentGraphqlDescriptions?: RuleConfiguration_for_UseConsistentGraphqlDescriptionsOptions;
	/**
	 * Enforce type definitions to consistently use either interface or type.
	 */
	useConsistentTypeDefinitions?: RuleFixConfiguration_for_UseConsistentTypeDefinitionsOptions;
	/**
=======
>>>>>>> 36ae474a
	 * Require the @deprecated directive to specify a deletion date.
	 */
	useDeprecatedDate?: RuleConfiguration_for_UseDeprecatedDateOptions;
	/**
	 * Require switch-case statements to be exhaustive.
	 */
	useExhaustiveSwitchCases?: RuleFixConfiguration_for_UseExhaustiveSwitchCasesOptions;
	/**
	 * Enforce types in functions, methods, variables, and parameters.
	 */
	useExplicitType?: RuleConfiguration_for_UseExplicitTypeOptions;
	/**
	 * Enforce a maximum number of parameters in function definitions.
	 */
	useMaxParams?: RuleConfiguration_for_UseMaxParamsOptions;
	/**
	 * Disallow use* hooks outside of component$ or other use* hooks in Qwik applications.
	 */
	useQwikMethodUsage?: RuleConfiguration_for_UseQwikMethodUsageOptions;
	/**
	 * Disallow unserializable expressions in Qwik dollar ($) scopes.
	 */
	useQwikValidLexicalScope?: RuleConfiguration_for_UseQwikValidLexicalScopeOptions;
	/**
	 * Enforce the sorting of CSS utility classes.
	 */
	useSortedClasses?: RuleFixConfiguration_for_UseSortedClassesOptions;
	/**
	 * Enforce specific order of Vue compiler macros.
	 */
	useVueDefineMacrosOrder?: RuleFixConfiguration_for_UseVueDefineMacrosOrderOptions;
	/**
	 * Enforce multi-word component names in Vue components.
	 */
	useVueMultiWordComponentNames?: RuleConfiguration_for_UseVueMultiWordComponentNamesOptions;
}
/**
 * A list of rules that belong to this group
 */
export interface Performance {
	/**
	 * Disallow the use of spread (...) syntax on accumulators.
	 */
	noAccumulatingSpread?: RuleConfiguration_for_NoAccumulatingSpreadOptions;
	/**
	 * Disallow await inside loops.
	 */
	noAwaitInLoops?: RuleConfiguration_for_NoAwaitInLoopsOptions;
	/**
	 * Disallow the use of barrel file.
	 */
	noBarrelFile?: RuleConfiguration_for_NoBarrelFileOptions;
	/**
	 * Disallow the use of the delete operator.
	 */
	noDelete?: RuleFixConfiguration_for_NoDeleteOptions;
	/**
	 * Disallow accessing namespace imports dynamically.
	 */
	noDynamicNamespaceImportAccess?: RuleConfiguration_for_NoDynamicNamespaceImportAccessOptions;
	/**
	 * Prevent usage of \<img> element in a Next.js project.
	 */
	noImgElement?: RuleConfiguration_for_NoImgElementOptions;
	/**
	 * Disallow the use of namespace imports.
	 */
	noNamespaceImport?: RuleConfiguration_for_NoNamespaceImportOptions;
	/**
	 * Avoid re-export all.
	 */
	noReExportAll?: RuleConfiguration_for_NoReExportAllOptions;
	/**
	 * Prevent duplicate polyfills from Polyfill.io.
	 */
	noUnwantedPolyfillio?: RuleConfiguration_for_NoUnwantedPolyfillioOptions;
	/**
	 * Enables the recommended rules for this group
	 */
	recommended?: boolean;
	/**
	 * Ensure the preconnect attribute is used when using Google Fonts.
	 */
	useGoogleFontPreconnect?: RuleFixConfiguration_for_UseGoogleFontPreconnectOptions;
	/**
	 * Enforce using Solid's \<For /> component for mapping an array to JSX elements.
	 */
	useSolidForComponent?: RuleConfiguration_for_UseSolidForComponentOptions;
	/**
	 * Require regex literals to be declared at the top level.
	 */
	useTopLevelRegex?: RuleConfiguration_for_UseTopLevelRegexOptions;
}
/**
 * A list of rules that belong to this group
 */
export interface Security {
	/**
	 * Disallow target="_blank" attribute without rel="noopener".
	 */
	noBlankTarget?: RuleFixConfiguration_for_NoBlankTargetOptions;
	/**
	 * Prevent the usage of dangerous JSX props
	 */
	noDangerouslySetInnerHtml?: RuleConfiguration_for_NoDangerouslySetInnerHtmlOptions;
	/**
	 * Report when a DOM element or a component uses both children and dangerouslySetInnerHTML prop.
	 */
	noDangerouslySetInnerHtmlWithChildren?: RuleConfiguration_for_NoDangerouslySetInnerHtmlWithChildrenOptions;
	/**
	 * Disallow the use of global eval().
	 */
	noGlobalEval?: RuleConfiguration_for_NoGlobalEvalOptions;
	/**
	 * Disallow usage of sensitive data such as API keys and tokens.
	 */
	noSecrets?: RuleConfiguration_for_NoSecretsOptions;
	/**
	 * Enables the recommended rules for this group
	 */
	recommended?: boolean;
}
/**
 * A list of rules that belong to this group
 */
export interface Style2 {
	/**
	 * Disallow use of CommonJs module system in favor of ESM style imports.
	 */
	noCommonJs?: RuleConfiguration_for_NoCommonJsOptions;
	/**
	 * Disallow default exports.
	 */
	noDefaultExport?: RuleConfiguration_for_NoDefaultExportOptions;
	/**
	 * Disallow a lower specificity selector from coming after a higher specificity selector.
	 */
	noDescendingSpecificity?: RuleConfiguration_for_NoDescendingSpecificityOptions;
	/**
	 * Disallow using a callback in asynchronous tests and hooks.
	 */
	noDoneCallback?: RuleConfiguration_for_NoDoneCallbackOptions;
	/**
	 * Disallow TypeScript enum.
	 */
	noEnum?: RuleConfiguration_for_NoEnumOptions;
	/**
	 * Disallow exporting an imported variable.
	 */
	noExportedImports?: RuleConfiguration_for_NoExportedImportsOptions;
	/**
	 * Prevent usage of \<head> element in a Next.js project.
	 */
	noHeadElement?: RuleConfiguration_for_NoHeadElementOptions;
	/**
	 * Disallow implicit true values on JSX boolean attributes
	 */
	noImplicitBoolean?: RuleFixConfiguration_for_NoImplicitBooleanOptions;
	/**
	 * Disallow type annotations for variables, parameters, and class properties initialized with a literal expression.
	 */
	noInferrableTypes?: RuleFixConfiguration_for_NoInferrableTypesOptions;
	/**
	 * Reports usage of "magic numbers" — numbers used directly instead of being assigned to named constants.
	 */
	noMagicNumbers?: RuleConfiguration_for_NoMagicNumbersOptions;
	/**
	 * Disallow the use of TypeScript's namespaces.
	 */
	noNamespace?: RuleConfiguration_for_NoNamespaceOptions;
	/**
	 * Disallow negation in the condition of an if statement if it has an else clause.
	 */
	noNegationElse?: RuleFixConfiguration_for_NoNegationElseOptions;
	/**
	 * Disallow nested ternary expressions.
	 */
	noNestedTernary?: RuleConfiguration_for_NoNestedTernaryOptions;
	/**
	 * Disallow non-null assertions using the ! postfix operator.
	 */
	noNonNullAssertion?: RuleFixConfiguration_for_NoNonNullAssertionOptions;
	/**
	 * Disallow reassigning function parameters.
	 */
	noParameterAssign?: RuleConfiguration_for_NoParameterAssignOptions;
	/**
	 * Disallow the use of parameter properties in class constructors.
	 */
	noParameterProperties?: RuleConfiguration_for_NoParameterPropertiesOptions;
	/**
	 * Disallow the use of process.env.
	 */
	noProcessEnv?: RuleConfiguration_for_NoProcessEnvOptions;
	/**
	 * This rule allows you to specify global variable names that you don’t want to use in your application.
	 */
	noRestrictedGlobals?: RuleConfiguration_for_NoRestrictedGlobalsOptions;
	/**
	 * Disallow specified modules when loaded by import or require.
	 */
	noRestrictedImports?: RuleConfiguration_for_NoRestrictedImportsOptions;
	/**
	 * Disallow user defined types.
	 */
	noRestrictedTypes?: RuleFixConfiguration_for_NoRestrictedTypesOptions;
	/**
	 * Disallow the use of constants which its value is the upper-case version of its name.
	 */
	noShoutyConstants?: RuleFixConfiguration_for_NoShoutyConstantsOptions;
	/**
	 * Enforce the use of String.slice() over String.substr() and String.substring().
	 */
	noSubstr?: RuleFixConfiguration_for_NoSubstrOptions;
	/**
	 * Disallow template literals if interpolation and special-character handling are not needed
	 */
	noUnusedTemplateLiteral?: RuleFixConfiguration_for_NoUnusedTemplateLiteralOptions;
	/**
	 * Disallow else block when the if block breaks early.
	 */
	noUselessElse?: RuleFixConfiguration_for_NoUselessElseOptions;
	/**
	 * Disallow use of @value rule in css modules.
	 */
	noValueAtRule?: RuleConfiguration_for_NoValueAtRuleOptions;
	/**
	 * Disallow the use of yoda expressions.
	 */
	noYodaExpression?: RuleFixConfiguration_for_NoYodaExpressionOptions;
	/**
	 * Enables the recommended rules for this group
	 */
	recommended?: boolean;
	/**
	 * Disallow Array constructors.
	 */
	useArrayLiterals?: RuleFixConfiguration_for_UseArrayLiteralsOptions;
	/**
	 * Enforce the use of as const over literal type and type annotation.
	 */
	useAsConstAssertion?: RuleFixConfiguration_for_UseAsConstAssertionOptions;
	/**
	 * Use at() instead of integer index access.
	 */
	useAtIndex?: RuleFixConfiguration_for_UseAtIndexOptions;
	/**
	 * Requires following curly brace conventions.
	 */
	useBlockStatements?: RuleFixConfiguration_for_UseBlockStatementsOptions;
	/**
	 * Enforce using else if instead of nested if in else clauses.
	 */
	useCollapsedElseIf?: RuleFixConfiguration_for_UseCollapsedElseIfOptions;
	/**
	 * Enforce using single if instead of nested if clauses.
	 */
	useCollapsedIf?: RuleFixConfiguration_for_UseCollapsedIfOptions;
	/**
	 * Enforce declaring components only within modules that export React Components exclusively.
	 */
	useComponentExportOnlyModules?: RuleConfiguration_for_UseComponentExportOnlyModulesOptions;
	/**
	 * Require consistently using either T\[] or Array\<T>
	 */
	useConsistentArrayType?: RuleFixConfiguration_for_UseConsistentArrayTypeOptions;
	/**
	 * Enforce the use of new for all builtins, except String, Number and Boolean.
	 */
	useConsistentBuiltinInstantiation?: RuleFixConfiguration_for_UseConsistentBuiltinInstantiationOptions;
	/**
	 * This rule enforces consistent use of curly braces inside JSX attributes and JSX children.
	 */
	useConsistentCurlyBraces?: RuleFixConfiguration_for_UseConsistentCurlyBracesOptions;
	/**
	 * Require consistent accessibility modifiers on class properties and methods.
	 */
	useConsistentMemberAccessibility?: RuleConfiguration_for_UseConsistentMemberAccessibilityOptions;
	/**
	 * Require the consistent declaration of object literals. Defaults to explicit definitions.
	 */
	useConsistentObjectDefinitions?: RuleFixConfiguration_for_UseConsistentObjectDefinitionsOptions;
	/**
	 * Enforce type definitions to consistently use either interface or type.
	 */
	useConsistentTypeDefinitions?: RuleFixConfiguration_for_UseConsistentTypeDefinitionsOptions;
	/**
	 * Require const declarations for variables that are only assigned once.
	 */
	useConst?: RuleFixConfiguration_for_UseConstOptions;
	/**
	 * Enforce default function parameters and optional function parameters to be last.
	 */
	useDefaultParameterLast?: RuleFixConfiguration_for_UseDefaultParameterLastOptions;
	/**
	 * Require the default clause in switch statements.
	 */
	useDefaultSwitchClause?: RuleConfiguration_for_UseDefaultSwitchClauseOptions;
	/**
	 * Require specifying the reason argument when using @deprecated directive
	 */
	useDeprecatedReason?: RuleConfiguration_for_UseDeprecatedReasonOptions;
	/**
	 * Require that each enum member value be explicitly initialized.
	 */
	useEnumInitializers?: RuleFixConfiguration_for_UseEnumInitializersOptions;
	/**
	 * Enforce explicitly comparing the length, size, byteLength or byteOffset property of a value.
	 */
	useExplicitLengthCheck?: RuleFixConfiguration_for_UseExplicitLengthCheckOptions;
	/**
	 * Disallow the use of Math.pow in favor of the ** operator.
	 */
	useExponentiationOperator?: RuleFixConfiguration_for_UseExponentiationOperatorOptions;
	/**
	 * Promotes the use of export type for types.
	 */
	useExportType?: RuleFixConfiguration_for_UseExportTypeOptions;
	/**
	 * Require that all exports are declared after all non-export statements.
	 */
	useExportsLast?: RuleConfiguration_for_UseExportsLastOptions;
	/**
	 * Enforce naming conventions for JavaScript and TypeScript filenames.
	 */
	useFilenamingConvention?: RuleConfiguration_for_UseFilenamingConventionOptions;
	/**
	 * Prefer using for...of loops over standard for loops where possible.
	 */
	useForOf?: RuleConfiguration_for_UseForOfOptions;
	/**
	 * This rule enforces the use of \<>...\</> over \<Fragment>...\</Fragment>.
	 */
	useFragmentSyntax?: RuleFixConfiguration_for_UseFragmentSyntaxOptions;
	/**
	 * Validates that all enum values are capitalized.
	 */
	useGraphqlNamingConvention?: RuleConfiguration_for_UseGraphqlNamingConventionOptions;
	/**
	 * Enforce that getters and setters for the same property are adjacent in class and object definitions.
	 */
	useGroupedAccessorPairs?: RuleConfiguration_for_UseGroupedAccessorPairsOptions;
	/**
	 * Promotes the use of import type for types.
	 */
	useImportType?: RuleFixConfiguration_for_UseImportTypeOptions;
	/**
	 * Require all enum members to be literal values.
	 */
	useLiteralEnumMembers?: RuleConfiguration_for_UseLiteralEnumMembersOptions;
	/**
	 * Enforce naming conventions for everything across a codebase.
	 */
	useNamingConvention?: RuleFixConfiguration_for_UseNamingConventionOptions;
	/**
	 * Promotes the usage of node:assert/strict over node:assert.
	 */
	useNodeAssertStrict?: RuleFixConfiguration_for_UseNodeAssertStrictOptions;
	/**
	 * Enforces using the node: protocol for Node.js builtin modules.
	 */
	useNodejsImportProtocol?: RuleFixConfiguration_for_UseNodejsImportProtocolOptions;
	/**
	 * Use the Number properties instead of global ones.
	 */
	useNumberNamespace?: RuleFixConfiguration_for_UseNumberNamespaceOptions;
	/**
	 * Enforce the use of numeric separators in numeric literals.
	 */
	useNumericSeparators?: RuleFixConfiguration_for_UseNumericSeparatorsOptions;
	/**
	 * Prefer object spread over Object.assign() when constructing new objects.
	 */
	useObjectSpread?: RuleFixConfiguration_for_UseObjectSpreadOptions;
	/**
	 * Enforce that components are defined as functions and never as classes.
	 */
	useReactFunctionComponents?: RuleConfiguration_for_UseReactFunctionComponentsOptions;
	/**
	 * Enforce marking members as readonly if they are never modified outside the constructor.
	 */
	useReadonlyClassProperties?: RuleFixConfiguration_for_UseReadonlyClassPropertiesOptions;
	/**
	 * Prevent extra closing tags for components without children.
	 */
	useSelfClosingElements?: RuleFixConfiguration_for_UseSelfClosingElementsOptions;
	/**
	 * Require assignment operator shorthand where possible.
	 */
	useShorthandAssign?: RuleFixConfiguration_for_UseShorthandAssignOptions;
	/**
	 * Enforce using function types instead of object type with call signatures.
	 */
	useShorthandFunctionType?: RuleFixConfiguration_for_UseShorthandFunctionTypeOptions;
	/**
	 * Disallow multiple variable declarations in the same variable statement
	 */
	useSingleVarDeclarator?: RuleFixConfiguration_for_UseSingleVarDeclaratorOptions;
	/**
	 * Require a description parameter for the Symbol().
	 */
	useSymbolDescription?: RuleConfiguration_for_UseSymbolDescriptionOptions;
	/**
	 * Prefer template literals over string concatenation.
	 */
	useTemplate?: RuleFixConfiguration_for_UseTemplateOptions;
	/**
	 * Require new when throwing an error.
	 */
	useThrowNewError?: RuleFixConfiguration_for_UseThrowNewErrorOptions;
	/**
	 * Disallow throwing non-Error values.
	 */
	useThrowOnlyError?: RuleConfiguration_for_UseThrowOnlyErrorOptions;
	/**
	 * Enforce the use of String.trimStart() and String.trimEnd() over String.trimLeft() and String.trimRight().
	 */
	useTrimStartEnd?: RuleFixConfiguration_for_UseTrimStartEndOptions;
	/**
	 * Disallow overload signatures that can be unified into a single signature.
	 */
	useUnifiedTypeSignatures?: RuleFixConfiguration_for_UseUnifiedTypeSignaturesOptions;
}
/**
 * A list of rules that belong to this group
 */
export interface Suspicious {
	/**
	 * Disallow the use of alert, confirm, and prompt.
	 */
	noAlert?: RuleConfiguration_for_NoAlertOptions;
	/**
	 * Use standard constants instead of approximated literals.
	 */
	noApproximativeNumericConstant?: RuleFixConfiguration_for_NoApproximativeNumericConstantOptions;
	/**
	 * Discourage the usage of Array index in keys.
	 */
	noArrayIndexKey?: RuleConfiguration_for_NoArrayIndexKeyOptions;
	/**
	 * Disallow assignments in expressions.
	 */
	noAssignInExpressions?: RuleConfiguration_for_NoAssignInExpressionsOptions;
	/**
	 * Disallows using an async function as a Promise executor.
	 */
	noAsyncPromiseExecutor?: RuleConfiguration_for_NoAsyncPromiseExecutorOptions;
	/**
	 * Prevents the use of the ! pattern in the first position of files.includes in the configuration file.
	 */
	noBiomeFirstException?: RuleFixConfiguration_for_NoBiomeFirstExceptionOptions;
	/**
	 * Disallow bitwise operators.
	 */
	noBitwiseOperators?: RuleConfiguration_for_NoBitwiseOperatorsOptions;
	/**
	 * Disallow reassigning exceptions in catch clauses.
	 */
	noCatchAssign?: RuleConfiguration_for_NoCatchAssignOptions;
	/**
	 * Disallow reassigning class members.
	 */
	noClassAssign?: RuleConfiguration_for_NoClassAssignOptions;
	/**
	 * Prevent comments from being inserted as text nodes
	 */
	noCommentText?: RuleFixConfiguration_for_NoCommentTextOptions;
	/**
	 * Disallow comparing against -0
	 */
	noCompareNegZero?: RuleFixConfiguration_for_NoCompareNegZeroOptions;
	/**
	 * Disallow labeled statements that are not loops.
	 */
	noConfusingLabels?: RuleConfiguration_for_NoConfusingLabelsOptions;
	/**
	 * Disallow void type outside of generic or return types.
	 */
	noConfusingVoidType?: RuleFixConfiguration_for_NoConfusingVoidTypeOptions;
	/**
	 * Disallow the use of console.
	 */
	noConsole?: RuleFixConfiguration_for_NoConsoleOptions;
	/**
	 * Disallow TypeScript const enum
	 */
	noConstEnum?: RuleFixConfiguration_for_NoConstEnumOptions;
	/**
	 * Disallow expressions where the operation doesn't affect the value
	 */
	noConstantBinaryExpressions?: RuleConfiguration_for_NoConstantBinaryExpressionsOptions;
	/**
	 * Prevents from having control characters and some escape sequences that match control characters in regular expression literals.
	 */
	noControlCharactersInRegex?: RuleConfiguration_for_NoControlCharactersInRegexOptions;
	/**
	 * Disallow the use of debugger
	 */
	noDebugger?: RuleFixConfiguration_for_NoDebuggerOptions;
	/**
	 * Disallow direct assignments to document.cookie.
	 */
	noDocumentCookie?: RuleConfiguration_for_NoDocumentCookieOptions;
	/**
	 * Prevents importing next/document outside of pages/_document.jsx in Next.js projects.
	 */
	noDocumentImportInPage?: RuleConfiguration_for_NoDocumentImportInPageOptions;
	/**
	 * Require the use of === and !==.
	 */
	noDoubleEquals?: RuleFixConfiguration_for_NoDoubleEqualsOptions;
	/**
	 * Disallow duplicate @import rules.
	 */
	noDuplicateAtImportRules?: RuleConfiguration_for_NoDuplicateAtImportRulesOptions;
	/**
	 * Disallow duplicate case labels.
	 */
	noDuplicateCase?: RuleConfiguration_for_NoDuplicateCaseOptions;
	/**
	 * Disallow duplicate class members.
	 */
	noDuplicateClassMembers?: RuleConfiguration_for_NoDuplicateClassMembersOptions;
	/**
	 * Disallow duplicate custom properties within declaration blocks.
	 */
	noDuplicateCustomProperties?: RuleConfiguration_for_NoDuplicateCustomPropertiesOptions;
	/**
	 * Disallow duplicate conditions in if-else-if chains
	 */
	noDuplicateElseIf?: RuleConfiguration_for_NoDuplicateElseIfOptions;
	/**
	 * No duplicated fields in GraphQL operations.
	 */
	noDuplicateFields?: RuleConfiguration_for_NoDuplicateFieldsOptions;
	/**
	 * Disallow duplicate names within font families.
	 */
	noDuplicateFontNames?: RuleConfiguration_for_NoDuplicateFontNamesOptions;
	/**
	 * Prevents JSX properties to be assigned multiple times.
	 */
	noDuplicateJsxProps?: RuleConfiguration_for_NoDuplicateJsxPropsOptions;
	/**
	 * Disallow two keys with the same name inside objects.
	 */
	noDuplicateObjectKeys?: RuleConfiguration_for_NoDuplicateObjectKeysOptions;
	/**
	 * Disallow duplicate function parameter name.
	 */
	noDuplicateParameters?: RuleConfiguration_for_NoDuplicateParametersOptions;
	/**
	 * Disallow duplicate properties within declaration blocks.
	 */
	noDuplicateProperties?: RuleConfiguration_for_NoDuplicatePropertiesOptions;
	/**
	 * Disallow duplicate selectors within keyframe blocks.
	 */
	noDuplicateSelectorsKeyframeBlock?: RuleConfiguration_for_NoDuplicateSelectorsKeyframeBlockOptions;
	/**
	 * A describe block should not contain duplicate hooks.
	 */
	noDuplicateTestHooks?: RuleConfiguration_for_NoDuplicateTestHooksOptions;
	/**
	 * Disallow CSS empty blocks.
	 */
	noEmptyBlock?: RuleConfiguration_for_NoEmptyBlockOptions;
	/**
	 * Disallow empty block statements and static blocks.
	 */
	noEmptyBlockStatements?: RuleConfiguration_for_NoEmptyBlockStatementsOptions;
	/**
	 * Disallow the declaration of empty interfaces.
	 */
	noEmptyInterface?: RuleFixConfiguration_for_NoEmptyInterfaceOptions;
	/**
	 * Disallow variables from evolving into any type through reassignments.
	 */
	noEvolvingTypes?: RuleConfiguration_for_NoEvolvingTypesOptions;
	/**
	 * Disallow the any type usage.
	 */
	noExplicitAny?: RuleConfiguration_for_NoExplicitAnyOptions;
	/**
	 * Disallow using export or module.exports in files containing tests
	 */
	noExportsInTest?: RuleConfiguration_for_NoExportsInTestOptions;
	/**
	 * Prevents the wrong usage of the non-null assertion operator (!) in TypeScript files.
	 */
	noExtraNonNullAssertion?: RuleFixConfiguration_for_NoExtraNonNullAssertionOptions;
	/**
	 * Disallow fallthrough of switch clauses.
	 */
	noFallthroughSwitchClause?: RuleConfiguration_for_NoFallthroughSwitchClauseOptions;
	/**
	 * Disallow focused tests.
	 */
	noFocusedTests?: RuleFixConfiguration_for_NoFocusedTestsOptions;
	/**
	 * Disallow reassigning function declarations.
	 */
	noFunctionAssign?: RuleConfiguration_for_NoFunctionAssignOptions;
	/**
	 * Disallow assignments to native objects and read-only global variables.
	 */
	noGlobalAssign?: RuleConfiguration_for_NoGlobalAssignOptions;
	/**
	 * Use Number.isFinite instead of global isFinite.
	 */
	noGlobalIsFinite?: RuleFixConfiguration_for_NoGlobalIsFiniteOptions;
	/**
	 * Use Number.isNaN instead of global isNaN.
	 */
	noGlobalIsNan?: RuleFixConfiguration_for_NoGlobalIsNanOptions;
	/**
	 * Prevent using the next/head module in pages/_document.js on Next.js projects.
	 */
	noHeadImportInDocument?: RuleConfiguration_for_NoHeadImportInDocumentOptions;
	/**
	 * Disallow use of implicit any type on variable declarations.
	 */
	noImplicitAnyLet?: RuleConfiguration_for_NoImplicitAnyLetOptions;
	/**
	 * Disallow assigning to imported bindings
	 */
	noImportAssign?: RuleConfiguration_for_NoImportAssignOptions;
	/**
	 * Disallow invalid !important within keyframe declarations
	 */
	noImportantInKeyframe?: RuleConfiguration_for_NoImportantInKeyframeOptions;
	/**
	 * Disallows the use of irregular whitespace characters.
	 */
	noIrregularWhitespace?: RuleConfiguration_for_NoIrregularWhitespaceOptions;
	/**
	 * Disallow labels that share a name with a variable
	 */
	noLabelVar?: RuleConfiguration_for_NoLabelVarOptions;
	/**
	 * Disallow characters made with multiple code points in character class syntax.
	 */
	noMisleadingCharacterClass?: RuleFixConfiguration_for_NoMisleadingCharacterClassOptions;
	/**
	 * Enforce proper usage of new and constructor.
	 */
	noMisleadingInstantiator?: RuleConfiguration_for_NoMisleadingInstantiatorOptions;
	/**
	 * Checks that the assertion function, for example expect, is placed inside an it() function call.
	 */
	noMisplacedAssertion?: RuleConfiguration_for_NoMisplacedAssertionOptions;
	/**
	 * Disallow shorthand assign when variable appears on both sides.
	 */
	noMisrefactoredShorthandAssign?: RuleFixConfiguration_for_NoMisrefactoredShorthandAssignOptions;
	/**
	 * Disallow non-null assertions after optional chaining expressions.
	 */
	noNonNullAssertedOptionalChain?: RuleConfiguration_for_NoNonNullAssertedOptionalChainOptions;
	/**
	 * Disallow octal escape sequences in string literals
	 */
	noOctalEscape?: RuleFixConfiguration_for_NoOctalEscapeOptions;
	/**
	 * Disallow direct use of Object.prototype builtins.
	 */
	noPrototypeBuiltins?: RuleFixConfiguration_for_NoPrototypeBuiltinsOptions;
	/**
	 * Disallow the use if quickfix.biome inside editor settings file.
	 */
	noQuickfixBiome?: RuleFixConfiguration_for_NoQuickfixBiomeOptions;
	/**
	 * Prevents React-specific JSX properties from being used.
	 */
	noReactSpecificProps?: RuleFixConfiguration_for_NoReactSpecificPropsOptions;
	/**
	 * Disallow variable, function, class, and type redeclarations in the same scope.
	 */
	noRedeclare?: RuleConfiguration_for_NoRedeclareOptions;
	/**
	 * Prevents from having redundant "use strict".
	 */
	noRedundantUseStrict?: RuleFixConfiguration_for_NoRedundantUseStrictOptions;
	/**
	 * Disallow comparisons where both sides are exactly the same.
	 */
	noSelfCompare?: RuleConfiguration_for_NoSelfCompareOptions;
	/**
	 * Disallow identifiers from shadowing restricted names.
	 */
	noShadowRestrictedNames?: RuleConfiguration_for_NoShadowRestrictedNamesOptions;
	/**
	 * Disallow shorthand properties that override related longhand properties.
	 */
	noShorthandPropertyOverrides?: RuleConfiguration_for_NoShorthandPropertyOverridesOptions;
	/**
	 * Disallow disabled tests.
	 */
	noSkippedTests?: RuleFixConfiguration_for_NoSkippedTestsOptions;
	/**
	 * Prevents the use of sparse arrays (arrays with holes).
	 */
	noSparseArray?: RuleFixConfiguration_for_NoSparseArrayOptions;
	/**
	 * It detects possible "wrong" semicolons inside JSX elements.
	 */
	noSuspiciousSemicolonInJsx?: RuleConfiguration_for_NoSuspiciousSemicolonInJsxOptions;
	/**
	 * Disallow template literal placeholder syntax in regular strings.
	 */
	noTemplateCurlyInString?: RuleConfiguration_for_NoTemplateCurlyInStringOptions;
	/**
	 * Disallow then property.
	 */
	noThenProperty?: RuleConfiguration_for_NoThenPropertyOptions;
	/**
	 * Prevents the use of the TypeScript directive @ts-ignore.
	 */
	noTsIgnore?: RuleFixConfiguration_for_NoTsIgnoreOptions;
	/**
	 * Disallow let or var variables that are read but never assigned.
	 */
	noUnassignedVariables?: RuleConfiguration_for_NoUnassignedVariablesOptions;
	/**
	 * Disallow unknown at-rules.
	 */
	noUnknownAtRules?: RuleConfiguration_for_NoUnknownAtRulesOptions;
	/**
	 * Disallow unsafe declaration merging between interfaces and classes.
	 */
	noUnsafeDeclarationMerging?: RuleConfiguration_for_NoUnsafeDeclarationMergingOptions;
	/**
	 * Disallow using unsafe negation.
	 */
	noUnsafeNegation?: RuleFixConfiguration_for_NoUnsafeNegationOptions;
	/**
	 * Disallow unnecessary escapes in string literals.
	 */
	noUselessEscapeInString?: RuleFixConfiguration_for_NoUselessEscapeInStringOptions;
	/**
	 * Disallow useless backreferences in regular expression literals that always match an empty string.
	 */
	noUselessRegexBackrefs?: RuleConfiguration_for_NoUselessRegexBackrefsOptions;
	/**
	 * Disallow the use of var
	 */
	noVar?: RuleFixConfiguration_for_NoVarOptions;
	/**
	 * Disallow with statements in non-strict contexts.
	 */
	noWith?: RuleConfiguration_for_NoWithOptions;
	/**
	 * Enables the recommended rules for this group
	 */
	recommended?: boolean;
	/**
	 * Disallow the use of overload signatures that are not next to each other.
	 */
	useAdjacentOverloadSignatures?: RuleConfiguration_for_UseAdjacentOverloadSignaturesOptions;
	/**
	 * Ensure async functions utilize await.
	 */
	useAwait?: RuleConfiguration_for_UseAwaitOptions;
	/**
	 * Promotes the correct usage for ignoring folders in the configuration file.
	 */
	useBiomeIgnoreFolder?: RuleFixConfiguration_for_UseBiomeIgnoreFolderOptions;
	/**
	 * Enforce default clauses in switch statements to be last
	 */
	useDefaultSwitchClauseLast?: RuleConfiguration_for_UseDefaultSwitchClauseLastOptions;
	/**
	 * Enforce passing a message value when creating a built-in error.
	 */
	useErrorMessage?: RuleConfiguration_for_UseErrorMessageOptions;
	/**
	 * Enforce get methods to always return a value.
	 */
	useGetterReturn?: RuleConfiguration_for_UseGetterReturnOptions;
	/**
	 * Enforces the use of a recommended display strategy with Google Fonts.
	 */
	useGoogleFontDisplay?: RuleConfiguration_for_UseGoogleFontDisplayOptions;
	/**
	 * Require for-in loops to include an if statement.
	 */
	useGuardForIn?: RuleConfiguration_for_UseGuardForInOptions;
	/**
	 * Use Array.isArray() instead of instanceof Array.
	 */
	useIsArray?: RuleFixConfiguration_for_UseIsArrayOptions;
	/**
	 * Enforce consistent return values in iterable callbacks.
	 */
	useIterableCallbackReturn?: RuleConfiguration_for_UseIterableCallbackReturnOptions;
	/**
	 * Require using the namespace keyword over the module keyword to declare TypeScript namespaces.
	 */
	useNamespaceKeyword?: RuleFixConfiguration_for_UseNamespaceKeywordOptions;
	/**
	 * Enforce using the digits argument with Number#toFixed().
	 */
	useNumberToFixedDigitsArgument?: RuleFixConfiguration_for_UseNumberToFixedDigitsArgumentOptions;
	/**
	 * Use static Response methods instead of new Response() constructor when possible.
	 */
	useStaticResponseMethods?: RuleFixConfiguration_for_UseStaticResponseMethodsOptions;
	/**
	 * Enforce the use of the directive "use strict" in script files.
	 */
	useStrictMode?: RuleFixConfiguration_for_UseStrictModeOptions;
}
export type RuleAssistPlainConfiguration = "off" | "on";
export interface RuleAssistWithOptions_for_OrganizeImportsOptions {
	/**
	 * The severity of the emitted diagnostics by the rule
	 */
	level: RuleAssistPlainConfiguration;
	/**
	 * Rule's options
	 */
	options: OrganizeImportsOptions;
}
export interface RuleAssistWithOptions_for_UseSortedAttributesOptions {
	/**
	 * The severity of the emitted diagnostics by the rule
	 */
	level: RuleAssistPlainConfiguration;
	/**
	 * Rule's options
	 */
	options: UseSortedAttributesOptions;
}
export interface RuleAssistWithOptions_for_UseSortedKeysOptions {
	/**
	 * The severity of the emitted diagnostics by the rule
	 */
	level: RuleAssistPlainConfiguration;
	/**
	 * Rule's options
	 */
	options: UseSortedKeysOptions;
}
export interface RuleAssistWithOptions_for_UseSortedPropertiesOptions {
	/**
	 * The severity of the emitted diagnostics by the rule
	 */
	level: RuleAssistPlainConfiguration;
	/**
	 * Rule's options
	 */
	options: UseSortedPropertiesOptions;
}
export type RuleFixConfiguration_for_NoAccessKeyOptions =
	| RulePlainConfiguration
	| RuleWithFixOptions_for_NoAccessKeyOptions;
export type RuleFixConfiguration_for_NoAriaHiddenOnFocusableOptions =
	| RulePlainConfiguration
	| RuleWithFixOptions_for_NoAriaHiddenOnFocusableOptions;
export type RuleFixConfiguration_for_NoAriaUnsupportedElementsOptions =
	| RulePlainConfiguration
	| RuleWithFixOptions_for_NoAriaUnsupportedElementsOptions;
export type RuleFixConfiguration_for_NoAutofocusOptions =
	| RulePlainConfiguration
	| RuleWithFixOptions_for_NoAutofocusOptions;
export type RuleFixConfiguration_for_NoDistractingElementsOptions =
	| RulePlainConfiguration
	| RuleWithFixOptions_for_NoDistractingElementsOptions;
export type RuleFixConfiguration_for_NoHeaderScopeOptions =
	| RulePlainConfiguration
	| RuleWithFixOptions_for_NoHeaderScopeOptions;
export type RuleFixConfiguration_for_NoInteractiveElementToNoninteractiveRoleOptions =
	| RulePlainConfiguration
	| RuleWithFixOptions_for_NoInteractiveElementToNoninteractiveRoleOptions;
export type RuleConfiguration_for_NoLabelWithoutControlOptions =
	| RulePlainConfiguration
	| RuleWithOptions_for_NoLabelWithoutControlOptions;
export type RuleConfiguration_for_NoNoninteractiveElementInteractionsOptions =
	| RulePlainConfiguration
	| RuleWithOptions_for_NoNoninteractiveElementInteractionsOptions;
export type RuleFixConfiguration_for_NoNoninteractiveElementToInteractiveRoleOptions =
	| RulePlainConfiguration
	| RuleWithFixOptions_for_NoNoninteractiveElementToInteractiveRoleOptions;
export type RuleFixConfiguration_for_NoNoninteractiveTabindexOptions =
	| RulePlainConfiguration
	| RuleWithFixOptions_for_NoNoninteractiveTabindexOptions;
export type RuleFixConfiguration_for_NoPositiveTabindexOptions =
	| RulePlainConfiguration
	| RuleWithFixOptions_for_NoPositiveTabindexOptions;
export type RuleConfiguration_for_NoRedundantAltOptions =
	| RulePlainConfiguration
	| RuleWithOptions_for_NoRedundantAltOptions;
export type RuleFixConfiguration_for_NoRedundantRolesOptions =
	| RulePlainConfiguration
	| RuleWithFixOptions_for_NoRedundantRolesOptions;
export type RuleConfiguration_for_NoStaticElementInteractionsOptions =
	| RulePlainConfiguration
	| RuleWithOptions_for_NoStaticElementInteractionsOptions;
export type RuleConfiguration_for_NoSvgWithoutTitleOptions =
	| RulePlainConfiguration
	| RuleWithOptions_for_NoSvgWithoutTitleOptions;
export type RuleConfiguration_for_UseAltTextOptions =
	| RulePlainConfiguration
	| RuleWithOptions_for_UseAltTextOptions;
export type RuleFixConfiguration_for_UseAnchorContentOptions =
	| RulePlainConfiguration
	| RuleWithFixOptions_for_UseAnchorContentOptions;
export type RuleFixConfiguration_for_UseAriaActivedescendantWithTabindexOptions =
	| RulePlainConfiguration
	| RuleWithFixOptions_for_UseAriaActivedescendantWithTabindexOptions;
export type RuleConfiguration_for_UseAriaPropsForRoleOptions =
	| RulePlainConfiguration
	| RuleWithOptions_for_UseAriaPropsForRoleOptions;
export type RuleConfiguration_for_UseAriaPropsSupportedByRoleOptions =
	| RulePlainConfiguration
	| RuleWithOptions_for_UseAriaPropsSupportedByRoleOptions;
export type RuleConfiguration_for_UseButtonTypeOptions =
	| RulePlainConfiguration
	| RuleWithOptions_for_UseButtonTypeOptions;
export type RuleConfiguration_for_UseFocusableInteractiveOptions =
	| RulePlainConfiguration
	| RuleWithOptions_for_UseFocusableInteractiveOptions;
export type RuleConfiguration_for_UseGenericFontNamesOptions =
	| RulePlainConfiguration
	| RuleWithOptions_for_UseGenericFontNamesOptions;
export type RuleConfiguration_for_UseHeadingContentOptions =
	| RulePlainConfiguration
	| RuleWithOptions_for_UseHeadingContentOptions;
export type RuleConfiguration_for_UseHtmlLangOptions =
	| RulePlainConfiguration
	| RuleWithOptions_for_UseHtmlLangOptions;
export type RuleConfiguration_for_UseIframeTitleOptions =
	| RulePlainConfiguration
	| RuleWithOptions_for_UseIframeTitleOptions;
export type RuleConfiguration_for_UseKeyWithClickEventsOptions =
	| RulePlainConfiguration
	| RuleWithOptions_for_UseKeyWithClickEventsOptions;
export type RuleConfiguration_for_UseKeyWithMouseEventsOptions =
	| RulePlainConfiguration
	| RuleWithOptions_for_UseKeyWithMouseEventsOptions;
export type RuleConfiguration_for_UseMediaCaptionOptions =
	| RulePlainConfiguration
	| RuleWithOptions_for_UseMediaCaptionOptions;
export type RuleConfiguration_for_UseSemanticElementsOptions =
	| RulePlainConfiguration
	| RuleWithOptions_for_UseSemanticElementsOptions;
export type RuleConfiguration_for_UseValidAnchorOptions =
	| RulePlainConfiguration
	| RuleWithOptions_for_UseValidAnchorOptions;
export type RuleFixConfiguration_for_UseValidAriaPropsOptions =
	| RulePlainConfiguration
	| RuleWithFixOptions_for_UseValidAriaPropsOptions;
export type RuleFixConfiguration_for_UseValidAriaRoleOptions =
	| RulePlainConfiguration
	| RuleWithFixOptions_for_UseValidAriaRoleOptions;
export type RuleConfiguration_for_UseValidAriaValuesOptions =
	| RulePlainConfiguration
	| RuleWithOptions_for_UseValidAriaValuesOptions;
export type RuleConfiguration_for_UseValidAutocompleteOptions =
	| RulePlainConfiguration
	| RuleWithOptions_for_UseValidAutocompleteOptions;
export type RuleConfiguration_for_UseValidLangOptions =
	| RulePlainConfiguration
	| RuleWithOptions_for_UseValidLangOptions;
export type RuleFixConfiguration_for_NoAdjacentSpacesInRegexOptions =
	| RulePlainConfiguration
	| RuleWithFixOptions_for_NoAdjacentSpacesInRegexOptions;
export type RuleConfiguration_for_NoArgumentsOptions =
	| RulePlainConfiguration
	| RuleWithOptions_for_NoArgumentsOptions;
export type RuleFixConfiguration_for_NoBannedTypesOptions =
	| RulePlainConfiguration
	| RuleWithFixOptions_for_NoBannedTypesOptions;
export type RuleConfiguration_for_NoCommaOperatorOptions =
	| RulePlainConfiguration
	| RuleWithOptions_for_NoCommaOperatorOptions;
export type RuleConfiguration_for_NoEmptyTypeParametersOptions =
	| RulePlainConfiguration
	| RuleWithOptions_for_NoEmptyTypeParametersOptions;
export type RuleConfiguration_for_NoExcessiveCognitiveComplexityOptions =
	| RulePlainConfiguration
	| RuleWithOptions_for_NoExcessiveCognitiveComplexityOptions;
export type RuleConfiguration_for_NoExcessiveLinesPerFunctionOptions =
	| RulePlainConfiguration
	| RuleWithOptions_for_NoExcessiveLinesPerFunctionOptions;
export type RuleConfiguration_for_NoExcessiveNestedTestSuitesOptions =
	| RulePlainConfiguration
	| RuleWithOptions_for_NoExcessiveNestedTestSuitesOptions;
export type RuleFixConfiguration_for_NoExtraBooleanCastOptions =
	| RulePlainConfiguration
	| RuleWithFixOptions_for_NoExtraBooleanCastOptions;
export type RuleFixConfiguration_for_NoFlatMapIdentityOptions =
	| RulePlainConfiguration
	| RuleWithFixOptions_for_NoFlatMapIdentityOptions;
export type RuleConfiguration_for_NoForEachOptions =
	| RulePlainConfiguration
	| RuleWithOptions_for_NoForEachOptions;
export type RuleFixConfiguration_for_NoImplicitCoercionsOptions =
	| RulePlainConfiguration
	| RuleWithFixOptions_for_NoImplicitCoercionsOptions;
export type RuleFixConfiguration_for_NoImportantStylesOptions =
	| RulePlainConfiguration
	| RuleWithFixOptions_for_NoImportantStylesOptions;
export type RuleConfiguration_for_NoStaticOnlyClassOptions =
	| RulePlainConfiguration
	| RuleWithOptions_for_NoStaticOnlyClassOptions;
export type RuleFixConfiguration_for_NoThisInStaticOptions =
	| RulePlainConfiguration
	| RuleWithFixOptions_for_NoThisInStaticOptions;
export type RuleFixConfiguration_for_NoUselessCatchOptions =
	| RulePlainConfiguration
	| RuleWithFixOptions_for_NoUselessCatchOptions;
export type RuleFixConfiguration_for_NoUselessConstructorOptions =
	| RulePlainConfiguration
	| RuleWithFixOptions_for_NoUselessConstructorOptions;
export type RuleFixConfiguration_for_NoUselessContinueOptions =
	| RulePlainConfiguration
	| RuleWithFixOptions_for_NoUselessContinueOptions;
export type RuleFixConfiguration_for_NoUselessEmptyExportOptions =
	| RulePlainConfiguration
	| RuleWithFixOptions_for_NoUselessEmptyExportOptions;
export type RuleFixConfiguration_for_NoUselessEscapeInRegexOptions =
	| RulePlainConfiguration
	| RuleWithFixOptions_for_NoUselessEscapeInRegexOptions;
export type RuleFixConfiguration_for_NoUselessFragmentsOptions =
	| RulePlainConfiguration
	| RuleWithFixOptions_for_NoUselessFragmentsOptions;
export type RuleFixConfiguration_for_NoUselessLabelOptions =
	| RulePlainConfiguration
	| RuleWithFixOptions_for_NoUselessLabelOptions;
export type RuleFixConfiguration_for_NoUselessLoneBlockStatementsOptions =
	| RulePlainConfiguration
	| RuleWithFixOptions_for_NoUselessLoneBlockStatementsOptions;
export type RuleFixConfiguration_for_NoUselessRenameOptions =
	| RulePlainConfiguration
	| RuleWithFixOptions_for_NoUselessRenameOptions;
export type RuleFixConfiguration_for_NoUselessStringConcatOptions =
	| RulePlainConfiguration
	| RuleWithFixOptions_for_NoUselessStringConcatOptions;
export type RuleConfiguration_for_NoUselessStringRawOptions =
	| RulePlainConfiguration
	| RuleWithOptions_for_NoUselessStringRawOptions;
export type RuleFixConfiguration_for_NoUselessSwitchCaseOptions =
	| RulePlainConfiguration
	| RuleWithFixOptions_for_NoUselessSwitchCaseOptions;
export type RuleFixConfiguration_for_NoUselessTernaryOptions =
	| RulePlainConfiguration
	| RuleWithFixOptions_for_NoUselessTernaryOptions;
export type RuleFixConfiguration_for_NoUselessThisAliasOptions =
	| RulePlainConfiguration
	| RuleWithFixOptions_for_NoUselessThisAliasOptions;
export type RuleFixConfiguration_for_NoUselessTypeConstraintOptions =
	| RulePlainConfiguration
	| RuleWithFixOptions_for_NoUselessTypeConstraintOptions;
export type RuleFixConfiguration_for_NoUselessUndefinedInitializationOptions =
	| RulePlainConfiguration
	| RuleWithFixOptions_for_NoUselessUndefinedInitializationOptions;
export type RuleConfiguration_for_NoVoidOptions =
	| RulePlainConfiguration
	| RuleWithOptions_for_NoVoidOptions;
export type RuleFixConfiguration_for_UseArrowFunctionOptions =
	| RulePlainConfiguration
	| RuleWithFixOptions_for_UseArrowFunctionOptions;
export type RuleFixConfiguration_for_UseDateNowOptions =
	| RulePlainConfiguration
	| RuleWithFixOptions_for_UseDateNowOptions;
export type RuleFixConfiguration_for_UseFlatMapOptions =
	| RulePlainConfiguration
	| RuleWithFixOptions_for_UseFlatMapOptions;
export type RuleFixConfiguration_for_UseIndexOfOptions =
	| RulePlainConfiguration
	| RuleWithFixOptions_for_UseIndexOfOptions;
export type RuleFixConfiguration_for_UseLiteralKeysOptions =
	| RulePlainConfiguration
	| RuleWithFixOptions_for_UseLiteralKeysOptions;
export type RuleFixConfiguration_for_UseNumericLiteralsOptions =
	| RulePlainConfiguration
	| RuleWithFixOptions_for_UseNumericLiteralsOptions;
export type RuleFixConfiguration_for_UseOptionalChainOptions =
	| RulePlainConfiguration
	| RuleWithFixOptions_for_UseOptionalChainOptions;
export type RuleFixConfiguration_for_UseRegexLiteralsOptions =
	| RulePlainConfiguration
	| RuleWithFixOptions_for_UseRegexLiteralsOptions;
export type RuleFixConfiguration_for_UseSimpleNumberKeysOptions =
	| RulePlainConfiguration
	| RuleWithFixOptions_for_UseSimpleNumberKeysOptions;
export type RuleFixConfiguration_for_UseSimplifiedLogicExpressionOptions =
	| RulePlainConfiguration
	| RuleWithFixOptions_for_UseSimplifiedLogicExpressionOptions;
export type RuleFixConfiguration_for_UseWhileOptions =
	| RulePlainConfiguration
	| RuleWithFixOptions_for_UseWhileOptions;
export type RuleConfiguration_for_NoChildrenPropOptions =
	| RulePlainConfiguration
	| RuleWithOptions_for_NoChildrenPropOptions;
export type RuleFixConfiguration_for_NoConstAssignOptions =
	| RulePlainConfiguration
	| RuleWithFixOptions_for_NoConstAssignOptions;
export type RuleConfiguration_for_NoConstantConditionOptions =
	| RulePlainConfiguration
	| RuleWithOptions_for_NoConstantConditionOptions;
export type RuleFixConfiguration_for_NoConstantMathMinMaxClampOptions =
	| RulePlainConfiguration
	| RuleWithFixOptions_for_NoConstantMathMinMaxClampOptions;
export type RuleConfiguration_for_NoConstructorReturnOptions =
	| RulePlainConfiguration
	| RuleWithOptions_for_NoConstructorReturnOptions;
export type RuleConfiguration_for_NoEmptyCharacterClassInRegexOptions =
	| RulePlainConfiguration
	| RuleWithOptions_for_NoEmptyCharacterClassInRegexOptions;
export type RuleConfiguration_for_NoEmptyPatternOptions =
	| RulePlainConfiguration
	| RuleWithOptions_for_NoEmptyPatternOptions;
export type RuleFixConfiguration_for_NoGlobalDirnameFilenameOptions =
	| RulePlainConfiguration
	| RuleWithFixOptions_for_NoGlobalDirnameFilenameOptions;
export type RuleConfiguration_for_NoGlobalObjectCallsOptions =
	| RulePlainConfiguration
	| RuleWithOptions_for_NoGlobalObjectCallsOptions;
export type RuleConfiguration_for_NoInnerDeclarationsOptions =
	| RulePlainConfiguration
	| RuleWithOptions_for_NoInnerDeclarationsOptions;
export type RuleFixConfiguration_for_NoInvalidBuiltinInstantiationOptions =
	| RulePlainConfiguration
	| RuleWithFixOptions_for_NoInvalidBuiltinInstantiationOptions;
export type RuleConfiguration_for_NoInvalidConstructorSuperOptions =
	| RulePlainConfiguration
	| RuleWithOptions_for_NoInvalidConstructorSuperOptions;
export type RuleConfiguration_for_NoInvalidDirectionInLinearGradientOptions =
	| RulePlainConfiguration
	| RuleWithOptions_for_NoInvalidDirectionInLinearGradientOptions;
export type RuleConfiguration_for_NoInvalidGridAreasOptions =
	| RulePlainConfiguration
	| RuleWithOptions_for_NoInvalidGridAreasOptions;
export type RuleConfiguration_for_NoInvalidPositionAtImportRuleOptions =
	| RulePlainConfiguration
	| RuleWithOptions_for_NoInvalidPositionAtImportRuleOptions;
export type RuleConfiguration_for_NoInvalidUseBeforeDeclarationOptions =
	| RulePlainConfiguration
	| RuleWithOptions_for_NoInvalidUseBeforeDeclarationOptions;
export type RuleConfiguration_for_NoMissingVarFunctionOptions =
	| RulePlainConfiguration
	| RuleWithOptions_for_NoMissingVarFunctionOptions;
export type RuleConfiguration_for_NoNestedComponentDefinitionsOptions =
	| RulePlainConfiguration
	| RuleWithOptions_for_NoNestedComponentDefinitionsOptions;
export type RuleConfiguration_for_NoNodejsModulesOptions =
	| RulePlainConfiguration
	| RuleWithOptions_for_NoNodejsModulesOptions;
export type RuleFixConfiguration_for_NoNonoctalDecimalEscapeOptions =
	| RulePlainConfiguration
	| RuleWithFixOptions_for_NoNonoctalDecimalEscapeOptions;
export type RuleConfiguration_for_NoPrecisionLossOptions =
	| RulePlainConfiguration
	| RuleWithOptions_for_NoPrecisionLossOptions;
export type RuleConfiguration_for_NoPrivateImportsOptions =
	| RulePlainConfiguration
	| RuleWithOptions_for_NoPrivateImportsOptions;
export type RuleFixConfiguration_for_NoProcessGlobalOptions =
	| RulePlainConfiguration
	| RuleWithFixOptions_for_NoProcessGlobalOptions;
export type RuleConfiguration_for_NoQwikUseVisibleTaskOptions =
	| RulePlainConfiguration
	| RuleWithOptions_for_NoQwikUseVisibleTaskOptions;
export type RuleConfiguration_for_NoReactPropAssignmentsOptions =
	| RulePlainConfiguration
	| RuleWithOptions_for_NoReactPropAssignmentsOptions;
export type RuleConfiguration_for_NoRenderReturnValueOptions =
	| RulePlainConfiguration
	| RuleWithOptions_for_NoRenderReturnValueOptions;
export type RuleConfiguration_for_NoRestrictedElementsOptions =
	| RulePlainConfiguration
	| RuleWithOptions_for_NoRestrictedElementsOptions;
export type RuleConfiguration_for_NoSelfAssignOptions =
	| RulePlainConfiguration
	| RuleWithOptions_for_NoSelfAssignOptions;
export type RuleConfiguration_for_NoSetterReturnOptions =
	| RulePlainConfiguration
	| RuleWithOptions_for_NoSetterReturnOptions;
export type RuleConfiguration_for_NoSolidDestructuredPropsOptions =
	| RulePlainConfiguration
	| RuleWithOptions_for_NoSolidDestructuredPropsOptions;
export type RuleFixConfiguration_for_NoStringCaseMismatchOptions =
	| RulePlainConfiguration
	| RuleWithFixOptions_for_NoStringCaseMismatchOptions;
export type RuleFixConfiguration_for_NoSwitchDeclarationsOptions =
	| RulePlainConfiguration
	| RuleWithFixOptions_for_NoSwitchDeclarationsOptions;
export type RuleConfiguration_for_NoUndeclaredDependenciesOptions =
	| RulePlainConfiguration
	| RuleWithOptions_for_NoUndeclaredDependenciesOptions;
export type RuleConfiguration_for_NoUndeclaredVariablesOptions =
	| RulePlainConfiguration
	| RuleWithOptions_for_NoUndeclaredVariablesOptions;
export type RuleConfiguration_for_NoUnknownFunctionOptions =
	| RulePlainConfiguration
	| RuleWithOptions_for_NoUnknownFunctionOptions;
export type RuleConfiguration_for_NoUnknownMediaFeatureNameOptions =
	| RulePlainConfiguration
	| RuleWithOptions_for_NoUnknownMediaFeatureNameOptions;
export type RuleConfiguration_for_NoUnknownPropertyOptions =
	| RulePlainConfiguration
	| RuleWithOptions_for_NoUnknownPropertyOptions;
export type RuleConfiguration_for_NoUnknownPseudoClassOptions =
	| RulePlainConfiguration
	| RuleWithOptions_for_NoUnknownPseudoClassOptions;
export type RuleConfiguration_for_NoUnknownPseudoElementOptions =
	| RulePlainConfiguration
	| RuleWithOptions_for_NoUnknownPseudoElementOptions;
export type RuleConfiguration_for_NoUnknownTypeSelectorOptions =
	| RulePlainConfiguration
	| RuleWithOptions_for_NoUnknownTypeSelectorOptions;
export type RuleConfiguration_for_NoUnknownUnitOptions =
	| RulePlainConfiguration
	| RuleWithOptions_for_NoUnknownUnitOptions;
export type RuleConfiguration_for_NoUnmatchableAnbSelectorOptions =
	| RulePlainConfiguration
	| RuleWithOptions_for_NoUnmatchableAnbSelectorOptions;
export type RuleConfiguration_for_NoUnreachableOptions =
	| RulePlainConfiguration
	| RuleWithOptions_for_NoUnreachableOptions;
export type RuleConfiguration_for_NoUnreachableSuperOptions =
	| RulePlainConfiguration
	| RuleWithOptions_for_NoUnreachableSuperOptions;
export type RuleConfiguration_for_NoUnsafeFinallyOptions =
	| RulePlainConfiguration
	| RuleWithOptions_for_NoUnsafeFinallyOptions;
export type RuleConfiguration_for_NoUnsafeOptionalChainingOptions =
	| RulePlainConfiguration
	| RuleWithOptions_for_NoUnsafeOptionalChainingOptions;
export type RuleFixConfiguration_for_NoUnusedFunctionParametersOptions =
	| RulePlainConfiguration
	| RuleWithFixOptions_for_NoUnusedFunctionParametersOptions;
export type RuleFixConfiguration_for_NoUnusedImportsOptions =
	| RulePlainConfiguration
	| RuleWithFixOptions_for_NoUnusedImportsOptions;
export type RuleFixConfiguration_for_NoUnusedLabelsOptions =
	| RulePlainConfiguration
	| RuleWithFixOptions_for_NoUnusedLabelsOptions;
export type RuleFixConfiguration_for_NoUnusedPrivateClassMembersOptions =
	| RulePlainConfiguration
	| RuleWithFixOptions_for_NoUnusedPrivateClassMembersOptions;
export type RuleFixConfiguration_for_NoUnusedVariablesOptions =
	| RulePlainConfiguration
	| RuleWithFixOptions_for_NoUnusedVariablesOptions;
export type RuleFixConfiguration_for_NoVoidElementsWithChildrenOptions =
	| RulePlainConfiguration
	| RuleWithFixOptions_for_NoVoidElementsWithChildrenOptions;
export type RuleConfiguration_for_NoVoidTypeReturnOptions =
	| RulePlainConfiguration
	| RuleWithOptions_for_NoVoidTypeReturnOptions;
export type RuleFixConfiguration_for_UseExhaustiveDependenciesOptions =
	| RulePlainConfiguration
	| RuleWithFixOptions_for_UseExhaustiveDependenciesOptions;
export type RuleFixConfiguration_for_UseGraphqlNamedOperationsOptions =
	| RulePlainConfiguration
	| RuleWithFixOptions_for_UseGraphqlNamedOperationsOptions;
export type RuleConfiguration_for_UseHookAtTopLevelOptions =
	| RulePlainConfiguration
	| RuleWithOptions_for_UseHookAtTopLevelOptions;
export type RuleConfiguration_for_UseImageSizeOptions =
	| RulePlainConfiguration
	| RuleWithOptions_for_UseImageSizeOptions;
export type RuleFixConfiguration_for_UseImportExtensionsOptions =
	| RulePlainConfiguration
	| RuleWithFixOptions_for_UseImportExtensionsOptions;
export type RuleFixConfiguration_for_UseIsNanOptions =
	| RulePlainConfiguration
	| RuleWithFixOptions_for_UseIsNanOptions;
export type RuleFixConfiguration_for_UseJsonImportAttributesOptions =
	| RulePlainConfiguration
	| RuleWithFixOptions_for_UseJsonImportAttributesOptions;
export type RuleConfiguration_for_UseJsxKeyInIterableOptions =
	| RulePlainConfiguration
	| RuleWithOptions_for_UseJsxKeyInIterableOptions;
export type RuleFixConfiguration_for_UseParseIntRadixOptions =
	| RulePlainConfiguration
	| RuleWithFixOptions_for_UseParseIntRadixOptions;
export type RuleConfiguration_for_UseQwikClasslistOptions =
	| RulePlainConfiguration
	| RuleWithOptions_for_UseQwikClasslistOptions;
export type RuleFixConfiguration_for_UseSingleJsDocAsteriskOptions =
	| RulePlainConfiguration
	| RuleWithFixOptions_for_UseSingleJsDocAsteriskOptions;
export type RuleConfiguration_for_UseUniqueElementIdsOptions =
	| RulePlainConfiguration
	| RuleWithOptions_for_UseUniqueElementIdsOptions;
export type RuleConfiguration_for_UseValidForDirectionOptions =
	| RulePlainConfiguration
	| RuleWithOptions_for_UseValidForDirectionOptions;
export type RuleFixConfiguration_for_UseValidTypeofOptions =
	| RulePlainConfiguration
	| RuleWithFixOptions_for_UseValidTypeofOptions;
export type RuleConfiguration_for_UseYieldOptions =
	| RulePlainConfiguration
	| RuleWithOptions_for_UseYieldOptions;
export type RuleConfiguration_for_NoDeprecatedImportsOptions =
	| RulePlainConfiguration
	| RuleWithOptions_for_NoDeprecatedImportsOptions;
export type RuleConfiguration_for_NoDuplicateDependenciesOptions =
	| RulePlainConfiguration
	| RuleWithOptions_for_NoDuplicateDependenciesOptions;
export type RuleConfiguration_for_NoEmptySourceOptions =
	| RulePlainConfiguration
	| RuleWithOptions_for_NoEmptySourceOptions;
export type RuleFixConfiguration_for_NoFloatingPromisesOptions =
	| RulePlainConfiguration
	| RuleWithFixOptions_for_NoFloatingPromisesOptions;
export type RuleConfiguration_for_NoImportCyclesOptions =
	| RulePlainConfiguration
	| RuleWithOptions_for_NoImportCyclesOptions;
export type RuleConfiguration_for_NoJsxLiteralsOptions =
	| RulePlainConfiguration
	| RuleWithOptions_for_NoJsxLiteralsOptions;
export type RuleFixConfiguration_for_NoMisusedPromisesOptions =
	| RulePlainConfiguration
	| RuleWithFixOptions_for_NoMisusedPromisesOptions;
export type RuleConfiguration_for_NoNextAsyncClientComponentOptions =
	| RulePlainConfiguration
	| RuleWithOptions_for_NoNextAsyncClientComponentOptions;
export type RuleFixConfiguration_for_NoReactForwardRefOptions =
	| RulePlainConfiguration
	| RuleWithFixOptions_for_NoReactForwardRefOptions;
export type RuleConfiguration_for_NoShadowOptions =
	| RulePlainConfiguration
	| RuleWithOptions_for_NoShadowOptions;
export type RuleConfiguration_for_NoUnnecessaryConditionsOptions =
	| RulePlainConfiguration
	| RuleWithOptions_for_NoUnnecessaryConditionsOptions;
export type RuleConfiguration_for_NoUnresolvedImportsOptions =
	| RulePlainConfiguration
	| RuleWithOptions_for_NoUnresolvedImportsOptions;
export type RuleConfiguration_for_NoUnusedExpressionsOptions =
	| RulePlainConfiguration
	| RuleWithOptions_for_NoUnusedExpressionsOptions;
export type RuleFixConfiguration_for_NoUselessCatchBindingOptions =
	| RulePlainConfiguration
	| RuleWithFixOptions_for_NoUselessCatchBindingOptions;
export type RuleFixConfiguration_for_NoUselessUndefinedOptions =
	| RulePlainConfiguration
	| RuleWithFixOptions_for_NoUselessUndefinedOptions;
export type RuleFixConfiguration_for_NoVueDataObjectDeclarationOptions =
	| RulePlainConfiguration
	| RuleWithFixOptions_for_NoVueDataObjectDeclarationOptions;
export type RuleConfiguration_for_NoVueDuplicateKeysOptions =
	| RulePlainConfiguration
	| RuleWithOptions_for_NoVueDuplicateKeysOptions;
export type RuleConfiguration_for_NoVueReservedKeysOptions =
	| RulePlainConfiguration
	| RuleWithOptions_for_NoVueReservedKeysOptions;
export type RuleConfiguration_for_NoVueReservedPropsOptions =
	| RulePlainConfiguration
	| RuleWithOptions_for_NoVueReservedPropsOptions;
export type RuleFixConfiguration_for_UseConsistentArrowReturnOptions =
	| RulePlainConfiguration
	| RuleWithFixOptions_for_UseConsistentArrowReturnOptions;
<<<<<<< HEAD
export type RuleConfiguration_for_UseConsistentGraphqlDescriptionsOptions =
	| RulePlainConfiguration
	| RuleWithOptions_for_UseConsistentGraphqlDescriptionsOptions;
export type RuleFixConfiguration_for_UseConsistentTypeDefinitionsOptions =
	| RulePlainConfiguration
	| RuleWithFixOptions_for_UseConsistentTypeDefinitionsOptions;
=======
>>>>>>> 36ae474a
export type RuleConfiguration_for_UseDeprecatedDateOptions =
	| RulePlainConfiguration
	| RuleWithOptions_for_UseDeprecatedDateOptions;
export type RuleFixConfiguration_for_UseExhaustiveSwitchCasesOptions =
	| RulePlainConfiguration
	| RuleWithFixOptions_for_UseExhaustiveSwitchCasesOptions;
export type RuleConfiguration_for_UseExplicitTypeOptions =
	| RulePlainConfiguration
	| RuleWithOptions_for_UseExplicitTypeOptions;
export type RuleConfiguration_for_UseMaxParamsOptions =
	| RulePlainConfiguration
	| RuleWithOptions_for_UseMaxParamsOptions;
export type RuleConfiguration_for_UseQwikMethodUsageOptions =
	| RulePlainConfiguration
	| RuleWithOptions_for_UseQwikMethodUsageOptions;
export type RuleConfiguration_for_UseQwikValidLexicalScopeOptions =
	| RulePlainConfiguration
	| RuleWithOptions_for_UseQwikValidLexicalScopeOptions;
export type RuleFixConfiguration_for_UseSortedClassesOptions =
	| RulePlainConfiguration
	| RuleWithFixOptions_for_UseSortedClassesOptions;
export type RuleFixConfiguration_for_UseVueDefineMacrosOrderOptions =
	| RulePlainConfiguration
	| RuleWithFixOptions_for_UseVueDefineMacrosOrderOptions;
export type RuleConfiguration_for_UseVueMultiWordComponentNamesOptions =
	| RulePlainConfiguration
	| RuleWithOptions_for_UseVueMultiWordComponentNamesOptions;
export type RuleConfiguration_for_NoAccumulatingSpreadOptions =
	| RulePlainConfiguration
	| RuleWithOptions_for_NoAccumulatingSpreadOptions;
export type RuleConfiguration_for_NoAwaitInLoopsOptions =
	| RulePlainConfiguration
	| RuleWithOptions_for_NoAwaitInLoopsOptions;
export type RuleConfiguration_for_NoBarrelFileOptions =
	| RulePlainConfiguration
	| RuleWithOptions_for_NoBarrelFileOptions;
export type RuleFixConfiguration_for_NoDeleteOptions =
	| RulePlainConfiguration
	| RuleWithFixOptions_for_NoDeleteOptions;
export type RuleConfiguration_for_NoDynamicNamespaceImportAccessOptions =
	| RulePlainConfiguration
	| RuleWithOptions_for_NoDynamicNamespaceImportAccessOptions;
export type RuleConfiguration_for_NoImgElementOptions =
	| RulePlainConfiguration
	| RuleWithOptions_for_NoImgElementOptions;
export type RuleConfiguration_for_NoNamespaceImportOptions =
	| RulePlainConfiguration
	| RuleWithOptions_for_NoNamespaceImportOptions;
export type RuleConfiguration_for_NoReExportAllOptions =
	| RulePlainConfiguration
	| RuleWithOptions_for_NoReExportAllOptions;
export type RuleConfiguration_for_NoUnwantedPolyfillioOptions =
	| RulePlainConfiguration
	| RuleWithOptions_for_NoUnwantedPolyfillioOptions;
export type RuleFixConfiguration_for_UseGoogleFontPreconnectOptions =
	| RulePlainConfiguration
	| RuleWithFixOptions_for_UseGoogleFontPreconnectOptions;
export type RuleConfiguration_for_UseSolidForComponentOptions =
	| RulePlainConfiguration
	| RuleWithOptions_for_UseSolidForComponentOptions;
export type RuleConfiguration_for_UseTopLevelRegexOptions =
	| RulePlainConfiguration
	| RuleWithOptions_for_UseTopLevelRegexOptions;
export type RuleFixConfiguration_for_NoBlankTargetOptions =
	| RulePlainConfiguration
	| RuleWithFixOptions_for_NoBlankTargetOptions;
export type RuleConfiguration_for_NoDangerouslySetInnerHtmlOptions =
	| RulePlainConfiguration
	| RuleWithOptions_for_NoDangerouslySetInnerHtmlOptions;
export type RuleConfiguration_for_NoDangerouslySetInnerHtmlWithChildrenOptions =
	| RulePlainConfiguration
	| RuleWithOptions_for_NoDangerouslySetInnerHtmlWithChildrenOptions;
export type RuleConfiguration_for_NoGlobalEvalOptions =
	| RulePlainConfiguration
	| RuleWithOptions_for_NoGlobalEvalOptions;
export type RuleConfiguration_for_NoSecretsOptions =
	| RulePlainConfiguration
	| RuleWithOptions_for_NoSecretsOptions;
export type RuleConfiguration_for_NoCommonJsOptions =
	| RulePlainConfiguration
	| RuleWithOptions_for_NoCommonJsOptions;
export type RuleConfiguration_for_NoDefaultExportOptions =
	| RulePlainConfiguration
	| RuleWithOptions_for_NoDefaultExportOptions;
export type RuleConfiguration_for_NoDescendingSpecificityOptions =
	| RulePlainConfiguration
	| RuleWithOptions_for_NoDescendingSpecificityOptions;
export type RuleConfiguration_for_NoDoneCallbackOptions =
	| RulePlainConfiguration
	| RuleWithOptions_for_NoDoneCallbackOptions;
export type RuleConfiguration_for_NoEnumOptions =
	| RulePlainConfiguration
	| RuleWithOptions_for_NoEnumOptions;
export type RuleConfiguration_for_NoExportedImportsOptions =
	| RulePlainConfiguration
	| RuleWithOptions_for_NoExportedImportsOptions;
export type RuleConfiguration_for_NoHeadElementOptions =
	| RulePlainConfiguration
	| RuleWithOptions_for_NoHeadElementOptions;
export type RuleFixConfiguration_for_NoImplicitBooleanOptions =
	| RulePlainConfiguration
	| RuleWithFixOptions_for_NoImplicitBooleanOptions;
export type RuleFixConfiguration_for_NoInferrableTypesOptions =
	| RulePlainConfiguration
	| RuleWithFixOptions_for_NoInferrableTypesOptions;
export type RuleConfiguration_for_NoMagicNumbersOptions =
	| RulePlainConfiguration
	| RuleWithOptions_for_NoMagicNumbersOptions;
export type RuleConfiguration_for_NoNamespaceOptions =
	| RulePlainConfiguration
	| RuleWithOptions_for_NoNamespaceOptions;
export type RuleFixConfiguration_for_NoNegationElseOptions =
	| RulePlainConfiguration
	| RuleWithFixOptions_for_NoNegationElseOptions;
export type RuleConfiguration_for_NoNestedTernaryOptions =
	| RulePlainConfiguration
	| RuleWithOptions_for_NoNestedTernaryOptions;
export type RuleFixConfiguration_for_NoNonNullAssertionOptions =
	| RulePlainConfiguration
	| RuleWithFixOptions_for_NoNonNullAssertionOptions;
export type RuleConfiguration_for_NoParameterAssignOptions =
	| RulePlainConfiguration
	| RuleWithOptions_for_NoParameterAssignOptions;
export type RuleConfiguration_for_NoParameterPropertiesOptions =
	| RulePlainConfiguration
	| RuleWithOptions_for_NoParameterPropertiesOptions;
export type RuleConfiguration_for_NoProcessEnvOptions =
	| RulePlainConfiguration
	| RuleWithOptions_for_NoProcessEnvOptions;
export type RuleConfiguration_for_NoRestrictedGlobalsOptions =
	| RulePlainConfiguration
	| RuleWithOptions_for_NoRestrictedGlobalsOptions;
export type RuleConfiguration_for_NoRestrictedImportsOptions =
	| RulePlainConfiguration
	| RuleWithOptions_for_NoRestrictedImportsOptions;
export type RuleFixConfiguration_for_NoRestrictedTypesOptions =
	| RulePlainConfiguration
	| RuleWithFixOptions_for_NoRestrictedTypesOptions;
export type RuleFixConfiguration_for_NoShoutyConstantsOptions =
	| RulePlainConfiguration
	| RuleWithFixOptions_for_NoShoutyConstantsOptions;
export type RuleFixConfiguration_for_NoSubstrOptions =
	| RulePlainConfiguration
	| RuleWithFixOptions_for_NoSubstrOptions;
export type RuleFixConfiguration_for_NoUnusedTemplateLiteralOptions =
	| RulePlainConfiguration
	| RuleWithFixOptions_for_NoUnusedTemplateLiteralOptions;
export type RuleFixConfiguration_for_NoUselessElseOptions =
	| RulePlainConfiguration
	| RuleWithFixOptions_for_NoUselessElseOptions;
export type RuleConfiguration_for_NoValueAtRuleOptions =
	| RulePlainConfiguration
	| RuleWithOptions_for_NoValueAtRuleOptions;
export type RuleFixConfiguration_for_NoYodaExpressionOptions =
	| RulePlainConfiguration
	| RuleWithFixOptions_for_NoYodaExpressionOptions;
export type RuleFixConfiguration_for_UseArrayLiteralsOptions =
	| RulePlainConfiguration
	| RuleWithFixOptions_for_UseArrayLiteralsOptions;
export type RuleFixConfiguration_for_UseAsConstAssertionOptions =
	| RulePlainConfiguration
	| RuleWithFixOptions_for_UseAsConstAssertionOptions;
export type RuleFixConfiguration_for_UseAtIndexOptions =
	| RulePlainConfiguration
	| RuleWithFixOptions_for_UseAtIndexOptions;
export type RuleFixConfiguration_for_UseBlockStatementsOptions =
	| RulePlainConfiguration
	| RuleWithFixOptions_for_UseBlockStatementsOptions;
export type RuleFixConfiguration_for_UseCollapsedElseIfOptions =
	| RulePlainConfiguration
	| RuleWithFixOptions_for_UseCollapsedElseIfOptions;
export type RuleFixConfiguration_for_UseCollapsedIfOptions =
	| RulePlainConfiguration
	| RuleWithFixOptions_for_UseCollapsedIfOptions;
export type RuleConfiguration_for_UseComponentExportOnlyModulesOptions =
	| RulePlainConfiguration
	| RuleWithOptions_for_UseComponentExportOnlyModulesOptions;
export type RuleFixConfiguration_for_UseConsistentArrayTypeOptions =
	| RulePlainConfiguration
	| RuleWithFixOptions_for_UseConsistentArrayTypeOptions;
export type RuleFixConfiguration_for_UseConsistentBuiltinInstantiationOptions =
	| RulePlainConfiguration
	| RuleWithFixOptions_for_UseConsistentBuiltinInstantiationOptions;
export type RuleFixConfiguration_for_UseConsistentCurlyBracesOptions =
	| RulePlainConfiguration
	| RuleWithFixOptions_for_UseConsistentCurlyBracesOptions;
export type RuleConfiguration_for_UseConsistentMemberAccessibilityOptions =
	| RulePlainConfiguration
	| RuleWithOptions_for_UseConsistentMemberAccessibilityOptions;
export type RuleFixConfiguration_for_UseConsistentObjectDefinitionsOptions =
	| RulePlainConfiguration
	| RuleWithFixOptions_for_UseConsistentObjectDefinitionsOptions;
export type RuleFixConfiguration_for_UseConsistentTypeDefinitionsOptions =
	| RulePlainConfiguration
	| RuleWithFixOptions_for_UseConsistentTypeDefinitionsOptions;
export type RuleFixConfiguration_for_UseConstOptions =
	| RulePlainConfiguration
	| RuleWithFixOptions_for_UseConstOptions;
export type RuleFixConfiguration_for_UseDefaultParameterLastOptions =
	| RulePlainConfiguration
	| RuleWithFixOptions_for_UseDefaultParameterLastOptions;
export type RuleConfiguration_for_UseDefaultSwitchClauseOptions =
	| RulePlainConfiguration
	| RuleWithOptions_for_UseDefaultSwitchClauseOptions;
export type RuleConfiguration_for_UseDeprecatedReasonOptions =
	| RulePlainConfiguration
	| RuleWithOptions_for_UseDeprecatedReasonOptions;
export type RuleFixConfiguration_for_UseEnumInitializersOptions =
	| RulePlainConfiguration
	| RuleWithFixOptions_for_UseEnumInitializersOptions;
export type RuleFixConfiguration_for_UseExplicitLengthCheckOptions =
	| RulePlainConfiguration
	| RuleWithFixOptions_for_UseExplicitLengthCheckOptions;
export type RuleFixConfiguration_for_UseExponentiationOperatorOptions =
	| RulePlainConfiguration
	| RuleWithFixOptions_for_UseExponentiationOperatorOptions;
export type RuleFixConfiguration_for_UseExportTypeOptions =
	| RulePlainConfiguration
	| RuleWithFixOptions_for_UseExportTypeOptions;
export type RuleConfiguration_for_UseExportsLastOptions =
	| RulePlainConfiguration
	| RuleWithOptions_for_UseExportsLastOptions;
export type RuleConfiguration_for_UseFilenamingConventionOptions =
	| RulePlainConfiguration
	| RuleWithOptions_for_UseFilenamingConventionOptions;
export type RuleConfiguration_for_UseForOfOptions =
	| RulePlainConfiguration
	| RuleWithOptions_for_UseForOfOptions;
export type RuleFixConfiguration_for_UseFragmentSyntaxOptions =
	| RulePlainConfiguration
	| RuleWithFixOptions_for_UseFragmentSyntaxOptions;
export type RuleConfiguration_for_UseGraphqlNamingConventionOptions =
	| RulePlainConfiguration
	| RuleWithOptions_for_UseGraphqlNamingConventionOptions;
export type RuleConfiguration_for_UseGroupedAccessorPairsOptions =
	| RulePlainConfiguration
	| RuleWithOptions_for_UseGroupedAccessorPairsOptions;
export type RuleFixConfiguration_for_UseImportTypeOptions =
	| RulePlainConfiguration
	| RuleWithFixOptions_for_UseImportTypeOptions;
export type RuleConfiguration_for_UseLiteralEnumMembersOptions =
	| RulePlainConfiguration
	| RuleWithOptions_for_UseLiteralEnumMembersOptions;
export type RuleFixConfiguration_for_UseNamingConventionOptions =
	| RulePlainConfiguration
	| RuleWithFixOptions_for_UseNamingConventionOptions;
export type RuleFixConfiguration_for_UseNodeAssertStrictOptions =
	| RulePlainConfiguration
	| RuleWithFixOptions_for_UseNodeAssertStrictOptions;
export type RuleFixConfiguration_for_UseNodejsImportProtocolOptions =
	| RulePlainConfiguration
	| RuleWithFixOptions_for_UseNodejsImportProtocolOptions;
export type RuleFixConfiguration_for_UseNumberNamespaceOptions =
	| RulePlainConfiguration
	| RuleWithFixOptions_for_UseNumberNamespaceOptions;
export type RuleFixConfiguration_for_UseNumericSeparatorsOptions =
	| RulePlainConfiguration
	| RuleWithFixOptions_for_UseNumericSeparatorsOptions;
export type RuleFixConfiguration_for_UseObjectSpreadOptions =
	| RulePlainConfiguration
	| RuleWithFixOptions_for_UseObjectSpreadOptions;
export type RuleConfiguration_for_UseReactFunctionComponentsOptions =
	| RulePlainConfiguration
	| RuleWithOptions_for_UseReactFunctionComponentsOptions;
export type RuleFixConfiguration_for_UseReadonlyClassPropertiesOptions =
	| RulePlainConfiguration
	| RuleWithFixOptions_for_UseReadonlyClassPropertiesOptions;
export type RuleFixConfiguration_for_UseSelfClosingElementsOptions =
	| RulePlainConfiguration
	| RuleWithFixOptions_for_UseSelfClosingElementsOptions;
export type RuleFixConfiguration_for_UseShorthandAssignOptions =
	| RulePlainConfiguration
	| RuleWithFixOptions_for_UseShorthandAssignOptions;
export type RuleFixConfiguration_for_UseShorthandFunctionTypeOptions =
	| RulePlainConfiguration
	| RuleWithFixOptions_for_UseShorthandFunctionTypeOptions;
export type RuleFixConfiguration_for_UseSingleVarDeclaratorOptions =
	| RulePlainConfiguration
	| RuleWithFixOptions_for_UseSingleVarDeclaratorOptions;
export type RuleConfiguration_for_UseSymbolDescriptionOptions =
	| RulePlainConfiguration
	| RuleWithOptions_for_UseSymbolDescriptionOptions;
export type RuleFixConfiguration_for_UseTemplateOptions =
	| RulePlainConfiguration
	| RuleWithFixOptions_for_UseTemplateOptions;
export type RuleFixConfiguration_for_UseThrowNewErrorOptions =
	| RulePlainConfiguration
	| RuleWithFixOptions_for_UseThrowNewErrorOptions;
export type RuleConfiguration_for_UseThrowOnlyErrorOptions =
	| RulePlainConfiguration
	| RuleWithOptions_for_UseThrowOnlyErrorOptions;
export type RuleFixConfiguration_for_UseTrimStartEndOptions =
	| RulePlainConfiguration
	| RuleWithFixOptions_for_UseTrimStartEndOptions;
export type RuleFixConfiguration_for_UseUnifiedTypeSignaturesOptions =
	| RulePlainConfiguration
	| RuleWithFixOptions_for_UseUnifiedTypeSignaturesOptions;
export type RuleConfiguration_for_NoAlertOptions =
	| RulePlainConfiguration
	| RuleWithOptions_for_NoAlertOptions;
export type RuleFixConfiguration_for_NoApproximativeNumericConstantOptions =
	| RulePlainConfiguration
	| RuleWithFixOptions_for_NoApproximativeNumericConstantOptions;
export type RuleConfiguration_for_NoArrayIndexKeyOptions =
	| RulePlainConfiguration
	| RuleWithOptions_for_NoArrayIndexKeyOptions;
export type RuleConfiguration_for_NoAssignInExpressionsOptions =
	| RulePlainConfiguration
	| RuleWithOptions_for_NoAssignInExpressionsOptions;
export type RuleConfiguration_for_NoAsyncPromiseExecutorOptions =
	| RulePlainConfiguration
	| RuleWithOptions_for_NoAsyncPromiseExecutorOptions;
export type RuleFixConfiguration_for_NoBiomeFirstExceptionOptions =
	| RulePlainConfiguration
	| RuleWithFixOptions_for_NoBiomeFirstExceptionOptions;
export type RuleConfiguration_for_NoBitwiseOperatorsOptions =
	| RulePlainConfiguration
	| RuleWithOptions_for_NoBitwiseOperatorsOptions;
export type RuleConfiguration_for_NoCatchAssignOptions =
	| RulePlainConfiguration
	| RuleWithOptions_for_NoCatchAssignOptions;
export type RuleConfiguration_for_NoClassAssignOptions =
	| RulePlainConfiguration
	| RuleWithOptions_for_NoClassAssignOptions;
export type RuleFixConfiguration_for_NoCommentTextOptions =
	| RulePlainConfiguration
	| RuleWithFixOptions_for_NoCommentTextOptions;
export type RuleFixConfiguration_for_NoCompareNegZeroOptions =
	| RulePlainConfiguration
	| RuleWithFixOptions_for_NoCompareNegZeroOptions;
export type RuleConfiguration_for_NoConfusingLabelsOptions =
	| RulePlainConfiguration
	| RuleWithOptions_for_NoConfusingLabelsOptions;
export type RuleFixConfiguration_for_NoConfusingVoidTypeOptions =
	| RulePlainConfiguration
	| RuleWithFixOptions_for_NoConfusingVoidTypeOptions;
export type RuleFixConfiguration_for_NoConsoleOptions =
	| RulePlainConfiguration
	| RuleWithFixOptions_for_NoConsoleOptions;
export type RuleFixConfiguration_for_NoConstEnumOptions =
	| RulePlainConfiguration
	| RuleWithFixOptions_for_NoConstEnumOptions;
export type RuleConfiguration_for_NoConstantBinaryExpressionsOptions =
	| RulePlainConfiguration
	| RuleWithOptions_for_NoConstantBinaryExpressionsOptions;
export type RuleConfiguration_for_NoControlCharactersInRegexOptions =
	| RulePlainConfiguration
	| RuleWithOptions_for_NoControlCharactersInRegexOptions;
export type RuleFixConfiguration_for_NoDebuggerOptions =
	| RulePlainConfiguration
	| RuleWithFixOptions_for_NoDebuggerOptions;
export type RuleConfiguration_for_NoDocumentCookieOptions =
	| RulePlainConfiguration
	| RuleWithOptions_for_NoDocumentCookieOptions;
export type RuleConfiguration_for_NoDocumentImportInPageOptions =
	| RulePlainConfiguration
	| RuleWithOptions_for_NoDocumentImportInPageOptions;
export type RuleFixConfiguration_for_NoDoubleEqualsOptions =
	| RulePlainConfiguration
	| RuleWithFixOptions_for_NoDoubleEqualsOptions;
export type RuleConfiguration_for_NoDuplicateAtImportRulesOptions =
	| RulePlainConfiguration
	| RuleWithOptions_for_NoDuplicateAtImportRulesOptions;
export type RuleConfiguration_for_NoDuplicateCaseOptions =
	| RulePlainConfiguration
	| RuleWithOptions_for_NoDuplicateCaseOptions;
export type RuleConfiguration_for_NoDuplicateClassMembersOptions =
	| RulePlainConfiguration
	| RuleWithOptions_for_NoDuplicateClassMembersOptions;
export type RuleConfiguration_for_NoDuplicateCustomPropertiesOptions =
	| RulePlainConfiguration
	| RuleWithOptions_for_NoDuplicateCustomPropertiesOptions;
export type RuleConfiguration_for_NoDuplicateElseIfOptions =
	| RulePlainConfiguration
	| RuleWithOptions_for_NoDuplicateElseIfOptions;
export type RuleConfiguration_for_NoDuplicateFieldsOptions =
	| RulePlainConfiguration
	| RuleWithOptions_for_NoDuplicateFieldsOptions;
export type RuleConfiguration_for_NoDuplicateFontNamesOptions =
	| RulePlainConfiguration
	| RuleWithOptions_for_NoDuplicateFontNamesOptions;
export type RuleConfiguration_for_NoDuplicateJsxPropsOptions =
	| RulePlainConfiguration
	| RuleWithOptions_for_NoDuplicateJsxPropsOptions;
export type RuleConfiguration_for_NoDuplicateObjectKeysOptions =
	| RulePlainConfiguration
	| RuleWithOptions_for_NoDuplicateObjectKeysOptions;
export type RuleConfiguration_for_NoDuplicateParametersOptions =
	| RulePlainConfiguration
	| RuleWithOptions_for_NoDuplicateParametersOptions;
export type RuleConfiguration_for_NoDuplicatePropertiesOptions =
	| RulePlainConfiguration
	| RuleWithOptions_for_NoDuplicatePropertiesOptions;
export type RuleConfiguration_for_NoDuplicateSelectorsKeyframeBlockOptions =
	| RulePlainConfiguration
	| RuleWithOptions_for_NoDuplicateSelectorsKeyframeBlockOptions;
export type RuleConfiguration_for_NoDuplicateTestHooksOptions =
	| RulePlainConfiguration
	| RuleWithOptions_for_NoDuplicateTestHooksOptions;
export type RuleConfiguration_for_NoEmptyBlockOptions =
	| RulePlainConfiguration
	| RuleWithOptions_for_NoEmptyBlockOptions;
export type RuleConfiguration_for_NoEmptyBlockStatementsOptions =
	| RulePlainConfiguration
	| RuleWithOptions_for_NoEmptyBlockStatementsOptions;
export type RuleFixConfiguration_for_NoEmptyInterfaceOptions =
	| RulePlainConfiguration
	| RuleWithFixOptions_for_NoEmptyInterfaceOptions;
export type RuleConfiguration_for_NoEvolvingTypesOptions =
	| RulePlainConfiguration
	| RuleWithOptions_for_NoEvolvingTypesOptions;
export type RuleConfiguration_for_NoExplicitAnyOptions =
	| RulePlainConfiguration
	| RuleWithOptions_for_NoExplicitAnyOptions;
export type RuleConfiguration_for_NoExportsInTestOptions =
	| RulePlainConfiguration
	| RuleWithOptions_for_NoExportsInTestOptions;
export type RuleFixConfiguration_for_NoExtraNonNullAssertionOptions =
	| RulePlainConfiguration
	| RuleWithFixOptions_for_NoExtraNonNullAssertionOptions;
export type RuleConfiguration_for_NoFallthroughSwitchClauseOptions =
	| RulePlainConfiguration
	| RuleWithOptions_for_NoFallthroughSwitchClauseOptions;
export type RuleFixConfiguration_for_NoFocusedTestsOptions =
	| RulePlainConfiguration
	| RuleWithFixOptions_for_NoFocusedTestsOptions;
export type RuleConfiguration_for_NoFunctionAssignOptions =
	| RulePlainConfiguration
	| RuleWithOptions_for_NoFunctionAssignOptions;
export type RuleConfiguration_for_NoGlobalAssignOptions =
	| RulePlainConfiguration
	| RuleWithOptions_for_NoGlobalAssignOptions;
export type RuleFixConfiguration_for_NoGlobalIsFiniteOptions =
	| RulePlainConfiguration
	| RuleWithFixOptions_for_NoGlobalIsFiniteOptions;
export type RuleFixConfiguration_for_NoGlobalIsNanOptions =
	| RulePlainConfiguration
	| RuleWithFixOptions_for_NoGlobalIsNanOptions;
export type RuleConfiguration_for_NoHeadImportInDocumentOptions =
	| RulePlainConfiguration
	| RuleWithOptions_for_NoHeadImportInDocumentOptions;
export type RuleConfiguration_for_NoImplicitAnyLetOptions =
	| RulePlainConfiguration
	| RuleWithOptions_for_NoImplicitAnyLetOptions;
export type RuleConfiguration_for_NoImportAssignOptions =
	| RulePlainConfiguration
	| RuleWithOptions_for_NoImportAssignOptions;
export type RuleConfiguration_for_NoImportantInKeyframeOptions =
	| RulePlainConfiguration
	| RuleWithOptions_for_NoImportantInKeyframeOptions;
export type RuleConfiguration_for_NoIrregularWhitespaceOptions =
	| RulePlainConfiguration
	| RuleWithOptions_for_NoIrregularWhitespaceOptions;
export type RuleConfiguration_for_NoLabelVarOptions =
	| RulePlainConfiguration
	| RuleWithOptions_for_NoLabelVarOptions;
export type RuleFixConfiguration_for_NoMisleadingCharacterClassOptions =
	| RulePlainConfiguration
	| RuleWithFixOptions_for_NoMisleadingCharacterClassOptions;
export type RuleConfiguration_for_NoMisleadingInstantiatorOptions =
	| RulePlainConfiguration
	| RuleWithOptions_for_NoMisleadingInstantiatorOptions;
export type RuleConfiguration_for_NoMisplacedAssertionOptions =
	| RulePlainConfiguration
	| RuleWithOptions_for_NoMisplacedAssertionOptions;
export type RuleFixConfiguration_for_NoMisrefactoredShorthandAssignOptions =
	| RulePlainConfiguration
	| RuleWithFixOptions_for_NoMisrefactoredShorthandAssignOptions;
export type RuleConfiguration_for_NoNonNullAssertedOptionalChainOptions =
	| RulePlainConfiguration
	| RuleWithOptions_for_NoNonNullAssertedOptionalChainOptions;
export type RuleFixConfiguration_for_NoOctalEscapeOptions =
	| RulePlainConfiguration
	| RuleWithFixOptions_for_NoOctalEscapeOptions;
export type RuleFixConfiguration_for_NoPrototypeBuiltinsOptions =
	| RulePlainConfiguration
	| RuleWithFixOptions_for_NoPrototypeBuiltinsOptions;
export type RuleFixConfiguration_for_NoQuickfixBiomeOptions =
	| RulePlainConfiguration
	| RuleWithFixOptions_for_NoQuickfixBiomeOptions;
export type RuleFixConfiguration_for_NoReactSpecificPropsOptions =
	| RulePlainConfiguration
	| RuleWithFixOptions_for_NoReactSpecificPropsOptions;
export type RuleConfiguration_for_NoRedeclareOptions =
	| RulePlainConfiguration
	| RuleWithOptions_for_NoRedeclareOptions;
export type RuleFixConfiguration_for_NoRedundantUseStrictOptions =
	| RulePlainConfiguration
	| RuleWithFixOptions_for_NoRedundantUseStrictOptions;
export type RuleConfiguration_for_NoSelfCompareOptions =
	| RulePlainConfiguration
	| RuleWithOptions_for_NoSelfCompareOptions;
export type RuleConfiguration_for_NoShadowRestrictedNamesOptions =
	| RulePlainConfiguration
	| RuleWithOptions_for_NoShadowRestrictedNamesOptions;
export type RuleConfiguration_for_NoShorthandPropertyOverridesOptions =
	| RulePlainConfiguration
	| RuleWithOptions_for_NoShorthandPropertyOverridesOptions;
export type RuleFixConfiguration_for_NoSkippedTestsOptions =
	| RulePlainConfiguration
	| RuleWithFixOptions_for_NoSkippedTestsOptions;
export type RuleFixConfiguration_for_NoSparseArrayOptions =
	| RulePlainConfiguration
	| RuleWithFixOptions_for_NoSparseArrayOptions;
export type RuleConfiguration_for_NoSuspiciousSemicolonInJsxOptions =
	| RulePlainConfiguration
	| RuleWithOptions_for_NoSuspiciousSemicolonInJsxOptions;
export type RuleConfiguration_for_NoTemplateCurlyInStringOptions =
	| RulePlainConfiguration
	| RuleWithOptions_for_NoTemplateCurlyInStringOptions;
export type RuleConfiguration_for_NoThenPropertyOptions =
	| RulePlainConfiguration
	| RuleWithOptions_for_NoThenPropertyOptions;
export type RuleFixConfiguration_for_NoTsIgnoreOptions =
	| RulePlainConfiguration
	| RuleWithFixOptions_for_NoTsIgnoreOptions;
export type RuleConfiguration_for_NoUnassignedVariablesOptions =
	| RulePlainConfiguration
	| RuleWithOptions_for_NoUnassignedVariablesOptions;
export type RuleConfiguration_for_NoUnknownAtRulesOptions =
	| RulePlainConfiguration
	| RuleWithOptions_for_NoUnknownAtRulesOptions;
export type RuleConfiguration_for_NoUnsafeDeclarationMergingOptions =
	| RulePlainConfiguration
	| RuleWithOptions_for_NoUnsafeDeclarationMergingOptions;
export type RuleFixConfiguration_for_NoUnsafeNegationOptions =
	| RulePlainConfiguration
	| RuleWithFixOptions_for_NoUnsafeNegationOptions;
export type RuleFixConfiguration_for_NoUselessEscapeInStringOptions =
	| RulePlainConfiguration
	| RuleWithFixOptions_for_NoUselessEscapeInStringOptions;
export type RuleConfiguration_for_NoUselessRegexBackrefsOptions =
	| RulePlainConfiguration
	| RuleWithOptions_for_NoUselessRegexBackrefsOptions;
export type RuleFixConfiguration_for_NoVarOptions =
	| RulePlainConfiguration
	| RuleWithFixOptions_for_NoVarOptions;
export type RuleConfiguration_for_NoWithOptions =
	| RulePlainConfiguration
	| RuleWithOptions_for_NoWithOptions;
export type RuleConfiguration_for_UseAdjacentOverloadSignaturesOptions =
	| RulePlainConfiguration
	| RuleWithOptions_for_UseAdjacentOverloadSignaturesOptions;
export type RuleConfiguration_for_UseAwaitOptions =
	| RulePlainConfiguration
	| RuleWithOptions_for_UseAwaitOptions;
export type RuleFixConfiguration_for_UseBiomeIgnoreFolderOptions =
	| RulePlainConfiguration
	| RuleWithFixOptions_for_UseBiomeIgnoreFolderOptions;
export type RuleConfiguration_for_UseDefaultSwitchClauseLastOptions =
	| RulePlainConfiguration
	| RuleWithOptions_for_UseDefaultSwitchClauseLastOptions;
export type RuleConfiguration_for_UseErrorMessageOptions =
	| RulePlainConfiguration
	| RuleWithOptions_for_UseErrorMessageOptions;
export type RuleConfiguration_for_UseGetterReturnOptions =
	| RulePlainConfiguration
	| RuleWithOptions_for_UseGetterReturnOptions;
export type RuleConfiguration_for_UseGoogleFontDisplayOptions =
	| RulePlainConfiguration
	| RuleWithOptions_for_UseGoogleFontDisplayOptions;
export type RuleConfiguration_for_UseGuardForInOptions =
	| RulePlainConfiguration
	| RuleWithOptions_for_UseGuardForInOptions;
export type RuleFixConfiguration_for_UseIsArrayOptions =
	| RulePlainConfiguration
	| RuleWithFixOptions_for_UseIsArrayOptions;
export type RuleConfiguration_for_UseIterableCallbackReturnOptions =
	| RulePlainConfiguration
	| RuleWithOptions_for_UseIterableCallbackReturnOptions;
export type RuleFixConfiguration_for_UseNamespaceKeywordOptions =
	| RulePlainConfiguration
	| RuleWithFixOptions_for_UseNamespaceKeywordOptions;
export type RuleFixConfiguration_for_UseNumberToFixedDigitsArgumentOptions =
	| RulePlainConfiguration
	| RuleWithFixOptions_for_UseNumberToFixedDigitsArgumentOptions;
export type RuleFixConfiguration_for_UseStaticResponseMethodsOptions =
	| RulePlainConfiguration
	| RuleWithFixOptions_for_UseStaticResponseMethodsOptions;
export type RuleFixConfiguration_for_UseStrictModeOptions =
	| RulePlainConfiguration
	| RuleWithFixOptions_for_UseStrictModeOptions;
export interface OrganizeImportsOptions {
	groups?: ImportGroups;
	identifierOrder?: SortOrder;
}
export interface UseSortedAttributesOptions {
	sortOrder?: SortOrder;
}
export interface UseSortedKeysOptions {
	sortOrder?: SortOrder;
}
export interface UseSortedPropertiesOptions {}
export type RulePlainConfiguration = "off" | "on" | "info" | "warn" | "error";
export interface RuleWithFixOptions_for_NoAccessKeyOptions {
	/**
	 * The kind of the code actions emitted by the rule
	 */
	fix?: FixKind;
	/**
	 * The severity of the emitted diagnostics by the rule
	 */
	level: RulePlainConfiguration;
	/**
	 * Rule's options
	 */
	options: NoAccessKeyOptions;
}
export interface RuleWithFixOptions_for_NoAriaHiddenOnFocusableOptions {
	/**
	 * The kind of the code actions emitted by the rule
	 */
	fix?: FixKind;
	/**
	 * The severity of the emitted diagnostics by the rule
	 */
	level: RulePlainConfiguration;
	/**
	 * Rule's options
	 */
	options: NoAriaHiddenOnFocusableOptions;
}
export interface RuleWithFixOptions_for_NoAriaUnsupportedElementsOptions {
	/**
	 * The kind of the code actions emitted by the rule
	 */
	fix?: FixKind;
	/**
	 * The severity of the emitted diagnostics by the rule
	 */
	level: RulePlainConfiguration;
	/**
	 * Rule's options
	 */
	options: NoAriaUnsupportedElementsOptions;
}
export interface RuleWithFixOptions_for_NoAutofocusOptions {
	/**
	 * The kind of the code actions emitted by the rule
	 */
	fix?: FixKind;
	/**
	 * The severity of the emitted diagnostics by the rule
	 */
	level: RulePlainConfiguration;
	/**
	 * Rule's options
	 */
	options: NoAutofocusOptions;
}
export interface RuleWithFixOptions_for_NoDistractingElementsOptions {
	/**
	 * The kind of the code actions emitted by the rule
	 */
	fix?: FixKind;
	/**
	 * The severity of the emitted diagnostics by the rule
	 */
	level: RulePlainConfiguration;
	/**
	 * Rule's options
	 */
	options: NoDistractingElementsOptions;
}
export interface RuleWithFixOptions_for_NoHeaderScopeOptions {
	/**
	 * The kind of the code actions emitted by the rule
	 */
	fix?: FixKind;
	/**
	 * The severity of the emitted diagnostics by the rule
	 */
	level: RulePlainConfiguration;
	/**
	 * Rule's options
	 */
	options: NoHeaderScopeOptions;
}
export interface RuleWithFixOptions_for_NoInteractiveElementToNoninteractiveRoleOptions {
	/**
	 * The kind of the code actions emitted by the rule
	 */
	fix?: FixKind;
	/**
	 * The severity of the emitted diagnostics by the rule
	 */
	level: RulePlainConfiguration;
	/**
	 * Rule's options
	 */
	options: NoInteractiveElementToNoninteractiveRoleOptions;
}
export interface RuleWithOptions_for_NoLabelWithoutControlOptions {
	/**
	 * The severity of the emitted diagnostics by the rule
	 */
	level: RulePlainConfiguration;
	/**
	 * Rule's options
	 */
	options: NoLabelWithoutControlOptions;
}
export interface RuleWithOptions_for_NoNoninteractiveElementInteractionsOptions {
	/**
	 * The severity of the emitted diagnostics by the rule
	 */
	level: RulePlainConfiguration;
	/**
	 * Rule's options
	 */
	options: NoNoninteractiveElementInteractionsOptions;
}
export interface RuleWithFixOptions_for_NoNoninteractiveElementToInteractiveRoleOptions {
	/**
	 * The kind of the code actions emitted by the rule
	 */
	fix?: FixKind;
	/**
	 * The severity of the emitted diagnostics by the rule
	 */
	level: RulePlainConfiguration;
	/**
	 * Rule's options
	 */
	options: NoNoninteractiveElementToInteractiveRoleOptions;
}
export interface RuleWithFixOptions_for_NoNoninteractiveTabindexOptions {
	/**
	 * The kind of the code actions emitted by the rule
	 */
	fix?: FixKind;
	/**
	 * The severity of the emitted diagnostics by the rule
	 */
	level: RulePlainConfiguration;
	/**
	 * Rule's options
	 */
	options: NoNoninteractiveTabindexOptions;
}
export interface RuleWithFixOptions_for_NoPositiveTabindexOptions {
	/**
	 * The kind of the code actions emitted by the rule
	 */
	fix?: FixKind;
	/**
	 * The severity of the emitted diagnostics by the rule
	 */
	level: RulePlainConfiguration;
	/**
	 * Rule's options
	 */
	options: NoPositiveTabindexOptions;
}
export interface RuleWithOptions_for_NoRedundantAltOptions {
	/**
	 * The severity of the emitted diagnostics by the rule
	 */
	level: RulePlainConfiguration;
	/**
	 * Rule's options
	 */
	options: NoRedundantAltOptions;
}
export interface RuleWithFixOptions_for_NoRedundantRolesOptions {
	/**
	 * The kind of the code actions emitted by the rule
	 */
	fix?: FixKind;
	/**
	 * The severity of the emitted diagnostics by the rule
	 */
	level: RulePlainConfiguration;
	/**
	 * Rule's options
	 */
	options: NoRedundantRolesOptions;
}
export interface RuleWithOptions_for_NoStaticElementInteractionsOptions {
	/**
	 * The severity of the emitted diagnostics by the rule
	 */
	level: RulePlainConfiguration;
	/**
	 * Rule's options
	 */
	options: NoStaticElementInteractionsOptions;
}
export interface RuleWithOptions_for_NoSvgWithoutTitleOptions {
	/**
	 * The severity of the emitted diagnostics by the rule
	 */
	level: RulePlainConfiguration;
	/**
	 * Rule's options
	 */
	options: NoSvgWithoutTitleOptions;
}
export interface RuleWithOptions_for_UseAltTextOptions {
	/**
	 * The severity of the emitted diagnostics by the rule
	 */
	level: RulePlainConfiguration;
	/**
	 * Rule's options
	 */
	options: UseAltTextOptions;
}
export interface RuleWithFixOptions_for_UseAnchorContentOptions {
	/**
	 * The kind of the code actions emitted by the rule
	 */
	fix?: FixKind;
	/**
	 * The severity of the emitted diagnostics by the rule
	 */
	level: RulePlainConfiguration;
	/**
	 * Rule's options
	 */
	options: UseAnchorContentOptions;
}
export interface RuleWithFixOptions_for_UseAriaActivedescendantWithTabindexOptions {
	/**
	 * The kind of the code actions emitted by the rule
	 */
	fix?: FixKind;
	/**
	 * The severity of the emitted diagnostics by the rule
	 */
	level: RulePlainConfiguration;
	/**
	 * Rule's options
	 */
	options: UseAriaActivedescendantWithTabindexOptions;
}
export interface RuleWithOptions_for_UseAriaPropsForRoleOptions {
	/**
	 * The severity of the emitted diagnostics by the rule
	 */
	level: RulePlainConfiguration;
	/**
	 * Rule's options
	 */
	options: UseAriaPropsForRoleOptions;
}
export interface RuleWithOptions_for_UseAriaPropsSupportedByRoleOptions {
	/**
	 * The severity of the emitted diagnostics by the rule
	 */
	level: RulePlainConfiguration;
	/**
	 * Rule's options
	 */
	options: UseAriaPropsSupportedByRoleOptions;
}
export interface RuleWithOptions_for_UseButtonTypeOptions {
	/**
	 * The severity of the emitted diagnostics by the rule
	 */
	level: RulePlainConfiguration;
	/**
	 * Rule's options
	 */
	options: UseButtonTypeOptions;
}
export interface RuleWithOptions_for_UseFocusableInteractiveOptions {
	/**
	 * The severity of the emitted diagnostics by the rule
	 */
	level: RulePlainConfiguration;
	/**
	 * Rule's options
	 */
	options: UseFocusableInteractiveOptions;
}
export interface RuleWithOptions_for_UseGenericFontNamesOptions {
	/**
	 * The severity of the emitted diagnostics by the rule
	 */
	level: RulePlainConfiguration;
	/**
	 * Rule's options
	 */
	options: UseGenericFontNamesOptions;
}
export interface RuleWithOptions_for_UseHeadingContentOptions {
	/**
	 * The severity of the emitted diagnostics by the rule
	 */
	level: RulePlainConfiguration;
	/**
	 * Rule's options
	 */
	options: UseHeadingContentOptions;
}
export interface RuleWithOptions_for_UseHtmlLangOptions {
	/**
	 * The severity of the emitted diagnostics by the rule
	 */
	level: RulePlainConfiguration;
	/**
	 * Rule's options
	 */
	options: UseHtmlLangOptions;
}
export interface RuleWithOptions_for_UseIframeTitleOptions {
	/**
	 * The severity of the emitted diagnostics by the rule
	 */
	level: RulePlainConfiguration;
	/**
	 * Rule's options
	 */
	options: UseIframeTitleOptions;
}
export interface RuleWithOptions_for_UseKeyWithClickEventsOptions {
	/**
	 * The severity of the emitted diagnostics by the rule
	 */
	level: RulePlainConfiguration;
	/**
	 * Rule's options
	 */
	options: UseKeyWithClickEventsOptions;
}
export interface RuleWithOptions_for_UseKeyWithMouseEventsOptions {
	/**
	 * The severity of the emitted diagnostics by the rule
	 */
	level: RulePlainConfiguration;
	/**
	 * Rule's options
	 */
	options: UseKeyWithMouseEventsOptions;
}
export interface RuleWithOptions_for_UseMediaCaptionOptions {
	/**
	 * The severity of the emitted diagnostics by the rule
	 */
	level: RulePlainConfiguration;
	/**
	 * Rule's options
	 */
	options: UseMediaCaptionOptions;
}
export interface RuleWithOptions_for_UseSemanticElementsOptions {
	/**
	 * The severity of the emitted diagnostics by the rule
	 */
	level: RulePlainConfiguration;
	/**
	 * Rule's options
	 */
	options: UseSemanticElementsOptions;
}
export interface RuleWithOptions_for_UseValidAnchorOptions {
	/**
	 * The severity of the emitted diagnostics by the rule
	 */
	level: RulePlainConfiguration;
	/**
	 * Rule's options
	 */
	options: UseValidAnchorOptions;
}
export interface RuleWithFixOptions_for_UseValidAriaPropsOptions {
	/**
	 * The kind of the code actions emitted by the rule
	 */
	fix?: FixKind;
	/**
	 * The severity of the emitted diagnostics by the rule
	 */
	level: RulePlainConfiguration;
	/**
	 * Rule's options
	 */
	options: UseValidAriaPropsOptions;
}
export interface RuleWithFixOptions_for_UseValidAriaRoleOptions {
	/**
	 * The kind of the code actions emitted by the rule
	 */
	fix?: FixKind;
	/**
	 * The severity of the emitted diagnostics by the rule
	 */
	level: RulePlainConfiguration;
	/**
	 * Rule's options
	 */
	options: UseValidAriaRoleOptions;
}
export interface RuleWithOptions_for_UseValidAriaValuesOptions {
	/**
	 * The severity of the emitted diagnostics by the rule
	 */
	level: RulePlainConfiguration;
	/**
	 * Rule's options
	 */
	options: UseValidAriaValuesOptions;
}
export interface RuleWithOptions_for_UseValidAutocompleteOptions {
	/**
	 * The severity of the emitted diagnostics by the rule
	 */
	level: RulePlainConfiguration;
	/**
	 * Rule's options
	 */
	options: UseValidAutocompleteOptions;
}
export interface RuleWithOptions_for_UseValidLangOptions {
	/**
	 * The severity of the emitted diagnostics by the rule
	 */
	level: RulePlainConfiguration;
	/**
	 * Rule's options
	 */
	options: UseValidLangOptions;
}
export interface RuleWithFixOptions_for_NoAdjacentSpacesInRegexOptions {
	/**
	 * The kind of the code actions emitted by the rule
	 */
	fix?: FixKind;
	/**
	 * The severity of the emitted diagnostics by the rule
	 */
	level: RulePlainConfiguration;
	/**
	 * Rule's options
	 */
	options: NoAdjacentSpacesInRegexOptions;
}
export interface RuleWithOptions_for_NoArgumentsOptions {
	/**
	 * The severity of the emitted diagnostics by the rule
	 */
	level: RulePlainConfiguration;
	/**
	 * Rule's options
	 */
	options: NoArgumentsOptions;
}
export interface RuleWithFixOptions_for_NoBannedTypesOptions {
	/**
	 * The kind of the code actions emitted by the rule
	 */
	fix?: FixKind;
	/**
	 * The severity of the emitted diagnostics by the rule
	 */
	level: RulePlainConfiguration;
	/**
	 * Rule's options
	 */
	options: NoBannedTypesOptions;
}
export interface RuleWithOptions_for_NoCommaOperatorOptions {
	/**
	 * The severity of the emitted diagnostics by the rule
	 */
	level: RulePlainConfiguration;
	/**
	 * Rule's options
	 */
	options: NoCommaOperatorOptions;
}
export interface RuleWithOptions_for_NoEmptyTypeParametersOptions {
	/**
	 * The severity of the emitted diagnostics by the rule
	 */
	level: RulePlainConfiguration;
	/**
	 * Rule's options
	 */
	options: NoEmptyTypeParametersOptions;
}
export interface RuleWithOptions_for_NoExcessiveCognitiveComplexityOptions {
	/**
	 * The severity of the emitted diagnostics by the rule
	 */
	level: RulePlainConfiguration;
	/**
	 * Rule's options
	 */
	options: NoExcessiveCognitiveComplexityOptions;
}
export interface RuleWithOptions_for_NoExcessiveLinesPerFunctionOptions {
	/**
	 * The severity of the emitted diagnostics by the rule
	 */
	level: RulePlainConfiguration;
	/**
	 * Rule's options
	 */
	options: NoExcessiveLinesPerFunctionOptions;
}
export interface RuleWithOptions_for_NoExcessiveNestedTestSuitesOptions {
	/**
	 * The severity of the emitted diagnostics by the rule
	 */
	level: RulePlainConfiguration;
	/**
	 * Rule's options
	 */
	options: NoExcessiveNestedTestSuitesOptions;
}
export interface RuleWithFixOptions_for_NoExtraBooleanCastOptions {
	/**
	 * The kind of the code actions emitted by the rule
	 */
	fix?: FixKind;
	/**
	 * The severity of the emitted diagnostics by the rule
	 */
	level: RulePlainConfiguration;
	/**
	 * Rule's options
	 */
	options: NoExtraBooleanCastOptions;
}
export interface RuleWithFixOptions_for_NoFlatMapIdentityOptions {
	/**
	 * The kind of the code actions emitted by the rule
	 */
	fix?: FixKind;
	/**
	 * The severity of the emitted diagnostics by the rule
	 */
	level: RulePlainConfiguration;
	/**
	 * Rule's options
	 */
	options: NoFlatMapIdentityOptions;
}
export interface RuleWithOptions_for_NoForEachOptions {
	/**
	 * The severity of the emitted diagnostics by the rule
	 */
	level: RulePlainConfiguration;
	/**
	 * Rule's options
	 */
	options: NoForEachOptions;
}
export interface RuleWithFixOptions_for_NoImplicitCoercionsOptions {
	/**
	 * The kind of the code actions emitted by the rule
	 */
	fix?: FixKind;
	/**
	 * The severity of the emitted diagnostics by the rule
	 */
	level: RulePlainConfiguration;
	/**
	 * Rule's options
	 */
	options: NoImplicitCoercionsOptions;
}
export interface RuleWithFixOptions_for_NoImportantStylesOptions {
	/**
	 * The kind of the code actions emitted by the rule
	 */
	fix?: FixKind;
	/**
	 * The severity of the emitted diagnostics by the rule
	 */
	level: RulePlainConfiguration;
	/**
	 * Rule's options
	 */
	options: NoImportantStylesOptions;
}
export interface RuleWithOptions_for_NoStaticOnlyClassOptions {
	/**
	 * The severity of the emitted diagnostics by the rule
	 */
	level: RulePlainConfiguration;
	/**
	 * Rule's options
	 */
	options: NoStaticOnlyClassOptions;
}
export interface RuleWithFixOptions_for_NoThisInStaticOptions {
	/**
	 * The kind of the code actions emitted by the rule
	 */
	fix?: FixKind;
	/**
	 * The severity of the emitted diagnostics by the rule
	 */
	level: RulePlainConfiguration;
	/**
	 * Rule's options
	 */
	options: NoThisInStaticOptions;
}
export interface RuleWithFixOptions_for_NoUselessCatchOptions {
	/**
	 * The kind of the code actions emitted by the rule
	 */
	fix?: FixKind;
	/**
	 * The severity of the emitted diagnostics by the rule
	 */
	level: RulePlainConfiguration;
	/**
	 * Rule's options
	 */
	options: NoUselessCatchOptions;
}
export interface RuleWithFixOptions_for_NoUselessConstructorOptions {
	/**
	 * The kind of the code actions emitted by the rule
	 */
	fix?: FixKind;
	/**
	 * The severity of the emitted diagnostics by the rule
	 */
	level: RulePlainConfiguration;
	/**
	 * Rule's options
	 */
	options: NoUselessConstructorOptions;
}
export interface RuleWithFixOptions_for_NoUselessContinueOptions {
	/**
	 * The kind of the code actions emitted by the rule
	 */
	fix?: FixKind;
	/**
	 * The severity of the emitted diagnostics by the rule
	 */
	level: RulePlainConfiguration;
	/**
	 * Rule's options
	 */
	options: NoUselessContinueOptions;
}
export interface RuleWithFixOptions_for_NoUselessEmptyExportOptions {
	/**
	 * The kind of the code actions emitted by the rule
	 */
	fix?: FixKind;
	/**
	 * The severity of the emitted diagnostics by the rule
	 */
	level: RulePlainConfiguration;
	/**
	 * Rule's options
	 */
	options: NoUselessEmptyExportOptions;
}
export interface RuleWithFixOptions_for_NoUselessEscapeInRegexOptions {
	/**
	 * The kind of the code actions emitted by the rule
	 */
	fix?: FixKind;
	/**
	 * The severity of the emitted diagnostics by the rule
	 */
	level: RulePlainConfiguration;
	/**
	 * Rule's options
	 */
	options: NoUselessEscapeInRegexOptions;
}
export interface RuleWithFixOptions_for_NoUselessFragmentsOptions {
	/**
	 * The kind of the code actions emitted by the rule
	 */
	fix?: FixKind;
	/**
	 * The severity of the emitted diagnostics by the rule
	 */
	level: RulePlainConfiguration;
	/**
	 * Rule's options
	 */
	options: NoUselessFragmentsOptions;
}
export interface RuleWithFixOptions_for_NoUselessLabelOptions {
	/**
	 * The kind of the code actions emitted by the rule
	 */
	fix?: FixKind;
	/**
	 * The severity of the emitted diagnostics by the rule
	 */
	level: RulePlainConfiguration;
	/**
	 * Rule's options
	 */
	options: NoUselessLabelOptions;
}
export interface RuleWithFixOptions_for_NoUselessLoneBlockStatementsOptions {
	/**
	 * The kind of the code actions emitted by the rule
	 */
	fix?: FixKind;
	/**
	 * The severity of the emitted diagnostics by the rule
	 */
	level: RulePlainConfiguration;
	/**
	 * Rule's options
	 */
	options: NoUselessLoneBlockStatementsOptions;
}
export interface RuleWithFixOptions_for_NoUselessRenameOptions {
	/**
	 * The kind of the code actions emitted by the rule
	 */
	fix?: FixKind;
	/**
	 * The severity of the emitted diagnostics by the rule
	 */
	level: RulePlainConfiguration;
	/**
	 * Rule's options
	 */
	options: NoUselessRenameOptions;
}
export interface RuleWithFixOptions_for_NoUselessStringConcatOptions {
	/**
	 * The kind of the code actions emitted by the rule
	 */
	fix?: FixKind;
	/**
	 * The severity of the emitted diagnostics by the rule
	 */
	level: RulePlainConfiguration;
	/**
	 * Rule's options
	 */
	options: NoUselessStringConcatOptions;
}
export interface RuleWithOptions_for_NoUselessStringRawOptions {
	/**
	 * The severity of the emitted diagnostics by the rule
	 */
	level: RulePlainConfiguration;
	/**
	 * Rule's options
	 */
	options: NoUselessStringRawOptions;
}
export interface RuleWithFixOptions_for_NoUselessSwitchCaseOptions {
	/**
	 * The kind of the code actions emitted by the rule
	 */
	fix?: FixKind;
	/**
	 * The severity of the emitted diagnostics by the rule
	 */
	level: RulePlainConfiguration;
	/**
	 * Rule's options
	 */
	options: NoUselessSwitchCaseOptions;
}
export interface RuleWithFixOptions_for_NoUselessTernaryOptions {
	/**
	 * The kind of the code actions emitted by the rule
	 */
	fix?: FixKind;
	/**
	 * The severity of the emitted diagnostics by the rule
	 */
	level: RulePlainConfiguration;
	/**
	 * Rule's options
	 */
	options: NoUselessTernaryOptions;
}
export interface RuleWithFixOptions_for_NoUselessThisAliasOptions {
	/**
	 * The kind of the code actions emitted by the rule
	 */
	fix?: FixKind;
	/**
	 * The severity of the emitted diagnostics by the rule
	 */
	level: RulePlainConfiguration;
	/**
	 * Rule's options
	 */
	options: NoUselessThisAliasOptions;
}
export interface RuleWithFixOptions_for_NoUselessTypeConstraintOptions {
	/**
	 * The kind of the code actions emitted by the rule
	 */
	fix?: FixKind;
	/**
	 * The severity of the emitted diagnostics by the rule
	 */
	level: RulePlainConfiguration;
	/**
	 * Rule's options
	 */
	options: NoUselessTypeConstraintOptions;
}
export interface RuleWithFixOptions_for_NoUselessUndefinedInitializationOptions {
	/**
	 * The kind of the code actions emitted by the rule
	 */
	fix?: FixKind;
	/**
	 * The severity of the emitted diagnostics by the rule
	 */
	level: RulePlainConfiguration;
	/**
	 * Rule's options
	 */
	options: NoUselessUndefinedInitializationOptions;
}
export interface RuleWithOptions_for_NoVoidOptions {
	/**
	 * The severity of the emitted diagnostics by the rule
	 */
	level: RulePlainConfiguration;
	/**
	 * Rule's options
	 */
	options: NoVoidOptions;
}
export interface RuleWithFixOptions_for_UseArrowFunctionOptions {
	/**
	 * The kind of the code actions emitted by the rule
	 */
	fix?: FixKind;
	/**
	 * The severity of the emitted diagnostics by the rule
	 */
	level: RulePlainConfiguration;
	/**
	 * Rule's options
	 */
	options: UseArrowFunctionOptions;
}
export interface RuleWithFixOptions_for_UseDateNowOptions {
	/**
	 * The kind of the code actions emitted by the rule
	 */
	fix?: FixKind;
	/**
	 * The severity of the emitted diagnostics by the rule
	 */
	level: RulePlainConfiguration;
	/**
	 * Rule's options
	 */
	options: UseDateNowOptions;
}
export interface RuleWithFixOptions_for_UseFlatMapOptions {
	/**
	 * The kind of the code actions emitted by the rule
	 */
	fix?: FixKind;
	/**
	 * The severity of the emitted diagnostics by the rule
	 */
	level: RulePlainConfiguration;
	/**
	 * Rule's options
	 */
	options: UseFlatMapOptions;
}
export interface RuleWithFixOptions_for_UseIndexOfOptions {
	/**
	 * The kind of the code actions emitted by the rule
	 */
	fix?: FixKind;
	/**
	 * The severity of the emitted diagnostics by the rule
	 */
	level: RulePlainConfiguration;
	/**
	 * Rule's options
	 */
	options: UseIndexOfOptions;
}
export interface RuleWithFixOptions_for_UseLiteralKeysOptions {
	/**
	 * The kind of the code actions emitted by the rule
	 */
	fix?: FixKind;
	/**
	 * The severity of the emitted diagnostics by the rule
	 */
	level: RulePlainConfiguration;
	/**
	 * Rule's options
	 */
	options: UseLiteralKeysOptions;
}
export interface RuleWithFixOptions_for_UseNumericLiteralsOptions {
	/**
	 * The kind of the code actions emitted by the rule
	 */
	fix?: FixKind;
	/**
	 * The severity of the emitted diagnostics by the rule
	 */
	level: RulePlainConfiguration;
	/**
	 * Rule's options
	 */
	options: UseNumericLiteralsOptions;
}
export interface RuleWithFixOptions_for_UseOptionalChainOptions {
	/**
	 * The kind of the code actions emitted by the rule
	 */
	fix?: FixKind;
	/**
	 * The severity of the emitted diagnostics by the rule
	 */
	level: RulePlainConfiguration;
	/**
	 * Rule's options
	 */
	options: UseOptionalChainOptions;
}
export interface RuleWithFixOptions_for_UseRegexLiteralsOptions {
	/**
	 * The kind of the code actions emitted by the rule
	 */
	fix?: FixKind;
	/**
	 * The severity of the emitted diagnostics by the rule
	 */
	level: RulePlainConfiguration;
	/**
	 * Rule's options
	 */
	options: UseRegexLiteralsOptions;
}
export interface RuleWithFixOptions_for_UseSimpleNumberKeysOptions {
	/**
	 * The kind of the code actions emitted by the rule
	 */
	fix?: FixKind;
	/**
	 * The severity of the emitted diagnostics by the rule
	 */
	level: RulePlainConfiguration;
	/**
	 * Rule's options
	 */
	options: UseSimpleNumberKeysOptions;
}
export interface RuleWithFixOptions_for_UseSimplifiedLogicExpressionOptions {
	/**
	 * The kind of the code actions emitted by the rule
	 */
	fix?: FixKind;
	/**
	 * The severity of the emitted diagnostics by the rule
	 */
	level: RulePlainConfiguration;
	/**
	 * Rule's options
	 */
	options: UseSimplifiedLogicExpressionOptions;
}
export interface RuleWithFixOptions_for_UseWhileOptions {
	/**
	 * The kind of the code actions emitted by the rule
	 */
	fix?: FixKind;
	/**
	 * The severity of the emitted diagnostics by the rule
	 */
	level: RulePlainConfiguration;
	/**
	 * Rule's options
	 */
	options: UseWhileOptions;
}
export interface RuleWithOptions_for_NoChildrenPropOptions {
	/**
	 * The severity of the emitted diagnostics by the rule
	 */
	level: RulePlainConfiguration;
	/**
	 * Rule's options
	 */
	options: NoChildrenPropOptions;
}
export interface RuleWithFixOptions_for_NoConstAssignOptions {
	/**
	 * The kind of the code actions emitted by the rule
	 */
	fix?: FixKind;
	/**
	 * The severity of the emitted diagnostics by the rule
	 */
	level: RulePlainConfiguration;
	/**
	 * Rule's options
	 */
	options: NoConstAssignOptions;
}
export interface RuleWithOptions_for_NoConstantConditionOptions {
	/**
	 * The severity of the emitted diagnostics by the rule
	 */
	level: RulePlainConfiguration;
	/**
	 * Rule's options
	 */
	options: NoConstantConditionOptions;
}
export interface RuleWithFixOptions_for_NoConstantMathMinMaxClampOptions {
	/**
	 * The kind of the code actions emitted by the rule
	 */
	fix?: FixKind;
	/**
	 * The severity of the emitted diagnostics by the rule
	 */
	level: RulePlainConfiguration;
	/**
	 * Rule's options
	 */
	options: NoConstantMathMinMaxClampOptions;
}
export interface RuleWithOptions_for_NoConstructorReturnOptions {
	/**
	 * The severity of the emitted diagnostics by the rule
	 */
	level: RulePlainConfiguration;
	/**
	 * Rule's options
	 */
	options: NoConstructorReturnOptions;
}
export interface RuleWithOptions_for_NoEmptyCharacterClassInRegexOptions {
	/**
	 * The severity of the emitted diagnostics by the rule
	 */
	level: RulePlainConfiguration;
	/**
	 * Rule's options
	 */
	options: NoEmptyCharacterClassInRegexOptions;
}
export interface RuleWithOptions_for_NoEmptyPatternOptions {
	/**
	 * The severity of the emitted diagnostics by the rule
	 */
	level: RulePlainConfiguration;
	/**
	 * Rule's options
	 */
	options: NoEmptyPatternOptions;
}
export interface RuleWithFixOptions_for_NoGlobalDirnameFilenameOptions {
	/**
	 * The kind of the code actions emitted by the rule
	 */
	fix?: FixKind;
	/**
	 * The severity of the emitted diagnostics by the rule
	 */
	level: RulePlainConfiguration;
	/**
	 * Rule's options
	 */
	options: NoGlobalDirnameFilenameOptions;
}
export interface RuleWithOptions_for_NoGlobalObjectCallsOptions {
	/**
	 * The severity of the emitted diagnostics by the rule
	 */
	level: RulePlainConfiguration;
	/**
	 * Rule's options
	 */
	options: NoGlobalObjectCallsOptions;
}
export interface RuleWithOptions_for_NoInnerDeclarationsOptions {
	/**
	 * The severity of the emitted diagnostics by the rule
	 */
	level: RulePlainConfiguration;
	/**
	 * Rule's options
	 */
	options: NoInnerDeclarationsOptions;
}
export interface RuleWithFixOptions_for_NoInvalidBuiltinInstantiationOptions {
	/**
	 * The kind of the code actions emitted by the rule
	 */
	fix?: FixKind;
	/**
	 * The severity of the emitted diagnostics by the rule
	 */
	level: RulePlainConfiguration;
	/**
	 * Rule's options
	 */
	options: NoInvalidBuiltinInstantiationOptions;
}
export interface RuleWithOptions_for_NoInvalidConstructorSuperOptions {
	/**
	 * The severity of the emitted diagnostics by the rule
	 */
	level: RulePlainConfiguration;
	/**
	 * Rule's options
	 */
	options: NoInvalidConstructorSuperOptions;
}
export interface RuleWithOptions_for_NoInvalidDirectionInLinearGradientOptions {
	/**
	 * The severity of the emitted diagnostics by the rule
	 */
	level: RulePlainConfiguration;
	/**
	 * Rule's options
	 */
	options: NoInvalidDirectionInLinearGradientOptions;
}
export interface RuleWithOptions_for_NoInvalidGridAreasOptions {
	/**
	 * The severity of the emitted diagnostics by the rule
	 */
	level: RulePlainConfiguration;
	/**
	 * Rule's options
	 */
	options: NoInvalidGridAreasOptions;
}
export interface RuleWithOptions_for_NoInvalidPositionAtImportRuleOptions {
	/**
	 * The severity of the emitted diagnostics by the rule
	 */
	level: RulePlainConfiguration;
	/**
	 * Rule's options
	 */
	options: NoInvalidPositionAtImportRuleOptions;
}
export interface RuleWithOptions_for_NoInvalidUseBeforeDeclarationOptions {
	/**
	 * The severity of the emitted diagnostics by the rule
	 */
	level: RulePlainConfiguration;
	/**
	 * Rule's options
	 */
	options: NoInvalidUseBeforeDeclarationOptions;
}
export interface RuleWithOptions_for_NoMissingVarFunctionOptions {
	/**
	 * The severity of the emitted diagnostics by the rule
	 */
	level: RulePlainConfiguration;
	/**
	 * Rule's options
	 */
	options: NoMissingVarFunctionOptions;
}
export interface RuleWithOptions_for_NoNestedComponentDefinitionsOptions {
	/**
	 * The severity of the emitted diagnostics by the rule
	 */
	level: RulePlainConfiguration;
	/**
	 * Rule's options
	 */
	options: NoNestedComponentDefinitionsOptions;
}
export interface RuleWithOptions_for_NoNodejsModulesOptions {
	/**
	 * The severity of the emitted diagnostics by the rule
	 */
	level: RulePlainConfiguration;
	/**
	 * Rule's options
	 */
	options: NoNodejsModulesOptions;
}
export interface RuleWithFixOptions_for_NoNonoctalDecimalEscapeOptions {
	/**
	 * The kind of the code actions emitted by the rule
	 */
	fix?: FixKind;
	/**
	 * The severity of the emitted diagnostics by the rule
	 */
	level: RulePlainConfiguration;
	/**
	 * Rule's options
	 */
	options: NoNonoctalDecimalEscapeOptions;
}
export interface RuleWithOptions_for_NoPrecisionLossOptions {
	/**
	 * The severity of the emitted diagnostics by the rule
	 */
	level: RulePlainConfiguration;
	/**
	 * Rule's options
	 */
	options: NoPrecisionLossOptions;
}
export interface RuleWithOptions_for_NoPrivateImportsOptions {
	/**
	 * The severity of the emitted diagnostics by the rule
	 */
	level: RulePlainConfiguration;
	/**
	 * Rule's options
	 */
	options: NoPrivateImportsOptions;
}
export interface RuleWithFixOptions_for_NoProcessGlobalOptions {
	/**
	 * The kind of the code actions emitted by the rule
	 */
	fix?: FixKind;
	/**
	 * The severity of the emitted diagnostics by the rule
	 */
	level: RulePlainConfiguration;
	/**
	 * Rule's options
	 */
	options: NoProcessGlobalOptions;
}
export interface RuleWithOptions_for_NoQwikUseVisibleTaskOptions {
	/**
	 * The severity of the emitted diagnostics by the rule
	 */
	level: RulePlainConfiguration;
	/**
	 * Rule's options
	 */
	options: NoQwikUseVisibleTaskOptions;
}
export interface RuleWithOptions_for_NoReactPropAssignmentsOptions {
	/**
	 * The severity of the emitted diagnostics by the rule
	 */
	level: RulePlainConfiguration;
	/**
	 * Rule's options
	 */
	options: NoReactPropAssignmentsOptions;
}
export interface RuleWithOptions_for_NoRenderReturnValueOptions {
	/**
	 * The severity of the emitted diagnostics by the rule
	 */
	level: RulePlainConfiguration;
	/**
	 * Rule's options
	 */
	options: NoRenderReturnValueOptions;
}
export interface RuleWithOptions_for_NoRestrictedElementsOptions {
	/**
	 * The severity of the emitted diagnostics by the rule
	 */
	level: RulePlainConfiguration;
	/**
	 * Rule's options
	 */
	options: NoRestrictedElementsOptions;
}
export interface RuleWithOptions_for_NoSelfAssignOptions {
	/**
	 * The severity of the emitted diagnostics by the rule
	 */
	level: RulePlainConfiguration;
	/**
	 * Rule's options
	 */
	options: NoSelfAssignOptions;
}
export interface RuleWithOptions_for_NoSetterReturnOptions {
	/**
	 * The severity of the emitted diagnostics by the rule
	 */
	level: RulePlainConfiguration;
	/**
	 * Rule's options
	 */
	options: NoSetterReturnOptions;
}
export interface RuleWithOptions_for_NoSolidDestructuredPropsOptions {
	/**
	 * The severity of the emitted diagnostics by the rule
	 */
	level: RulePlainConfiguration;
	/**
	 * Rule's options
	 */
	options: NoSolidDestructuredPropsOptions;
}
export interface RuleWithFixOptions_for_NoStringCaseMismatchOptions {
	/**
	 * The kind of the code actions emitted by the rule
	 */
	fix?: FixKind;
	/**
	 * The severity of the emitted diagnostics by the rule
	 */
	level: RulePlainConfiguration;
	/**
	 * Rule's options
	 */
	options: NoStringCaseMismatchOptions;
}
export interface RuleWithFixOptions_for_NoSwitchDeclarationsOptions {
	/**
	 * The kind of the code actions emitted by the rule
	 */
	fix?: FixKind;
	/**
	 * The severity of the emitted diagnostics by the rule
	 */
	level: RulePlainConfiguration;
	/**
	 * Rule's options
	 */
	options: NoSwitchDeclarationsOptions;
}
export interface RuleWithOptions_for_NoUndeclaredDependenciesOptions {
	/**
	 * The severity of the emitted diagnostics by the rule
	 */
	level: RulePlainConfiguration;
	/**
	 * Rule's options
	 */
	options: NoUndeclaredDependenciesOptions;
}
export interface RuleWithOptions_for_NoUndeclaredVariablesOptions {
	/**
	 * The severity of the emitted diagnostics by the rule
	 */
	level: RulePlainConfiguration;
	/**
	 * Rule's options
	 */
	options: NoUndeclaredVariablesOptions;
}
export interface RuleWithOptions_for_NoUnknownFunctionOptions {
	/**
	 * The severity of the emitted diagnostics by the rule
	 */
	level: RulePlainConfiguration;
	/**
	 * Rule's options
	 */
	options: NoUnknownFunctionOptions;
}
export interface RuleWithOptions_for_NoUnknownMediaFeatureNameOptions {
	/**
	 * The severity of the emitted diagnostics by the rule
	 */
	level: RulePlainConfiguration;
	/**
	 * Rule's options
	 */
	options: NoUnknownMediaFeatureNameOptions;
}
export interface RuleWithOptions_for_NoUnknownPropertyOptions {
	/**
	 * The severity of the emitted diagnostics by the rule
	 */
	level: RulePlainConfiguration;
	/**
	 * Rule's options
	 */
	options: NoUnknownPropertyOptions;
}
export interface RuleWithOptions_for_NoUnknownPseudoClassOptions {
	/**
	 * The severity of the emitted diagnostics by the rule
	 */
	level: RulePlainConfiguration;
	/**
	 * Rule's options
	 */
	options: NoUnknownPseudoClassOptions;
}
export interface RuleWithOptions_for_NoUnknownPseudoElementOptions {
	/**
	 * The severity of the emitted diagnostics by the rule
	 */
	level: RulePlainConfiguration;
	/**
	 * Rule's options
	 */
	options: NoUnknownPseudoElementOptions;
}
export interface RuleWithOptions_for_NoUnknownTypeSelectorOptions {
	/**
	 * The severity of the emitted diagnostics by the rule
	 */
	level: RulePlainConfiguration;
	/**
	 * Rule's options
	 */
	options: NoUnknownTypeSelectorOptions;
}
export interface RuleWithOptions_for_NoUnknownUnitOptions {
	/**
	 * The severity of the emitted diagnostics by the rule
	 */
	level: RulePlainConfiguration;
	/**
	 * Rule's options
	 */
	options: NoUnknownUnitOptions;
}
export interface RuleWithOptions_for_NoUnmatchableAnbSelectorOptions {
	/**
	 * The severity of the emitted diagnostics by the rule
	 */
	level: RulePlainConfiguration;
	/**
	 * Rule's options
	 */
	options: NoUnmatchableAnbSelectorOptions;
}
export interface RuleWithOptions_for_NoUnreachableOptions {
	/**
	 * The severity of the emitted diagnostics by the rule
	 */
	level: RulePlainConfiguration;
	/**
	 * Rule's options
	 */
	options: NoUnreachableOptions;
}
export interface RuleWithOptions_for_NoUnreachableSuperOptions {
	/**
	 * The severity of the emitted diagnostics by the rule
	 */
	level: RulePlainConfiguration;
	/**
	 * Rule's options
	 */
	options: NoUnreachableSuperOptions;
}
export interface RuleWithOptions_for_NoUnsafeFinallyOptions {
	/**
	 * The severity of the emitted diagnostics by the rule
	 */
	level: RulePlainConfiguration;
	/**
	 * Rule's options
	 */
	options: NoUnsafeFinallyOptions;
}
export interface RuleWithOptions_for_NoUnsafeOptionalChainingOptions {
	/**
	 * The severity of the emitted diagnostics by the rule
	 */
	level: RulePlainConfiguration;
	/**
	 * Rule's options
	 */
	options: NoUnsafeOptionalChainingOptions;
}
export interface RuleWithFixOptions_for_NoUnusedFunctionParametersOptions {
	/**
	 * The kind of the code actions emitted by the rule
	 */
	fix?: FixKind;
	/**
	 * The severity of the emitted diagnostics by the rule
	 */
	level: RulePlainConfiguration;
	/**
	 * Rule's options
	 */
	options: NoUnusedFunctionParametersOptions;
}
export interface RuleWithFixOptions_for_NoUnusedImportsOptions {
	/**
	 * The kind of the code actions emitted by the rule
	 */
	fix?: FixKind;
	/**
	 * The severity of the emitted diagnostics by the rule
	 */
	level: RulePlainConfiguration;
	/**
	 * Rule's options
	 */
	options: NoUnusedImportsOptions;
}
export interface RuleWithFixOptions_for_NoUnusedLabelsOptions {
	/**
	 * The kind of the code actions emitted by the rule
	 */
	fix?: FixKind;
	/**
	 * The severity of the emitted diagnostics by the rule
	 */
	level: RulePlainConfiguration;
	/**
	 * Rule's options
	 */
	options: NoUnusedLabelsOptions;
}
export interface RuleWithFixOptions_for_NoUnusedPrivateClassMembersOptions {
	/**
	 * The kind of the code actions emitted by the rule
	 */
	fix?: FixKind;
	/**
	 * The severity of the emitted diagnostics by the rule
	 */
	level: RulePlainConfiguration;
	/**
	 * Rule's options
	 */
	options: NoUnusedPrivateClassMembersOptions;
}
export interface RuleWithFixOptions_for_NoUnusedVariablesOptions {
	/**
	 * The kind of the code actions emitted by the rule
	 */
	fix?: FixKind;
	/**
	 * The severity of the emitted diagnostics by the rule
	 */
	level: RulePlainConfiguration;
	/**
	 * Rule's options
	 */
	options: NoUnusedVariablesOptions;
}
export interface RuleWithFixOptions_for_NoVoidElementsWithChildrenOptions {
	/**
	 * The kind of the code actions emitted by the rule
	 */
	fix?: FixKind;
	/**
	 * The severity of the emitted diagnostics by the rule
	 */
	level: RulePlainConfiguration;
	/**
	 * Rule's options
	 */
	options: NoVoidElementsWithChildrenOptions;
}
export interface RuleWithOptions_for_NoVoidTypeReturnOptions {
	/**
	 * The severity of the emitted diagnostics by the rule
	 */
	level: RulePlainConfiguration;
	/**
	 * Rule's options
	 */
	options: NoVoidTypeReturnOptions;
}
export interface RuleWithFixOptions_for_UseExhaustiveDependenciesOptions {
	/**
	 * The kind of the code actions emitted by the rule
	 */
	fix?: FixKind;
	/**
	 * The severity of the emitted diagnostics by the rule
	 */
	level: RulePlainConfiguration;
	/**
	 * Rule's options
	 */
	options: UseExhaustiveDependenciesOptions;
}
export interface RuleWithFixOptions_for_UseGraphqlNamedOperationsOptions {
	/**
	 * The kind of the code actions emitted by the rule
	 */
	fix?: FixKind;
	/**
	 * The severity of the emitted diagnostics by the rule
	 */
	level: RulePlainConfiguration;
	/**
	 * Rule's options
	 */
	options: UseGraphqlNamedOperationsOptions;
}
export interface RuleWithOptions_for_UseHookAtTopLevelOptions {
	/**
	 * The severity of the emitted diagnostics by the rule
	 */
	level: RulePlainConfiguration;
	/**
	 * Rule's options
	 */
	options: UseHookAtTopLevelOptions;
}
export interface RuleWithOptions_for_UseImageSizeOptions {
	/**
	 * The severity of the emitted diagnostics by the rule
	 */
	level: RulePlainConfiguration;
	/**
	 * Rule's options
	 */
	options: UseImageSizeOptions;
}
export interface RuleWithFixOptions_for_UseImportExtensionsOptions {
	/**
	 * The kind of the code actions emitted by the rule
	 */
	fix?: FixKind;
	/**
	 * The severity of the emitted diagnostics by the rule
	 */
	level: RulePlainConfiguration;
	/**
	 * Rule's options
	 */
	options: UseImportExtensionsOptions;
}
export interface RuleWithFixOptions_for_UseIsNanOptions {
	/**
	 * The kind of the code actions emitted by the rule
	 */
	fix?: FixKind;
	/**
	 * The severity of the emitted diagnostics by the rule
	 */
	level: RulePlainConfiguration;
	/**
	 * Rule's options
	 */
	options: UseIsNanOptions;
}
export interface RuleWithFixOptions_for_UseJsonImportAttributesOptions {
	/**
	 * The kind of the code actions emitted by the rule
	 */
	fix?: FixKind;
	/**
	 * The severity of the emitted diagnostics by the rule
	 */
	level: RulePlainConfiguration;
	/**
	 * Rule's options
	 */
	options: UseJsonImportAttributesOptions;
}
export interface RuleWithOptions_for_UseJsxKeyInIterableOptions {
	/**
	 * The severity of the emitted diagnostics by the rule
	 */
	level: RulePlainConfiguration;
	/**
	 * Rule's options
	 */
	options: UseJsxKeyInIterableOptions;
}
export interface RuleWithFixOptions_for_UseParseIntRadixOptions {
	/**
	 * The kind of the code actions emitted by the rule
	 */
	fix?: FixKind;
	/**
	 * The severity of the emitted diagnostics by the rule
	 */
	level: RulePlainConfiguration;
	/**
	 * Rule's options
	 */
	options: UseParseIntRadixOptions;
}
export interface RuleWithOptions_for_UseQwikClasslistOptions {
	/**
	 * The severity of the emitted diagnostics by the rule
	 */
	level: RulePlainConfiguration;
	/**
	 * Rule's options
	 */
	options: UseQwikClasslistOptions;
}
export interface RuleWithFixOptions_for_UseSingleJsDocAsteriskOptions {
	/**
	 * The kind of the code actions emitted by the rule
	 */
	fix?: FixKind;
	/**
	 * The severity of the emitted diagnostics by the rule
	 */
	level: RulePlainConfiguration;
	/**
	 * Rule's options
	 */
	options: UseSingleJsDocAsteriskOptions;
}
export interface RuleWithOptions_for_UseUniqueElementIdsOptions {
	/**
	 * The severity of the emitted diagnostics by the rule
	 */
	level: RulePlainConfiguration;
	/**
	 * Rule's options
	 */
	options: UseUniqueElementIdsOptions;
}
export interface RuleWithOptions_for_UseValidForDirectionOptions {
	/**
	 * The severity of the emitted diagnostics by the rule
	 */
	level: RulePlainConfiguration;
	/**
	 * Rule's options
	 */
	options: UseValidForDirectionOptions;
}
export interface RuleWithFixOptions_for_UseValidTypeofOptions {
	/**
	 * The kind of the code actions emitted by the rule
	 */
	fix?: FixKind;
	/**
	 * The severity of the emitted diagnostics by the rule
	 */
	level: RulePlainConfiguration;
	/**
	 * Rule's options
	 */
	options: UseValidTypeofOptions;
}
export interface RuleWithOptions_for_UseYieldOptions {
	/**
	 * The severity of the emitted diagnostics by the rule
	 */
	level: RulePlainConfiguration;
	/**
	 * Rule's options
	 */
	options: UseYieldOptions;
}
export interface RuleWithOptions_for_NoDeprecatedImportsOptions {
	/**
	 * The severity of the emitted diagnostics by the rule
	 */
	level: RulePlainConfiguration;
	/**
	 * Rule's options
	 */
	options: NoDeprecatedImportsOptions;
}
export interface RuleWithOptions_for_NoDuplicateDependenciesOptions {
	/**
	 * The severity of the emitted diagnostics by the rule
	 */
	level: RulePlainConfiguration;
	/**
	 * Rule's options
	 */
	options: NoDuplicateDependenciesOptions;
}
export interface RuleWithOptions_for_NoEmptySourceOptions {
	/**
	 * The severity of the emitted diagnostics by the rule
	 */
	level: RulePlainConfiguration;
	/**
	 * Rule's options
	 */
	options: NoEmptySourceOptions;
}
export interface RuleWithFixOptions_for_NoFloatingPromisesOptions {
	/**
	 * The kind of the code actions emitted by the rule
	 */
	fix?: FixKind;
	/**
	 * The severity of the emitted diagnostics by the rule
	 */
	level: RulePlainConfiguration;
	/**
	 * Rule's options
	 */
	options: NoFloatingPromisesOptions;
}
export interface RuleWithOptions_for_NoImportCyclesOptions {
	/**
	 * The severity of the emitted diagnostics by the rule
	 */
	level: RulePlainConfiguration;
	/**
	 * Rule's options
	 */
	options: NoImportCyclesOptions;
}
export interface RuleWithOptions_for_NoJsxLiteralsOptions {
	/**
	 * The severity of the emitted diagnostics by the rule
	 */
	level: RulePlainConfiguration;
	/**
	 * Rule's options
	 */
	options: NoJsxLiteralsOptions;
}
export interface RuleWithFixOptions_for_NoMisusedPromisesOptions {
	/**
	 * The kind of the code actions emitted by the rule
	 */
	fix?: FixKind;
	/**
	 * The severity of the emitted diagnostics by the rule
	 */
	level: RulePlainConfiguration;
	/**
	 * Rule's options
	 */
	options: NoMisusedPromisesOptions;
}
export interface RuleWithOptions_for_NoNextAsyncClientComponentOptions {
	/**
	 * The severity of the emitted diagnostics by the rule
	 */
	level: RulePlainConfiguration;
	/**
	 * Rule's options
	 */
	options: NoNextAsyncClientComponentOptions;
}
export interface RuleWithFixOptions_for_NoReactForwardRefOptions {
	/**
	 * The kind of the code actions emitted by the rule
	 */
	fix?: FixKind;
	/**
	 * The severity of the emitted diagnostics by the rule
	 */
	level: RulePlainConfiguration;
	/**
	 * Rule's options
	 */
	options: NoReactForwardRefOptions;
}
export interface RuleWithOptions_for_NoShadowOptions {
	/**
	 * The severity of the emitted diagnostics by the rule
	 */
	level: RulePlainConfiguration;
	/**
	 * Rule's options
	 */
	options: NoShadowOptions;
}
export interface RuleWithOptions_for_NoUnnecessaryConditionsOptions {
	/**
	 * The severity of the emitted diagnostics by the rule
	 */
	level: RulePlainConfiguration;
	/**
	 * Rule's options
	 */
	options: NoUnnecessaryConditionsOptions;
}
export interface RuleWithOptions_for_NoUnresolvedImportsOptions {
	/**
	 * The severity of the emitted diagnostics by the rule
	 */
	level: RulePlainConfiguration;
	/**
	 * Rule's options
	 */
	options: NoUnresolvedImportsOptions;
}
export interface RuleWithOptions_for_NoUnusedExpressionsOptions {
	/**
	 * The severity of the emitted diagnostics by the rule
	 */
	level: RulePlainConfiguration;
	/**
	 * Rule's options
	 */
	options: NoUnusedExpressionsOptions;
}
export interface RuleWithFixOptions_for_NoUselessCatchBindingOptions {
	/**
	 * The kind of the code actions emitted by the rule
	 */
	fix?: FixKind;
	/**
	 * The severity of the emitted diagnostics by the rule
	 */
	level: RulePlainConfiguration;
	/**
	 * Rule's options
	 */
	options: NoUselessCatchBindingOptions;
}
export interface RuleWithFixOptions_for_NoUselessUndefinedOptions {
	/**
	 * The kind of the code actions emitted by the rule
	 */
	fix?: FixKind;
	/**
	 * The severity of the emitted diagnostics by the rule
	 */
	level: RulePlainConfiguration;
	/**
	 * Rule's options
	 */
	options: NoUselessUndefinedOptions;
}
export interface RuleWithFixOptions_for_NoVueDataObjectDeclarationOptions {
	/**
	 * The kind of the code actions emitted by the rule
	 */
	fix?: FixKind;
	/**
	 * The severity of the emitted diagnostics by the rule
	 */
	level: RulePlainConfiguration;
	/**
	 * Rule's options
	 */
	options: NoVueDataObjectDeclarationOptions;
}
export interface RuleWithOptions_for_NoVueDuplicateKeysOptions {
	/**
	 * The severity of the emitted diagnostics by the rule
	 */
	level: RulePlainConfiguration;
	/**
	 * Rule's options
	 */
	options: NoVueDuplicateKeysOptions;
}
export interface RuleWithOptions_for_NoVueReservedKeysOptions {
	/**
	 * The severity of the emitted diagnostics by the rule
	 */
	level: RulePlainConfiguration;
	/**
	 * Rule's options
	 */
	options: NoVueReservedKeysOptions;
}
export interface RuleWithOptions_for_NoVueReservedPropsOptions {
	/**
	 * The severity of the emitted diagnostics by the rule
	 */
	level: RulePlainConfiguration;
	/**
	 * Rule's options
	 */
	options: NoVueReservedPropsOptions;
}
export interface RuleWithFixOptions_for_UseConsistentArrowReturnOptions {
	/**
	 * The kind of the code actions emitted by the rule
	 */
	fix?: FixKind;
	/**
	 * The severity of the emitted diagnostics by the rule
	 */
	level: RulePlainConfiguration;
	/**
	 * Rule's options
	 */
	options: UseConsistentArrowReturnOptions;
}
<<<<<<< HEAD
export interface RuleWithOptions_for_UseConsistentGraphqlDescriptionsOptions {
	/**
	 * The severity of the emitted diagnostics by the rule
	 */
	level: RulePlainConfiguration;
	/**
	 * Rule's options
	 */
	options: UseConsistentGraphqlDescriptionsOptions;
}
export interface RuleWithFixOptions_for_UseConsistentTypeDefinitionsOptions {
	/**
	 * The kind of the code actions emitted by the rule
	 */
	fix?: FixKind;
	/**
	 * The severity of the emitted diagnostics by the rule
	 */
	level: RulePlainConfiguration;
	/**
	 * Rule's options
	 */
	options: UseConsistentTypeDefinitionsOptions;
}
=======
>>>>>>> 36ae474a
export interface RuleWithOptions_for_UseDeprecatedDateOptions {
	/**
	 * The severity of the emitted diagnostics by the rule
	 */
	level: RulePlainConfiguration;
	/**
	 * Rule's options
	 */
	options: UseDeprecatedDateOptions;
}
export interface RuleWithFixOptions_for_UseExhaustiveSwitchCasesOptions {
	/**
	 * The kind of the code actions emitted by the rule
	 */
	fix?: FixKind;
	/**
	 * The severity of the emitted diagnostics by the rule
	 */
	level: RulePlainConfiguration;
	/**
	 * Rule's options
	 */
	options: UseExhaustiveSwitchCasesOptions;
}
export interface RuleWithOptions_for_UseExplicitTypeOptions {
	/**
	 * The severity of the emitted diagnostics by the rule
	 */
	level: RulePlainConfiguration;
	/**
	 * Rule's options
	 */
	options: UseExplicitTypeOptions;
}
export interface RuleWithOptions_for_UseMaxParamsOptions {
	/**
	 * The severity of the emitted diagnostics by the rule
	 */
	level: RulePlainConfiguration;
	/**
	 * Rule's options
	 */
	options: UseMaxParamsOptions;
}
export interface RuleWithOptions_for_UseQwikMethodUsageOptions {
	/**
	 * The severity of the emitted diagnostics by the rule
	 */
	level: RulePlainConfiguration;
	/**
	 * Rule's options
	 */
	options: UseQwikMethodUsageOptions;
}
export interface RuleWithOptions_for_UseQwikValidLexicalScopeOptions {
	/**
	 * The severity of the emitted diagnostics by the rule
	 */
	level: RulePlainConfiguration;
	/**
	 * Rule's options
	 */
	options: UseQwikValidLexicalScopeOptions;
}
export interface RuleWithFixOptions_for_UseSortedClassesOptions {
	/**
	 * The kind of the code actions emitted by the rule
	 */
	fix?: FixKind;
	/**
	 * The severity of the emitted diagnostics by the rule
	 */
	level: RulePlainConfiguration;
	/**
	 * Rule's options
	 */
	options: UseSortedClassesOptions;
}
export interface RuleWithFixOptions_for_UseVueDefineMacrosOrderOptions {
	/**
	 * The kind of the code actions emitted by the rule
	 */
	fix?: FixKind;
	/**
	 * The severity of the emitted diagnostics by the rule
	 */
	level: RulePlainConfiguration;
	/**
	 * Rule's options
	 */
	options: UseVueDefineMacrosOrderOptions;
}
export interface RuleWithOptions_for_UseVueMultiWordComponentNamesOptions {
	/**
	 * The severity of the emitted diagnostics by the rule
	 */
	level: RulePlainConfiguration;
	/**
	 * Rule's options
	 */
	options: UseVueMultiWordComponentNamesOptions;
}
export interface RuleWithOptions_for_NoAccumulatingSpreadOptions {
	/**
	 * The severity of the emitted diagnostics by the rule
	 */
	level: RulePlainConfiguration;
	/**
	 * Rule's options
	 */
	options: NoAccumulatingSpreadOptions;
}
export interface RuleWithOptions_for_NoAwaitInLoopsOptions {
	/**
	 * The severity of the emitted diagnostics by the rule
	 */
	level: RulePlainConfiguration;
	/**
	 * Rule's options
	 */
	options: NoAwaitInLoopsOptions;
}
export interface RuleWithOptions_for_NoBarrelFileOptions {
	/**
	 * The severity of the emitted diagnostics by the rule
	 */
	level: RulePlainConfiguration;
	/**
	 * Rule's options
	 */
	options: NoBarrelFileOptions;
}
export interface RuleWithFixOptions_for_NoDeleteOptions {
	/**
	 * The kind of the code actions emitted by the rule
	 */
	fix?: FixKind;
	/**
	 * The severity of the emitted diagnostics by the rule
	 */
	level: RulePlainConfiguration;
	/**
	 * Rule's options
	 */
	options: NoDeleteOptions;
}
export interface RuleWithOptions_for_NoDynamicNamespaceImportAccessOptions {
	/**
	 * The severity of the emitted diagnostics by the rule
	 */
	level: RulePlainConfiguration;
	/**
	 * Rule's options
	 */
	options: NoDynamicNamespaceImportAccessOptions;
}
export interface RuleWithOptions_for_NoImgElementOptions {
	/**
	 * The severity of the emitted diagnostics by the rule
	 */
	level: RulePlainConfiguration;
	/**
	 * Rule's options
	 */
	options: NoImgElementOptions;
}
export interface RuleWithOptions_for_NoNamespaceImportOptions {
	/**
	 * The severity of the emitted diagnostics by the rule
	 */
	level: RulePlainConfiguration;
	/**
	 * Rule's options
	 */
	options: NoNamespaceImportOptions;
}
export interface RuleWithOptions_for_NoReExportAllOptions {
	/**
	 * The severity of the emitted diagnostics by the rule
	 */
	level: RulePlainConfiguration;
	/**
	 * Rule's options
	 */
	options: NoReExportAllOptions;
}
export interface RuleWithOptions_for_NoUnwantedPolyfillioOptions {
	/**
	 * The severity of the emitted diagnostics by the rule
	 */
	level: RulePlainConfiguration;
	/**
	 * Rule's options
	 */
	options: NoUnwantedPolyfillioOptions;
}
export interface RuleWithFixOptions_for_UseGoogleFontPreconnectOptions {
	/**
	 * The kind of the code actions emitted by the rule
	 */
	fix?: FixKind;
	/**
	 * The severity of the emitted diagnostics by the rule
	 */
	level: RulePlainConfiguration;
	/**
	 * Rule's options
	 */
	options: UseGoogleFontPreconnectOptions;
}
export interface RuleWithOptions_for_UseSolidForComponentOptions {
	/**
	 * The severity of the emitted diagnostics by the rule
	 */
	level: RulePlainConfiguration;
	/**
	 * Rule's options
	 */
	options: UseSolidForComponentOptions;
}
export interface RuleWithOptions_for_UseTopLevelRegexOptions {
	/**
	 * The severity of the emitted diagnostics by the rule
	 */
	level: RulePlainConfiguration;
	/**
	 * Rule's options
	 */
	options: UseTopLevelRegexOptions;
}
export interface RuleWithFixOptions_for_NoBlankTargetOptions {
	/**
	 * The kind of the code actions emitted by the rule
	 */
	fix?: FixKind;
	/**
	 * The severity of the emitted diagnostics by the rule
	 */
	level: RulePlainConfiguration;
	/**
	 * Rule's options
	 */
	options: NoBlankTargetOptions;
}
export interface RuleWithOptions_for_NoDangerouslySetInnerHtmlOptions {
	/**
	 * The severity of the emitted diagnostics by the rule
	 */
	level: RulePlainConfiguration;
	/**
	 * Rule's options
	 */
	options: NoDangerouslySetInnerHtmlOptions;
}
export interface RuleWithOptions_for_NoDangerouslySetInnerHtmlWithChildrenOptions {
	/**
	 * The severity of the emitted diagnostics by the rule
	 */
	level: RulePlainConfiguration;
	/**
	 * Rule's options
	 */
	options: NoDangerouslySetInnerHtmlWithChildrenOptions;
}
export interface RuleWithOptions_for_NoGlobalEvalOptions {
	/**
	 * The severity of the emitted diagnostics by the rule
	 */
	level: RulePlainConfiguration;
	/**
	 * Rule's options
	 */
	options: NoGlobalEvalOptions;
}
export interface RuleWithOptions_for_NoSecretsOptions {
	/**
	 * The severity of the emitted diagnostics by the rule
	 */
	level: RulePlainConfiguration;
	/**
	 * Rule's options
	 */
	options: NoSecretsOptions;
}
export interface RuleWithOptions_for_NoCommonJsOptions {
	/**
	 * The severity of the emitted diagnostics by the rule
	 */
	level: RulePlainConfiguration;
	/**
	 * Rule's options
	 */
	options: NoCommonJsOptions;
}
export interface RuleWithOptions_for_NoDefaultExportOptions {
	/**
	 * The severity of the emitted diagnostics by the rule
	 */
	level: RulePlainConfiguration;
	/**
	 * Rule's options
	 */
	options: NoDefaultExportOptions;
}
export interface RuleWithOptions_for_NoDescendingSpecificityOptions {
	/**
	 * The severity of the emitted diagnostics by the rule
	 */
	level: RulePlainConfiguration;
	/**
	 * Rule's options
	 */
	options: NoDescendingSpecificityOptions;
}
export interface RuleWithOptions_for_NoDoneCallbackOptions {
	/**
	 * The severity of the emitted diagnostics by the rule
	 */
	level: RulePlainConfiguration;
	/**
	 * Rule's options
	 */
	options: NoDoneCallbackOptions;
}
export interface RuleWithOptions_for_NoEnumOptions {
	/**
	 * The severity of the emitted diagnostics by the rule
	 */
	level: RulePlainConfiguration;
	/**
	 * Rule's options
	 */
	options: NoEnumOptions;
}
export interface RuleWithOptions_for_NoExportedImportsOptions {
	/**
	 * The severity of the emitted diagnostics by the rule
	 */
	level: RulePlainConfiguration;
	/**
	 * Rule's options
	 */
	options: NoExportedImportsOptions;
}
export interface RuleWithOptions_for_NoHeadElementOptions {
	/**
	 * The severity of the emitted diagnostics by the rule
	 */
	level: RulePlainConfiguration;
	/**
	 * Rule's options
	 */
	options: NoHeadElementOptions;
}
export interface RuleWithFixOptions_for_NoImplicitBooleanOptions {
	/**
	 * The kind of the code actions emitted by the rule
	 */
	fix?: FixKind;
	/**
	 * The severity of the emitted diagnostics by the rule
	 */
	level: RulePlainConfiguration;
	/**
	 * Rule's options
	 */
	options: NoImplicitBooleanOptions;
}
export interface RuleWithFixOptions_for_NoInferrableTypesOptions {
	/**
	 * The kind of the code actions emitted by the rule
	 */
	fix?: FixKind;
	/**
	 * The severity of the emitted diagnostics by the rule
	 */
	level: RulePlainConfiguration;
	/**
	 * Rule's options
	 */
	options: NoInferrableTypesOptions;
}
export interface RuleWithOptions_for_NoMagicNumbersOptions {
	/**
	 * The severity of the emitted diagnostics by the rule
	 */
	level: RulePlainConfiguration;
	/**
	 * Rule's options
	 */
	options: NoMagicNumbersOptions;
}
export interface RuleWithOptions_for_NoNamespaceOptions {
	/**
	 * The severity of the emitted diagnostics by the rule
	 */
	level: RulePlainConfiguration;
	/**
	 * Rule's options
	 */
	options: NoNamespaceOptions;
}
export interface RuleWithFixOptions_for_NoNegationElseOptions {
	/**
	 * The kind of the code actions emitted by the rule
	 */
	fix?: FixKind;
	/**
	 * The severity of the emitted diagnostics by the rule
	 */
	level: RulePlainConfiguration;
	/**
	 * Rule's options
	 */
	options: NoNegationElseOptions;
}
export interface RuleWithOptions_for_NoNestedTernaryOptions {
	/**
	 * The severity of the emitted diagnostics by the rule
	 */
	level: RulePlainConfiguration;
	/**
	 * Rule's options
	 */
	options: NoNestedTernaryOptions;
}
export interface RuleWithFixOptions_for_NoNonNullAssertionOptions {
	/**
	 * The kind of the code actions emitted by the rule
	 */
	fix?: FixKind;
	/**
	 * The severity of the emitted diagnostics by the rule
	 */
	level: RulePlainConfiguration;
	/**
	 * Rule's options
	 */
	options: NoNonNullAssertionOptions;
}
export interface RuleWithOptions_for_NoParameterAssignOptions {
	/**
	 * The severity of the emitted diagnostics by the rule
	 */
	level: RulePlainConfiguration;
	/**
	 * Rule's options
	 */
	options: NoParameterAssignOptions;
}
export interface RuleWithOptions_for_NoParameterPropertiesOptions {
	/**
	 * The severity of the emitted diagnostics by the rule
	 */
	level: RulePlainConfiguration;
	/**
	 * Rule's options
	 */
	options: NoParameterPropertiesOptions;
}
export interface RuleWithOptions_for_NoProcessEnvOptions {
	/**
	 * The severity of the emitted diagnostics by the rule
	 */
	level: RulePlainConfiguration;
	/**
	 * Rule's options
	 */
	options: NoProcessEnvOptions;
}
export interface RuleWithOptions_for_NoRestrictedGlobalsOptions {
	/**
	 * The severity of the emitted diagnostics by the rule
	 */
	level: RulePlainConfiguration;
	/**
	 * Rule's options
	 */
	options: NoRestrictedGlobalsOptions;
}
export interface RuleWithOptions_for_NoRestrictedImportsOptions {
	/**
	 * The severity of the emitted diagnostics by the rule
	 */
	level: RulePlainConfiguration;
	/**
	 * Rule's options
	 */
	options: NoRestrictedImportsOptions;
}
export interface RuleWithFixOptions_for_NoRestrictedTypesOptions {
	/**
	 * The kind of the code actions emitted by the rule
	 */
	fix?: FixKind;
	/**
	 * The severity of the emitted diagnostics by the rule
	 */
	level: RulePlainConfiguration;
	/**
	 * Rule's options
	 */
	options: NoRestrictedTypesOptions;
}
export interface RuleWithFixOptions_for_NoShoutyConstantsOptions {
	/**
	 * The kind of the code actions emitted by the rule
	 */
	fix?: FixKind;
	/**
	 * The severity of the emitted diagnostics by the rule
	 */
	level: RulePlainConfiguration;
	/**
	 * Rule's options
	 */
	options: NoShoutyConstantsOptions;
}
export interface RuleWithFixOptions_for_NoSubstrOptions {
	/**
	 * The kind of the code actions emitted by the rule
	 */
	fix?: FixKind;
	/**
	 * The severity of the emitted diagnostics by the rule
	 */
	level: RulePlainConfiguration;
	/**
	 * Rule's options
	 */
	options: NoSubstrOptions;
}
export interface RuleWithFixOptions_for_NoUnusedTemplateLiteralOptions {
	/**
	 * The kind of the code actions emitted by the rule
	 */
	fix?: FixKind;
	/**
	 * The severity of the emitted diagnostics by the rule
	 */
	level: RulePlainConfiguration;
	/**
	 * Rule's options
	 */
	options: NoUnusedTemplateLiteralOptions;
}
export interface RuleWithFixOptions_for_NoUselessElseOptions {
	/**
	 * The kind of the code actions emitted by the rule
	 */
	fix?: FixKind;
	/**
	 * The severity of the emitted diagnostics by the rule
	 */
	level: RulePlainConfiguration;
	/**
	 * Rule's options
	 */
	options: NoUselessElseOptions;
}
export interface RuleWithOptions_for_NoValueAtRuleOptions {
	/**
	 * The severity of the emitted diagnostics by the rule
	 */
	level: RulePlainConfiguration;
	/**
	 * Rule's options
	 */
	options: NoValueAtRuleOptions;
}
export interface RuleWithFixOptions_for_NoYodaExpressionOptions {
	/**
	 * The kind of the code actions emitted by the rule
	 */
	fix?: FixKind;
	/**
	 * The severity of the emitted diagnostics by the rule
	 */
	level: RulePlainConfiguration;
	/**
	 * Rule's options
	 */
	options: NoYodaExpressionOptions;
}
export interface RuleWithFixOptions_for_UseArrayLiteralsOptions {
	/**
	 * The kind of the code actions emitted by the rule
	 */
	fix?: FixKind;
	/**
	 * The severity of the emitted diagnostics by the rule
	 */
	level: RulePlainConfiguration;
	/**
	 * Rule's options
	 */
	options: UseArrayLiteralsOptions;
}
export interface RuleWithFixOptions_for_UseAsConstAssertionOptions {
	/**
	 * The kind of the code actions emitted by the rule
	 */
	fix?: FixKind;
	/**
	 * The severity of the emitted diagnostics by the rule
	 */
	level: RulePlainConfiguration;
	/**
	 * Rule's options
	 */
	options: UseAsConstAssertionOptions;
}
export interface RuleWithFixOptions_for_UseAtIndexOptions {
	/**
	 * The kind of the code actions emitted by the rule
	 */
	fix?: FixKind;
	/**
	 * The severity of the emitted diagnostics by the rule
	 */
	level: RulePlainConfiguration;
	/**
	 * Rule's options
	 */
	options: UseAtIndexOptions;
}
export interface RuleWithFixOptions_for_UseBlockStatementsOptions {
	/**
	 * The kind of the code actions emitted by the rule
	 */
	fix?: FixKind;
	/**
	 * The severity of the emitted diagnostics by the rule
	 */
	level: RulePlainConfiguration;
	/**
	 * Rule's options
	 */
	options: UseBlockStatementsOptions;
}
export interface RuleWithFixOptions_for_UseCollapsedElseIfOptions {
	/**
	 * The kind of the code actions emitted by the rule
	 */
	fix?: FixKind;
	/**
	 * The severity of the emitted diagnostics by the rule
	 */
	level: RulePlainConfiguration;
	/**
	 * Rule's options
	 */
	options: UseCollapsedElseIfOptions;
}
export interface RuleWithFixOptions_for_UseCollapsedIfOptions {
	/**
	 * The kind of the code actions emitted by the rule
	 */
	fix?: FixKind;
	/**
	 * The severity of the emitted diagnostics by the rule
	 */
	level: RulePlainConfiguration;
	/**
	 * Rule's options
	 */
	options: UseCollapsedIfOptions;
}
export interface RuleWithOptions_for_UseComponentExportOnlyModulesOptions {
	/**
	 * The severity of the emitted diagnostics by the rule
	 */
	level: RulePlainConfiguration;
	/**
	 * Rule's options
	 */
	options: UseComponentExportOnlyModulesOptions;
}
export interface RuleWithFixOptions_for_UseConsistentArrayTypeOptions {
	/**
	 * The kind of the code actions emitted by the rule
	 */
	fix?: FixKind;
	/**
	 * The severity of the emitted diagnostics by the rule
	 */
	level: RulePlainConfiguration;
	/**
	 * Rule's options
	 */
	options: UseConsistentArrayTypeOptions;
}
export interface RuleWithFixOptions_for_UseConsistentBuiltinInstantiationOptions {
	/**
	 * The kind of the code actions emitted by the rule
	 */
	fix?: FixKind;
	/**
	 * The severity of the emitted diagnostics by the rule
	 */
	level: RulePlainConfiguration;
	/**
	 * Rule's options
	 */
	options: UseConsistentBuiltinInstantiationOptions;
}
export interface RuleWithFixOptions_for_UseConsistentCurlyBracesOptions {
	/**
	 * The kind of the code actions emitted by the rule
	 */
	fix?: FixKind;
	/**
	 * The severity of the emitted diagnostics by the rule
	 */
	level: RulePlainConfiguration;
	/**
	 * Rule's options
	 */
	options: UseConsistentCurlyBracesOptions;
}
export interface RuleWithOptions_for_UseConsistentMemberAccessibilityOptions {
	/**
	 * The severity of the emitted diagnostics by the rule
	 */
	level: RulePlainConfiguration;
	/**
	 * Rule's options
	 */
	options: UseConsistentMemberAccessibilityOptions;
}
export interface RuleWithFixOptions_for_UseConsistentObjectDefinitionsOptions {
	/**
	 * The kind of the code actions emitted by the rule
	 */
	fix?: FixKind;
	/**
	 * The severity of the emitted diagnostics by the rule
	 */
	level: RulePlainConfiguration;
	/**
	 * Rule's options
	 */
	options: UseConsistentObjectDefinitionsOptions;
}
export interface RuleWithFixOptions_for_UseConsistentTypeDefinitionsOptions {
	/**
	 * The kind of the code actions emitted by the rule
	 */
	fix?: FixKind;
	/**
	 * The severity of the emitted diagnostics by the rule
	 */
	level: RulePlainConfiguration;
	/**
	 * Rule's options
	 */
	options: UseConsistentTypeDefinitionsOptions;
}
export interface RuleWithFixOptions_for_UseConstOptions {
	/**
	 * The kind of the code actions emitted by the rule
	 */
	fix?: FixKind;
	/**
	 * The severity of the emitted diagnostics by the rule
	 */
	level: RulePlainConfiguration;
	/**
	 * Rule's options
	 */
	options: UseConstOptions;
}
export interface RuleWithFixOptions_for_UseDefaultParameterLastOptions {
	/**
	 * The kind of the code actions emitted by the rule
	 */
	fix?: FixKind;
	/**
	 * The severity of the emitted diagnostics by the rule
	 */
	level: RulePlainConfiguration;
	/**
	 * Rule's options
	 */
	options: UseDefaultParameterLastOptions;
}
export interface RuleWithOptions_for_UseDefaultSwitchClauseOptions {
	/**
	 * The severity of the emitted diagnostics by the rule
	 */
	level: RulePlainConfiguration;
	/**
	 * Rule's options
	 */
	options: UseDefaultSwitchClauseOptions;
}
export interface RuleWithOptions_for_UseDeprecatedReasonOptions {
	/**
	 * The severity of the emitted diagnostics by the rule
	 */
	level: RulePlainConfiguration;
	/**
	 * Rule's options
	 */
	options: UseDeprecatedReasonOptions;
}
export interface RuleWithFixOptions_for_UseEnumInitializersOptions {
	/**
	 * The kind of the code actions emitted by the rule
	 */
	fix?: FixKind;
	/**
	 * The severity of the emitted diagnostics by the rule
	 */
	level: RulePlainConfiguration;
	/**
	 * Rule's options
	 */
	options: UseEnumInitializersOptions;
}
export interface RuleWithFixOptions_for_UseExplicitLengthCheckOptions {
	/**
	 * The kind of the code actions emitted by the rule
	 */
	fix?: FixKind;
	/**
	 * The severity of the emitted diagnostics by the rule
	 */
	level: RulePlainConfiguration;
	/**
	 * Rule's options
	 */
	options: UseExplicitLengthCheckOptions;
}
export interface RuleWithFixOptions_for_UseExponentiationOperatorOptions {
	/**
	 * The kind of the code actions emitted by the rule
	 */
	fix?: FixKind;
	/**
	 * The severity of the emitted diagnostics by the rule
	 */
	level: RulePlainConfiguration;
	/**
	 * Rule's options
	 */
	options: UseExponentiationOperatorOptions;
}
export interface RuleWithFixOptions_for_UseExportTypeOptions {
	/**
	 * The kind of the code actions emitted by the rule
	 */
	fix?: FixKind;
	/**
	 * The severity of the emitted diagnostics by the rule
	 */
	level: RulePlainConfiguration;
	/**
	 * Rule's options
	 */
	options: UseExportTypeOptions;
}
export interface RuleWithOptions_for_UseExportsLastOptions {
	/**
	 * The severity of the emitted diagnostics by the rule
	 */
	level: RulePlainConfiguration;
	/**
	 * Rule's options
	 */
	options: UseExportsLastOptions;
}
export interface RuleWithOptions_for_UseFilenamingConventionOptions {
	/**
	 * The severity of the emitted diagnostics by the rule
	 */
	level: RulePlainConfiguration;
	/**
	 * Rule's options
	 */
	options: UseFilenamingConventionOptions;
}
export interface RuleWithOptions_for_UseForOfOptions {
	/**
	 * The severity of the emitted diagnostics by the rule
	 */
	level: RulePlainConfiguration;
	/**
	 * Rule's options
	 */
	options: UseForOfOptions;
}
export interface RuleWithFixOptions_for_UseFragmentSyntaxOptions {
	/**
	 * The kind of the code actions emitted by the rule
	 */
	fix?: FixKind;
	/**
	 * The severity of the emitted diagnostics by the rule
	 */
	level: RulePlainConfiguration;
	/**
	 * Rule's options
	 */
	options: UseFragmentSyntaxOptions;
}
export interface RuleWithOptions_for_UseGraphqlNamingConventionOptions {
	/**
	 * The severity of the emitted diagnostics by the rule
	 */
	level: RulePlainConfiguration;
	/**
	 * Rule's options
	 */
	options: UseGraphqlNamingConventionOptions;
}
export interface RuleWithOptions_for_UseGroupedAccessorPairsOptions {
	/**
	 * The severity of the emitted diagnostics by the rule
	 */
	level: RulePlainConfiguration;
	/**
	 * Rule's options
	 */
	options: UseGroupedAccessorPairsOptions;
}
export interface RuleWithFixOptions_for_UseImportTypeOptions {
	/**
	 * The kind of the code actions emitted by the rule
	 */
	fix?: FixKind;
	/**
	 * The severity of the emitted diagnostics by the rule
	 */
	level: RulePlainConfiguration;
	/**
	 * Rule's options
	 */
	options: UseImportTypeOptions;
}
export interface RuleWithOptions_for_UseLiteralEnumMembersOptions {
	/**
	 * The severity of the emitted diagnostics by the rule
	 */
	level: RulePlainConfiguration;
	/**
	 * Rule's options
	 */
	options: UseLiteralEnumMembersOptions;
}
export interface RuleWithFixOptions_for_UseNamingConventionOptions {
	/**
	 * The kind of the code actions emitted by the rule
	 */
	fix?: FixKind;
	/**
	 * The severity of the emitted diagnostics by the rule
	 */
	level: RulePlainConfiguration;
	/**
	 * Rule's options
	 */
	options: UseNamingConventionOptions;
}
export interface RuleWithFixOptions_for_UseNodeAssertStrictOptions {
	/**
	 * The kind of the code actions emitted by the rule
	 */
	fix?: FixKind;
	/**
	 * The severity of the emitted diagnostics by the rule
	 */
	level: RulePlainConfiguration;
	/**
	 * Rule's options
	 */
	options: UseNodeAssertStrictOptions;
}
export interface RuleWithFixOptions_for_UseNodejsImportProtocolOptions {
	/**
	 * The kind of the code actions emitted by the rule
	 */
	fix?: FixKind;
	/**
	 * The severity of the emitted diagnostics by the rule
	 */
	level: RulePlainConfiguration;
	/**
	 * Rule's options
	 */
	options: UseNodejsImportProtocolOptions;
}
export interface RuleWithFixOptions_for_UseNumberNamespaceOptions {
	/**
	 * The kind of the code actions emitted by the rule
	 */
	fix?: FixKind;
	/**
	 * The severity of the emitted diagnostics by the rule
	 */
	level: RulePlainConfiguration;
	/**
	 * Rule's options
	 */
	options: UseNumberNamespaceOptions;
}
export interface RuleWithFixOptions_for_UseNumericSeparatorsOptions {
	/**
	 * The kind of the code actions emitted by the rule
	 */
	fix?: FixKind;
	/**
	 * The severity of the emitted diagnostics by the rule
	 */
	level: RulePlainConfiguration;
	/**
	 * Rule's options
	 */
	options: UseNumericSeparatorsOptions;
}
export interface RuleWithFixOptions_for_UseObjectSpreadOptions {
	/**
	 * The kind of the code actions emitted by the rule
	 */
	fix?: FixKind;
	/**
	 * The severity of the emitted diagnostics by the rule
	 */
	level: RulePlainConfiguration;
	/**
	 * Rule's options
	 */
	options: UseObjectSpreadOptions;
}
export interface RuleWithOptions_for_UseReactFunctionComponentsOptions {
	/**
	 * The severity of the emitted diagnostics by the rule
	 */
	level: RulePlainConfiguration;
	/**
	 * Rule's options
	 */
	options: UseReactFunctionComponentsOptions;
}
export interface RuleWithFixOptions_for_UseReadonlyClassPropertiesOptions {
	/**
	 * The kind of the code actions emitted by the rule
	 */
	fix?: FixKind;
	/**
	 * The severity of the emitted diagnostics by the rule
	 */
	level: RulePlainConfiguration;
	/**
	 * Rule's options
	 */
	options: UseReadonlyClassPropertiesOptions;
}
export interface RuleWithFixOptions_for_UseSelfClosingElementsOptions {
	/**
	 * The kind of the code actions emitted by the rule
	 */
	fix?: FixKind;
	/**
	 * The severity of the emitted diagnostics by the rule
	 */
	level: RulePlainConfiguration;
	/**
	 * Rule's options
	 */
	options: UseSelfClosingElementsOptions;
}
export interface RuleWithFixOptions_for_UseShorthandAssignOptions {
	/**
	 * The kind of the code actions emitted by the rule
	 */
	fix?: FixKind;
	/**
	 * The severity of the emitted diagnostics by the rule
	 */
	level: RulePlainConfiguration;
	/**
	 * Rule's options
	 */
	options: UseShorthandAssignOptions;
}
export interface RuleWithFixOptions_for_UseShorthandFunctionTypeOptions {
	/**
	 * The kind of the code actions emitted by the rule
	 */
	fix?: FixKind;
	/**
	 * The severity of the emitted diagnostics by the rule
	 */
	level: RulePlainConfiguration;
	/**
	 * Rule's options
	 */
	options: UseShorthandFunctionTypeOptions;
}
export interface RuleWithFixOptions_for_UseSingleVarDeclaratorOptions {
	/**
	 * The kind of the code actions emitted by the rule
	 */
	fix?: FixKind;
	/**
	 * The severity of the emitted diagnostics by the rule
	 */
	level: RulePlainConfiguration;
	/**
	 * Rule's options
	 */
	options: UseSingleVarDeclaratorOptions;
}
export interface RuleWithOptions_for_UseSymbolDescriptionOptions {
	/**
	 * The severity of the emitted diagnostics by the rule
	 */
	level: RulePlainConfiguration;
	/**
	 * Rule's options
	 */
	options: UseSymbolDescriptionOptions;
}
export interface RuleWithFixOptions_for_UseTemplateOptions {
	/**
	 * The kind of the code actions emitted by the rule
	 */
	fix?: FixKind;
	/**
	 * The severity of the emitted diagnostics by the rule
	 */
	level: RulePlainConfiguration;
	/**
	 * Rule's options
	 */
	options: UseTemplateOptions;
}
export interface RuleWithFixOptions_for_UseThrowNewErrorOptions {
	/**
	 * The kind of the code actions emitted by the rule
	 */
	fix?: FixKind;
	/**
	 * The severity of the emitted diagnostics by the rule
	 */
	level: RulePlainConfiguration;
	/**
	 * Rule's options
	 */
	options: UseThrowNewErrorOptions;
}
export interface RuleWithOptions_for_UseThrowOnlyErrorOptions {
	/**
	 * The severity of the emitted diagnostics by the rule
	 */
	level: RulePlainConfiguration;
	/**
	 * Rule's options
	 */
	options: UseThrowOnlyErrorOptions;
}
export interface RuleWithFixOptions_for_UseTrimStartEndOptions {
	/**
	 * The kind of the code actions emitted by the rule
	 */
	fix?: FixKind;
	/**
	 * The severity of the emitted diagnostics by the rule
	 */
	level: RulePlainConfiguration;
	/**
	 * Rule's options
	 */
	options: UseTrimStartEndOptions;
}
export interface RuleWithFixOptions_for_UseUnifiedTypeSignaturesOptions {
	/**
	 * The kind of the code actions emitted by the rule
	 */
	fix?: FixKind;
	/**
	 * The severity of the emitted diagnostics by the rule
	 */
	level: RulePlainConfiguration;
	/**
	 * Rule's options
	 */
	options: UseUnifiedTypeSignaturesOptions;
}
export interface RuleWithOptions_for_NoAlertOptions {
	/**
	 * The severity of the emitted diagnostics by the rule
	 */
	level: RulePlainConfiguration;
	/**
	 * Rule's options
	 */
	options: NoAlertOptions;
}
export interface RuleWithFixOptions_for_NoApproximativeNumericConstantOptions {
	/**
	 * The kind of the code actions emitted by the rule
	 */
	fix?: FixKind;
	/**
	 * The severity of the emitted diagnostics by the rule
	 */
	level: RulePlainConfiguration;
	/**
	 * Rule's options
	 */
	options: NoApproximativeNumericConstantOptions;
}
export interface RuleWithOptions_for_NoArrayIndexKeyOptions {
	/**
	 * The severity of the emitted diagnostics by the rule
	 */
	level: RulePlainConfiguration;
	/**
	 * Rule's options
	 */
	options: NoArrayIndexKeyOptions;
}
export interface RuleWithOptions_for_NoAssignInExpressionsOptions {
	/**
	 * The severity of the emitted diagnostics by the rule
	 */
	level: RulePlainConfiguration;
	/**
	 * Rule's options
	 */
	options: NoAssignInExpressionsOptions;
}
export interface RuleWithOptions_for_NoAsyncPromiseExecutorOptions {
	/**
	 * The severity of the emitted diagnostics by the rule
	 */
	level: RulePlainConfiguration;
	/**
	 * Rule's options
	 */
	options: NoAsyncPromiseExecutorOptions;
}
export interface RuleWithFixOptions_for_NoBiomeFirstExceptionOptions {
	/**
	 * The kind of the code actions emitted by the rule
	 */
	fix?: FixKind;
	/**
	 * The severity of the emitted diagnostics by the rule
	 */
	level: RulePlainConfiguration;
	/**
	 * Rule's options
	 */
	options: NoBiomeFirstExceptionOptions;
}
export interface RuleWithOptions_for_NoBitwiseOperatorsOptions {
	/**
	 * The severity of the emitted diagnostics by the rule
	 */
	level: RulePlainConfiguration;
	/**
	 * Rule's options
	 */
	options: NoBitwiseOperatorsOptions;
}
export interface RuleWithOptions_for_NoCatchAssignOptions {
	/**
	 * The severity of the emitted diagnostics by the rule
	 */
	level: RulePlainConfiguration;
	/**
	 * Rule's options
	 */
	options: NoCatchAssignOptions;
}
export interface RuleWithOptions_for_NoClassAssignOptions {
	/**
	 * The severity of the emitted diagnostics by the rule
	 */
	level: RulePlainConfiguration;
	/**
	 * Rule's options
	 */
	options: NoClassAssignOptions;
}
export interface RuleWithFixOptions_for_NoCommentTextOptions {
	/**
	 * The kind of the code actions emitted by the rule
	 */
	fix?: FixKind;
	/**
	 * The severity of the emitted diagnostics by the rule
	 */
	level: RulePlainConfiguration;
	/**
	 * Rule's options
	 */
	options: NoCommentTextOptions;
}
export interface RuleWithFixOptions_for_NoCompareNegZeroOptions {
	/**
	 * The kind of the code actions emitted by the rule
	 */
	fix?: FixKind;
	/**
	 * The severity of the emitted diagnostics by the rule
	 */
	level: RulePlainConfiguration;
	/**
	 * Rule's options
	 */
	options: NoCompareNegZeroOptions;
}
export interface RuleWithOptions_for_NoConfusingLabelsOptions {
	/**
	 * The severity of the emitted diagnostics by the rule
	 */
	level: RulePlainConfiguration;
	/**
	 * Rule's options
	 */
	options: NoConfusingLabelsOptions;
}
export interface RuleWithFixOptions_for_NoConfusingVoidTypeOptions {
	/**
	 * The kind of the code actions emitted by the rule
	 */
	fix?: FixKind;
	/**
	 * The severity of the emitted diagnostics by the rule
	 */
	level: RulePlainConfiguration;
	/**
	 * Rule's options
	 */
	options: NoConfusingVoidTypeOptions;
}
export interface RuleWithFixOptions_for_NoConsoleOptions {
	/**
	 * The kind of the code actions emitted by the rule
	 */
	fix?: FixKind;
	/**
	 * The severity of the emitted diagnostics by the rule
	 */
	level: RulePlainConfiguration;
	/**
	 * Rule's options
	 */
	options: NoConsoleOptions;
}
export interface RuleWithFixOptions_for_NoConstEnumOptions {
	/**
	 * The kind of the code actions emitted by the rule
	 */
	fix?: FixKind;
	/**
	 * The severity of the emitted diagnostics by the rule
	 */
	level: RulePlainConfiguration;
	/**
	 * Rule's options
	 */
	options: NoConstEnumOptions;
}
export interface RuleWithOptions_for_NoConstantBinaryExpressionsOptions {
	/**
	 * The severity of the emitted diagnostics by the rule
	 */
	level: RulePlainConfiguration;
	/**
	 * Rule's options
	 */
	options: NoConstantBinaryExpressionsOptions;
}
export interface RuleWithOptions_for_NoControlCharactersInRegexOptions {
	/**
	 * The severity of the emitted diagnostics by the rule
	 */
	level: RulePlainConfiguration;
	/**
	 * Rule's options
	 */
	options: NoControlCharactersInRegexOptions;
}
export interface RuleWithFixOptions_for_NoDebuggerOptions {
	/**
	 * The kind of the code actions emitted by the rule
	 */
	fix?: FixKind;
	/**
	 * The severity of the emitted diagnostics by the rule
	 */
	level: RulePlainConfiguration;
	/**
	 * Rule's options
	 */
	options: NoDebuggerOptions;
}
export interface RuleWithOptions_for_NoDocumentCookieOptions {
	/**
	 * The severity of the emitted diagnostics by the rule
	 */
	level: RulePlainConfiguration;
	/**
	 * Rule's options
	 */
	options: NoDocumentCookieOptions;
}
export interface RuleWithOptions_for_NoDocumentImportInPageOptions {
	/**
	 * The severity of the emitted diagnostics by the rule
	 */
	level: RulePlainConfiguration;
	/**
	 * Rule's options
	 */
	options: NoDocumentImportInPageOptions;
}
export interface RuleWithFixOptions_for_NoDoubleEqualsOptions {
	/**
	 * The kind of the code actions emitted by the rule
	 */
	fix?: FixKind;
	/**
	 * The severity of the emitted diagnostics by the rule
	 */
	level: RulePlainConfiguration;
	/**
	 * Rule's options
	 */
	options: NoDoubleEqualsOptions;
}
export interface RuleWithOptions_for_NoDuplicateAtImportRulesOptions {
	/**
	 * The severity of the emitted diagnostics by the rule
	 */
	level: RulePlainConfiguration;
	/**
	 * Rule's options
	 */
	options: NoDuplicateAtImportRulesOptions;
}
export interface RuleWithOptions_for_NoDuplicateCaseOptions {
	/**
	 * The severity of the emitted diagnostics by the rule
	 */
	level: RulePlainConfiguration;
	/**
	 * Rule's options
	 */
	options: NoDuplicateCaseOptions;
}
export interface RuleWithOptions_for_NoDuplicateClassMembersOptions {
	/**
	 * The severity of the emitted diagnostics by the rule
	 */
	level: RulePlainConfiguration;
	/**
	 * Rule's options
	 */
	options: NoDuplicateClassMembersOptions;
}
export interface RuleWithOptions_for_NoDuplicateCustomPropertiesOptions {
	/**
	 * The severity of the emitted diagnostics by the rule
	 */
	level: RulePlainConfiguration;
	/**
	 * Rule's options
	 */
	options: NoDuplicateCustomPropertiesOptions;
}
export interface RuleWithOptions_for_NoDuplicateElseIfOptions {
	/**
	 * The severity of the emitted diagnostics by the rule
	 */
	level: RulePlainConfiguration;
	/**
	 * Rule's options
	 */
	options: NoDuplicateElseIfOptions;
}
export interface RuleWithOptions_for_NoDuplicateFieldsOptions {
	/**
	 * The severity of the emitted diagnostics by the rule
	 */
	level: RulePlainConfiguration;
	/**
	 * Rule's options
	 */
	options: NoDuplicateFieldsOptions;
}
export interface RuleWithOptions_for_NoDuplicateFontNamesOptions {
	/**
	 * The severity of the emitted diagnostics by the rule
	 */
	level: RulePlainConfiguration;
	/**
	 * Rule's options
	 */
	options: NoDuplicateFontNamesOptions;
}
export interface RuleWithOptions_for_NoDuplicateJsxPropsOptions {
	/**
	 * The severity of the emitted diagnostics by the rule
	 */
	level: RulePlainConfiguration;
	/**
	 * Rule's options
	 */
	options: NoDuplicateJsxPropsOptions;
}
export interface RuleWithOptions_for_NoDuplicateObjectKeysOptions {
	/**
	 * The severity of the emitted diagnostics by the rule
	 */
	level: RulePlainConfiguration;
	/**
	 * Rule's options
	 */
	options: NoDuplicateObjectKeysOptions;
}
export interface RuleWithOptions_for_NoDuplicateParametersOptions {
	/**
	 * The severity of the emitted diagnostics by the rule
	 */
	level: RulePlainConfiguration;
	/**
	 * Rule's options
	 */
	options: NoDuplicateParametersOptions;
}
export interface RuleWithOptions_for_NoDuplicatePropertiesOptions {
	/**
	 * The severity of the emitted diagnostics by the rule
	 */
	level: RulePlainConfiguration;
	/**
	 * Rule's options
	 */
	options: NoDuplicatePropertiesOptions;
}
export interface RuleWithOptions_for_NoDuplicateSelectorsKeyframeBlockOptions {
	/**
	 * The severity of the emitted diagnostics by the rule
	 */
	level: RulePlainConfiguration;
	/**
	 * Rule's options
	 */
	options: NoDuplicateSelectorsKeyframeBlockOptions;
}
export interface RuleWithOptions_for_NoDuplicateTestHooksOptions {
	/**
	 * The severity of the emitted diagnostics by the rule
	 */
	level: RulePlainConfiguration;
	/**
	 * Rule's options
	 */
	options: NoDuplicateTestHooksOptions;
}
export interface RuleWithOptions_for_NoEmptyBlockOptions {
	/**
	 * The severity of the emitted diagnostics by the rule
	 */
	level: RulePlainConfiguration;
	/**
	 * Rule's options
	 */
	options: NoEmptyBlockOptions;
}
export interface RuleWithOptions_for_NoEmptyBlockStatementsOptions {
	/**
	 * The severity of the emitted diagnostics by the rule
	 */
	level: RulePlainConfiguration;
	/**
	 * Rule's options
	 */
	options: NoEmptyBlockStatementsOptions;
}
export interface RuleWithFixOptions_for_NoEmptyInterfaceOptions {
	/**
	 * The kind of the code actions emitted by the rule
	 */
	fix?: FixKind;
	/**
	 * The severity of the emitted diagnostics by the rule
	 */
	level: RulePlainConfiguration;
	/**
	 * Rule's options
	 */
	options: NoEmptyInterfaceOptions;
}
export interface RuleWithOptions_for_NoEvolvingTypesOptions {
	/**
	 * The severity of the emitted diagnostics by the rule
	 */
	level: RulePlainConfiguration;
	/**
	 * Rule's options
	 */
	options: NoEvolvingTypesOptions;
}
export interface RuleWithOptions_for_NoExplicitAnyOptions {
	/**
	 * The severity of the emitted diagnostics by the rule
	 */
	level: RulePlainConfiguration;
	/**
	 * Rule's options
	 */
	options: NoExplicitAnyOptions;
}
export interface RuleWithOptions_for_NoExportsInTestOptions {
	/**
	 * The severity of the emitted diagnostics by the rule
	 */
	level: RulePlainConfiguration;
	/**
	 * Rule's options
	 */
	options: NoExportsInTestOptions;
}
export interface RuleWithFixOptions_for_NoExtraNonNullAssertionOptions {
	/**
	 * The kind of the code actions emitted by the rule
	 */
	fix?: FixKind;
	/**
	 * The severity of the emitted diagnostics by the rule
	 */
	level: RulePlainConfiguration;
	/**
	 * Rule's options
	 */
	options: NoExtraNonNullAssertionOptions;
}
export interface RuleWithOptions_for_NoFallthroughSwitchClauseOptions {
	/**
	 * The severity of the emitted diagnostics by the rule
	 */
	level: RulePlainConfiguration;
	/**
	 * Rule's options
	 */
	options: NoFallthroughSwitchClauseOptions;
}
export interface RuleWithFixOptions_for_NoFocusedTestsOptions {
	/**
	 * The kind of the code actions emitted by the rule
	 */
	fix?: FixKind;
	/**
	 * The severity of the emitted diagnostics by the rule
	 */
	level: RulePlainConfiguration;
	/**
	 * Rule's options
	 */
	options: NoFocusedTestsOptions;
}
export interface RuleWithOptions_for_NoFunctionAssignOptions {
	/**
	 * The severity of the emitted diagnostics by the rule
	 */
	level: RulePlainConfiguration;
	/**
	 * Rule's options
	 */
	options: NoFunctionAssignOptions;
}
export interface RuleWithOptions_for_NoGlobalAssignOptions {
	/**
	 * The severity of the emitted diagnostics by the rule
	 */
	level: RulePlainConfiguration;
	/**
	 * Rule's options
	 */
	options: NoGlobalAssignOptions;
}
export interface RuleWithFixOptions_for_NoGlobalIsFiniteOptions {
	/**
	 * The kind of the code actions emitted by the rule
	 */
	fix?: FixKind;
	/**
	 * The severity of the emitted diagnostics by the rule
	 */
	level: RulePlainConfiguration;
	/**
	 * Rule's options
	 */
	options: NoGlobalIsFiniteOptions;
}
export interface RuleWithFixOptions_for_NoGlobalIsNanOptions {
	/**
	 * The kind of the code actions emitted by the rule
	 */
	fix?: FixKind;
	/**
	 * The severity of the emitted diagnostics by the rule
	 */
	level: RulePlainConfiguration;
	/**
	 * Rule's options
	 */
	options: NoGlobalIsNanOptions;
}
export interface RuleWithOptions_for_NoHeadImportInDocumentOptions {
	/**
	 * The severity of the emitted diagnostics by the rule
	 */
	level: RulePlainConfiguration;
	/**
	 * Rule's options
	 */
	options: NoHeadImportInDocumentOptions;
}
export interface RuleWithOptions_for_NoImplicitAnyLetOptions {
	/**
	 * The severity of the emitted diagnostics by the rule
	 */
	level: RulePlainConfiguration;
	/**
	 * Rule's options
	 */
	options: NoImplicitAnyLetOptions;
}
export interface RuleWithOptions_for_NoImportAssignOptions {
	/**
	 * The severity of the emitted diagnostics by the rule
	 */
	level: RulePlainConfiguration;
	/**
	 * Rule's options
	 */
	options: NoImportAssignOptions;
}
export interface RuleWithOptions_for_NoImportantInKeyframeOptions {
	/**
	 * The severity of the emitted diagnostics by the rule
	 */
	level: RulePlainConfiguration;
	/**
	 * Rule's options
	 */
	options: NoImportantInKeyframeOptions;
}
export interface RuleWithOptions_for_NoIrregularWhitespaceOptions {
	/**
	 * The severity of the emitted diagnostics by the rule
	 */
	level: RulePlainConfiguration;
	/**
	 * Rule's options
	 */
	options: NoIrregularWhitespaceOptions;
}
export interface RuleWithOptions_for_NoLabelVarOptions {
	/**
	 * The severity of the emitted diagnostics by the rule
	 */
	level: RulePlainConfiguration;
	/**
	 * Rule's options
	 */
	options: NoLabelVarOptions;
}
export interface RuleWithFixOptions_for_NoMisleadingCharacterClassOptions {
	/**
	 * The kind of the code actions emitted by the rule
	 */
	fix?: FixKind;
	/**
	 * The severity of the emitted diagnostics by the rule
	 */
	level: RulePlainConfiguration;
	/**
	 * Rule's options
	 */
	options: NoMisleadingCharacterClassOptions;
}
export interface RuleWithOptions_for_NoMisleadingInstantiatorOptions {
	/**
	 * The severity of the emitted diagnostics by the rule
	 */
	level: RulePlainConfiguration;
	/**
	 * Rule's options
	 */
	options: NoMisleadingInstantiatorOptions;
}
export interface RuleWithOptions_for_NoMisplacedAssertionOptions {
	/**
	 * The severity of the emitted diagnostics by the rule
	 */
	level: RulePlainConfiguration;
	/**
	 * Rule's options
	 */
	options: NoMisplacedAssertionOptions;
}
export interface RuleWithFixOptions_for_NoMisrefactoredShorthandAssignOptions {
	/**
	 * The kind of the code actions emitted by the rule
	 */
	fix?: FixKind;
	/**
	 * The severity of the emitted diagnostics by the rule
	 */
	level: RulePlainConfiguration;
	/**
	 * Rule's options
	 */
	options: NoMisrefactoredShorthandAssignOptions;
}
export interface RuleWithOptions_for_NoNonNullAssertedOptionalChainOptions {
	/**
	 * The severity of the emitted diagnostics by the rule
	 */
	level: RulePlainConfiguration;
	/**
	 * Rule's options
	 */
	options: NoNonNullAssertedOptionalChainOptions;
}
export interface RuleWithFixOptions_for_NoOctalEscapeOptions {
	/**
	 * The kind of the code actions emitted by the rule
	 */
	fix?: FixKind;
	/**
	 * The severity of the emitted diagnostics by the rule
	 */
	level: RulePlainConfiguration;
	/**
	 * Rule's options
	 */
	options: NoOctalEscapeOptions;
}
export interface RuleWithFixOptions_for_NoPrototypeBuiltinsOptions {
	/**
	 * The kind of the code actions emitted by the rule
	 */
	fix?: FixKind;
	/**
	 * The severity of the emitted diagnostics by the rule
	 */
	level: RulePlainConfiguration;
	/**
	 * Rule's options
	 */
	options: NoPrototypeBuiltinsOptions;
}
export interface RuleWithFixOptions_for_NoQuickfixBiomeOptions {
	/**
	 * The kind of the code actions emitted by the rule
	 */
	fix?: FixKind;
	/**
	 * The severity of the emitted diagnostics by the rule
	 */
	level: RulePlainConfiguration;
	/**
	 * Rule's options
	 */
	options: NoQuickfixBiomeOptions;
}
export interface RuleWithFixOptions_for_NoReactSpecificPropsOptions {
	/**
	 * The kind of the code actions emitted by the rule
	 */
	fix?: FixKind;
	/**
	 * The severity of the emitted diagnostics by the rule
	 */
	level: RulePlainConfiguration;
	/**
	 * Rule's options
	 */
	options: NoReactSpecificPropsOptions;
}
export interface RuleWithOptions_for_NoRedeclareOptions {
	/**
	 * The severity of the emitted diagnostics by the rule
	 */
	level: RulePlainConfiguration;
	/**
	 * Rule's options
	 */
	options: NoRedeclareOptions;
}
export interface RuleWithFixOptions_for_NoRedundantUseStrictOptions {
	/**
	 * The kind of the code actions emitted by the rule
	 */
	fix?: FixKind;
	/**
	 * The severity of the emitted diagnostics by the rule
	 */
	level: RulePlainConfiguration;
	/**
	 * Rule's options
	 */
	options: NoRedundantUseStrictOptions;
}
export interface RuleWithOptions_for_NoSelfCompareOptions {
	/**
	 * The severity of the emitted diagnostics by the rule
	 */
	level: RulePlainConfiguration;
	/**
	 * Rule's options
	 */
	options: NoSelfCompareOptions;
}
export interface RuleWithOptions_for_NoShadowRestrictedNamesOptions {
	/**
	 * The severity of the emitted diagnostics by the rule
	 */
	level: RulePlainConfiguration;
	/**
	 * Rule's options
	 */
	options: NoShadowRestrictedNamesOptions;
}
export interface RuleWithOptions_for_NoShorthandPropertyOverridesOptions {
	/**
	 * The severity of the emitted diagnostics by the rule
	 */
	level: RulePlainConfiguration;
	/**
	 * Rule's options
	 */
	options: NoShorthandPropertyOverridesOptions;
}
export interface RuleWithFixOptions_for_NoSkippedTestsOptions {
	/**
	 * The kind of the code actions emitted by the rule
	 */
	fix?: FixKind;
	/**
	 * The severity of the emitted diagnostics by the rule
	 */
	level: RulePlainConfiguration;
	/**
	 * Rule's options
	 */
	options: NoSkippedTestsOptions;
}
export interface RuleWithFixOptions_for_NoSparseArrayOptions {
	/**
	 * The kind of the code actions emitted by the rule
	 */
	fix?: FixKind;
	/**
	 * The severity of the emitted diagnostics by the rule
	 */
	level: RulePlainConfiguration;
	/**
	 * Rule's options
	 */
	options: NoSparseArrayOptions;
}
export interface RuleWithOptions_for_NoSuspiciousSemicolonInJsxOptions {
	/**
	 * The severity of the emitted diagnostics by the rule
	 */
	level: RulePlainConfiguration;
	/**
	 * Rule's options
	 */
	options: NoSuspiciousSemicolonInJsxOptions;
}
export interface RuleWithOptions_for_NoTemplateCurlyInStringOptions {
	/**
	 * The severity of the emitted diagnostics by the rule
	 */
	level: RulePlainConfiguration;
	/**
	 * Rule's options
	 */
	options: NoTemplateCurlyInStringOptions;
}
export interface RuleWithOptions_for_NoThenPropertyOptions {
	/**
	 * The severity of the emitted diagnostics by the rule
	 */
	level: RulePlainConfiguration;
	/**
	 * Rule's options
	 */
	options: NoThenPropertyOptions;
}
export interface RuleWithFixOptions_for_NoTsIgnoreOptions {
	/**
	 * The kind of the code actions emitted by the rule
	 */
	fix?: FixKind;
	/**
	 * The severity of the emitted diagnostics by the rule
	 */
	level: RulePlainConfiguration;
	/**
	 * Rule's options
	 */
	options: NoTsIgnoreOptions;
}
export interface RuleWithOptions_for_NoUnassignedVariablesOptions {
	/**
	 * The severity of the emitted diagnostics by the rule
	 */
	level: RulePlainConfiguration;
	/**
	 * Rule's options
	 */
	options: NoUnassignedVariablesOptions;
}
export interface RuleWithOptions_for_NoUnknownAtRulesOptions {
	/**
	 * The severity of the emitted diagnostics by the rule
	 */
	level: RulePlainConfiguration;
	/**
	 * Rule's options
	 */
	options: NoUnknownAtRulesOptions;
}
export interface RuleWithOptions_for_NoUnsafeDeclarationMergingOptions {
	/**
	 * The severity of the emitted diagnostics by the rule
	 */
	level: RulePlainConfiguration;
	/**
	 * Rule's options
	 */
	options: NoUnsafeDeclarationMergingOptions;
}
export interface RuleWithFixOptions_for_NoUnsafeNegationOptions {
	/**
	 * The kind of the code actions emitted by the rule
	 */
	fix?: FixKind;
	/**
	 * The severity of the emitted diagnostics by the rule
	 */
	level: RulePlainConfiguration;
	/**
	 * Rule's options
	 */
	options: NoUnsafeNegationOptions;
}
export interface RuleWithFixOptions_for_NoUselessEscapeInStringOptions {
	/**
	 * The kind of the code actions emitted by the rule
	 */
	fix?: FixKind;
	/**
	 * The severity of the emitted diagnostics by the rule
	 */
	level: RulePlainConfiguration;
	/**
	 * Rule's options
	 */
	options: NoUselessEscapeInStringOptions;
}
export interface RuleWithOptions_for_NoUselessRegexBackrefsOptions {
	/**
	 * The severity of the emitted diagnostics by the rule
	 */
	level: RulePlainConfiguration;
	/**
	 * Rule's options
	 */
	options: NoUselessRegexBackrefsOptions;
}
export interface RuleWithFixOptions_for_NoVarOptions {
	/**
	 * The kind of the code actions emitted by the rule
	 */
	fix?: FixKind;
	/**
	 * The severity of the emitted diagnostics by the rule
	 */
	level: RulePlainConfiguration;
	/**
	 * Rule's options
	 */
	options: NoVarOptions;
}
export interface RuleWithOptions_for_NoWithOptions {
	/**
	 * The severity of the emitted diagnostics by the rule
	 */
	level: RulePlainConfiguration;
	/**
	 * Rule's options
	 */
	options: NoWithOptions;
}
export interface RuleWithOptions_for_UseAdjacentOverloadSignaturesOptions {
	/**
	 * The severity of the emitted diagnostics by the rule
	 */
	level: RulePlainConfiguration;
	/**
	 * Rule's options
	 */
	options: UseAdjacentOverloadSignaturesOptions;
}
export interface RuleWithOptions_for_UseAwaitOptions {
	/**
	 * The severity of the emitted diagnostics by the rule
	 */
	level: RulePlainConfiguration;
	/**
	 * Rule's options
	 */
	options: UseAwaitOptions;
}
export interface RuleWithFixOptions_for_UseBiomeIgnoreFolderOptions {
	/**
	 * The kind of the code actions emitted by the rule
	 */
	fix?: FixKind;
	/**
	 * The severity of the emitted diagnostics by the rule
	 */
	level: RulePlainConfiguration;
	/**
	 * Rule's options
	 */
	options: UseBiomeIgnoreFolderOptions;
}
export interface RuleWithOptions_for_UseDefaultSwitchClauseLastOptions {
	/**
	 * The severity of the emitted diagnostics by the rule
	 */
	level: RulePlainConfiguration;
	/**
	 * Rule's options
	 */
	options: UseDefaultSwitchClauseLastOptions;
}
export interface RuleWithOptions_for_UseErrorMessageOptions {
	/**
	 * The severity of the emitted diagnostics by the rule
	 */
	level: RulePlainConfiguration;
	/**
	 * Rule's options
	 */
	options: UseErrorMessageOptions;
}
export interface RuleWithOptions_for_UseGetterReturnOptions {
	/**
	 * The severity of the emitted diagnostics by the rule
	 */
	level: RulePlainConfiguration;
	/**
	 * Rule's options
	 */
	options: UseGetterReturnOptions;
}
export interface RuleWithOptions_for_UseGoogleFontDisplayOptions {
	/**
	 * The severity of the emitted diagnostics by the rule
	 */
	level: RulePlainConfiguration;
	/**
	 * Rule's options
	 */
	options: UseGoogleFontDisplayOptions;
}
export interface RuleWithOptions_for_UseGuardForInOptions {
	/**
	 * The severity of the emitted diagnostics by the rule
	 */
	level: RulePlainConfiguration;
	/**
	 * Rule's options
	 */
	options: UseGuardForInOptions;
}
export interface RuleWithFixOptions_for_UseIsArrayOptions {
	/**
	 * The kind of the code actions emitted by the rule
	 */
	fix?: FixKind;
	/**
	 * The severity of the emitted diagnostics by the rule
	 */
	level: RulePlainConfiguration;
	/**
	 * Rule's options
	 */
	options: UseIsArrayOptions;
}
export interface RuleWithOptions_for_UseIterableCallbackReturnOptions {
	/**
	 * The severity of the emitted diagnostics by the rule
	 */
	level: RulePlainConfiguration;
	/**
	 * Rule's options
	 */
	options: UseIterableCallbackReturnOptions;
}
export interface RuleWithFixOptions_for_UseNamespaceKeywordOptions {
	/**
	 * The kind of the code actions emitted by the rule
	 */
	fix?: FixKind;
	/**
	 * The severity of the emitted diagnostics by the rule
	 */
	level: RulePlainConfiguration;
	/**
	 * Rule's options
	 */
	options: UseNamespaceKeywordOptions;
}
export interface RuleWithFixOptions_for_UseNumberToFixedDigitsArgumentOptions {
	/**
	 * The kind of the code actions emitted by the rule
	 */
	fix?: FixKind;
	/**
	 * The severity of the emitted diagnostics by the rule
	 */
	level: RulePlainConfiguration;
	/**
	 * Rule's options
	 */
	options: UseNumberToFixedDigitsArgumentOptions;
}
export interface RuleWithFixOptions_for_UseStaticResponseMethodsOptions {
	/**
	 * The kind of the code actions emitted by the rule
	 */
	fix?: FixKind;
	/**
	 * The severity of the emitted diagnostics by the rule
	 */
	level: RulePlainConfiguration;
	/**
	 * Rule's options
	 */
	options: UseStaticResponseMethodsOptions;
}
export interface RuleWithFixOptions_for_UseStrictModeOptions {
	/**
	 * The kind of the code actions emitted by the rule
	 */
	fix?: FixKind;
	/**
	 * The severity of the emitted diagnostics by the rule
	 */
	level: RulePlainConfiguration;
	/**
	 * Rule's options
	 */
	options: UseStrictModeOptions;
}
export type ImportGroups = ImportGroup[];
export type SortOrder = "natural" | "lexicographic";
/**
 * Used to identify the kind of code action emitted by a rule
 */
export type FixKind = "none" | "safe" | "unsafe";
export interface NoAccessKeyOptions {}
export interface NoAriaHiddenOnFocusableOptions {}
export interface NoAriaUnsupportedElementsOptions {}
export interface NoAutofocusOptions {}
export interface NoDistractingElementsOptions {}
export interface NoHeaderScopeOptions {}
export interface NoInteractiveElementToNoninteractiveRoleOptions {}
export interface NoLabelWithoutControlOptions {
	/**
	 * Array of component names that should be considered the same as an `input` element.
	 */
	inputComponents?: string[];
	/**
	 * Array of attributes that should be treated as the `label` accessible text content.
	 */
	labelAttributes?: string[];
	/**
	 * Array of component names that should be considered the same as a `label` element.
	 */
	labelComponents?: string[];
}
export interface NoNoninteractiveElementInteractionsOptions {}
export interface NoNoninteractiveElementToInteractiveRoleOptions {}
export interface NoNoninteractiveTabindexOptions {}
export interface NoPositiveTabindexOptions {}
export interface NoRedundantAltOptions {}
export interface NoRedundantRolesOptions {}
export interface NoStaticElementInteractionsOptions {}
export interface NoSvgWithoutTitleOptions {}
export interface UseAltTextOptions {}
export interface UseAnchorContentOptions {}
export interface UseAriaActivedescendantWithTabindexOptions {}
export interface UseAriaPropsForRoleOptions {}
export interface UseAriaPropsSupportedByRoleOptions {}
export interface UseButtonTypeOptions {}
export interface UseFocusableInteractiveOptions {}
export interface UseGenericFontNamesOptions {}
export interface UseHeadingContentOptions {}
export interface UseHtmlLangOptions {}
export interface UseIframeTitleOptions {}
export interface UseKeyWithClickEventsOptions {}
export interface UseKeyWithMouseEventsOptions {}
export interface UseMediaCaptionOptions {}
export interface UseSemanticElementsOptions {}
export interface UseValidAnchorOptions {}
export interface UseValidAriaPropsOptions {}
export interface UseValidAriaRoleOptions {
	/**
	 * It allows specifying a list of roles that might be invalid otherwise
	 */
	allowInvalidRoles?: string[];
	/**
	 * Use this option to ignore non-DOM elements, such as custom components
	 */
	ignoreNonDom?: boolean;
}
export interface UseValidAriaValuesOptions {}
export interface UseValidAutocompleteOptions {
	/**
	 * `input` like custom components that should be checked.
	 */
	inputComponents?: string[];
}
export interface UseValidLangOptions {}
export interface NoAdjacentSpacesInRegexOptions {}
export interface NoArgumentsOptions {}
export interface NoBannedTypesOptions {}
export interface NoCommaOperatorOptions {}
export interface NoEmptyTypeParametersOptions {}
export interface NoExcessiveCognitiveComplexityOptions {
	/**
	 * The maximum complexity score that we allow. Anything higher is considered excessive.
	 */
	maxAllowedComplexity?: number;
}
export interface NoExcessiveLinesPerFunctionOptions {
	/**
	 * The maximum number of lines allowed in a function body.
	 */
	maxLines?: number;
	/**
	 * When this options is set to `true`, blank lines in the function body are not counted towards the maximum line limit.
	 */
	skipBlankLines?: boolean;
	/**
	 * When this option is set to `true`, Immediately Invoked Function Expressions (IIFEs) are not checked for the maximum line limit.
	 */
	skipIifes?: boolean;
}
export interface NoExcessiveNestedTestSuitesOptions {}
export interface NoExtraBooleanCastOptions {}
export interface NoFlatMapIdentityOptions {}
export interface NoForEachOptions {
	/**
	 * A list of variable names allowed for `forEach` calls.
	 */
	allowedIdentifiers?: string[];
}
export interface NoImplicitCoercionsOptions {}
export interface NoImportantStylesOptions {}
export interface NoStaticOnlyClassOptions {}
export interface NoThisInStaticOptions {}
export interface NoUselessCatchOptions {}
export interface NoUselessConstructorOptions {}
export interface NoUselessContinueOptions {}
export interface NoUselessEmptyExportOptions {}
export interface NoUselessEscapeInRegexOptions {}
export interface NoUselessFragmentsOptions {}
export interface NoUselessLabelOptions {}
export interface NoUselessLoneBlockStatementsOptions {}
export interface NoUselessRenameOptions {}
export interface NoUselessStringConcatOptions {}
export interface NoUselessStringRawOptions {}
export interface NoUselessSwitchCaseOptions {}
export interface NoUselessTernaryOptions {}
export interface NoUselessThisAliasOptions {}
export interface NoUselessTypeConstraintOptions {}
export interface NoUselessUndefinedInitializationOptions {}
export interface NoVoidOptions {}
export interface UseArrowFunctionOptions {}
export interface UseDateNowOptions {}
export interface UseFlatMapOptions {}
export interface UseIndexOfOptions {}
export interface UseLiteralKeysOptions {}
export interface UseNumericLiteralsOptions {}
export interface UseOptionalChainOptions {}
export interface UseRegexLiteralsOptions {}
export interface UseSimpleNumberKeysOptions {}
export interface UseSimplifiedLogicExpressionOptions {}
export interface UseWhileOptions {}
export interface NoChildrenPropOptions {}
export interface NoConstAssignOptions {}
export interface NoConstantConditionOptions {}
export interface NoConstantMathMinMaxClampOptions {}
export interface NoConstructorReturnOptions {}
export interface NoEmptyCharacterClassInRegexOptions {}
export interface NoEmptyPatternOptions {}
export interface NoGlobalDirnameFilenameOptions {}
export interface NoGlobalObjectCallsOptions {}
export interface NoInnerDeclarationsOptions {}
export interface NoInvalidBuiltinInstantiationOptions {}
export interface NoInvalidConstructorSuperOptions {}
export interface NoInvalidDirectionInLinearGradientOptions {}
export interface NoInvalidGridAreasOptions {}
export interface NoInvalidPositionAtImportRuleOptions {}
export interface NoInvalidUseBeforeDeclarationOptions {}
export interface NoMissingVarFunctionOptions {}
export interface NoNestedComponentDefinitionsOptions {}
export interface NoNodejsModulesOptions {}
export interface NoNonoctalDecimalEscapeOptions {}
export interface NoPrecisionLossOptions {}
export interface NoPrivateImportsOptions {
	/**
	* The default visibility to assume for symbols without visibility tag.

Default: **public**. 
	 */
	defaultVisibility?: Visibility;
}
export interface NoProcessGlobalOptions {}
export interface NoQwikUseVisibleTaskOptions {}
export interface NoReactPropAssignmentsOptions {}
export interface NoRenderReturnValueOptions {}
export interface NoRestrictedElementsOptions {
	/**
	 * Elements to restrict. Each key is the element name, and the value is the message to show when the element is used.
	 */
	elements: CustomRestrictedElements;
}
export interface NoSelfAssignOptions {}
export interface NoSetterReturnOptions {}
export interface NoSolidDestructuredPropsOptions {}
export interface NoStringCaseMismatchOptions {}
export interface NoSwitchDeclarationsOptions {}
export interface NoUndeclaredDependenciesOptions {
	/**
	 * If set to `false`, then the rule will show an error when `devDependencies` are imported. Defaults to `true`.
	 */
	devDependencies?: DependencyAvailability;
	/**
	 * If set to `false`, then the rule will show an error when `optionalDependencies` are imported. Defaults to `true`.
	 */
	optionalDependencies?: DependencyAvailability;
	/**
	 * If set to `false`, then the rule will show an error when `peerDependencies` are imported. Defaults to `true`.
	 */
	peerDependencies?: DependencyAvailability;
}
export interface NoUndeclaredVariablesOptions {
	/**
	 * Check undeclared types.
	 */
	checkTypes?: boolean;
}
export interface NoUnknownFunctionOptions {}
export interface NoUnknownMediaFeatureNameOptions {}
export interface NoUnknownPropertyOptions {}
export interface NoUnknownPseudoClassOptions {}
export interface NoUnknownPseudoElementOptions {}
export interface NoUnknownTypeSelectorOptions {}
export interface NoUnknownUnitOptions {}
export interface NoUnmatchableAnbSelectorOptions {}
export interface NoUnreachableOptions {}
export interface NoUnreachableSuperOptions {}
export interface NoUnsafeFinallyOptions {}
export interface NoUnsafeOptionalChainingOptions {}
export interface NoUnusedFunctionParametersOptions {
	/**
	 * Whether to ignore unused variables from an object destructuring with a spread.
	 */
	ignoreRestSiblings?: boolean;
}
export interface NoUnusedImportsOptions {}
export interface NoUnusedLabelsOptions {}
export interface NoUnusedPrivateClassMembersOptions {}
export interface NoUnusedVariablesOptions {
	/**
	 * Whether to ignore unused variables from an object destructuring with a spread.
	 */
	ignoreRestSiblings?: boolean;
}
export interface NoVoidElementsWithChildrenOptions {}
export interface NoVoidTypeReturnOptions {}
export interface UseExhaustiveDependenciesOptions {
	/**
	 * List of hooks of which the dependencies should be validated.
	 */
	hooks?: Hook[];
	/**
	 * Whether to report an error when a hook has no dependencies array.
	 */
	reportMissingDependenciesArray?: boolean;
	/**
	 * Whether to report an error when a dependency is listed in the dependencies array but isn't used. Defaults to true.
	 */
	reportUnnecessaryDependencies?: boolean;
}
export interface UseGraphqlNamedOperationsOptions {}
export interface UseHookAtTopLevelOptions {}
export type UseImageSizeOptions = null;
export interface UseImportExtensionsOptions {
	/**
	 * If `true`, the suggested extension is always `.js` regardless of what extension the source file has in your project.
	 */
	forceJsExtensions?: boolean;
}
export interface UseIsNanOptions {}
export interface UseJsonImportAttributesOptions {}
export interface UseJsxKeyInIterableOptions {
	/**
	 * Set to `true` to check shorthand fragments (`<></>`)
	 */
	checkShorthandFragments?: boolean;
}
export interface UseParseIntRadixOptions {}
export interface UseQwikClasslistOptions {}
export interface UseSingleJsDocAsteriskOptions {}
export interface UseUniqueElementIdsOptions {
	/**
	 * Component names that accept an `id` prop that does not translate to a DOM element id.
	 */
	excludedComponents?: string[];
}
export interface UseValidForDirectionOptions {}
export interface UseValidTypeofOptions {}
export interface UseYieldOptions {}
export interface NoDeprecatedImportsOptions {}
export interface NoDuplicateDependenciesOptions {}
export interface NoEmptySourceOptions {
	/**
	 * Whether comments are considered meaningful
	 */
	allowComments?: boolean;
}
export interface NoFloatingPromisesOptions {}
export interface NoImportCyclesOptions {
	/**
	 * Ignores type-only imports when finding an import cycle. A type-only import (`import type`) will be removed by the compiler, so it cuts an import cycle at runtime. Note that named type imports (`import { type Foo }`) aren't considered as type-only because it's not removed by the compiler if the `verbatimModuleSyntax` option is enabled. Enabled by default.
	 */
	ignoreTypes?: boolean;
}
export interface NoJsxLiteralsOptions {
	/**
	 * An array of strings that won't trigger the rule. Whitespaces are taken into consideration
	 */
	allowedStrings?: string[];
	/**
	 * When enabled, strings inside props are always ignored
	 */
	ignoreProps?: boolean;
	/**
	 * When enabled, also flag string literals inside JSX expressions and attributes
	 */
	noStrings?: boolean;
}
export interface NoMisusedPromisesOptions {}
export interface NoNextAsyncClientComponentOptions {}
export interface NoReactForwardRefOptions {}
export interface NoShadowOptions {}
export interface NoUnnecessaryConditionsOptions {}
export interface NoUnresolvedImportsOptions {}
export interface NoUnusedExpressionsOptions {}
/**
 * Options for the `noUselessCatchBinding` rule. Currently empty; reserved for future extensions (e.g. allowlist of names).
 */
export interface NoUselessCatchBindingOptions {}
export interface NoUselessUndefinedOptions {}
export interface NoVueDataObjectDeclarationOptions {}
export interface NoVueDuplicateKeysOptions {}
export interface NoVueReservedKeysOptions {}
export interface NoVueReservedPropsOptions {}
/**
 * Options for the `useConsistentArrowReturn` rule.
 */
export interface UseConsistentArrowReturnOptions {
	/**
	* Determines whether the rule enforces a consistent style when the return value is an object literal.

This option is only applicable when used in conjunction with the `asNeeded` option. 
	 */
	requireForObjectLiteral?: boolean;
	/**
	 * The style to enforce for arrow function return statements.
	 */
	style?: UseConsistentArrowReturnStyle;
}
<<<<<<< HEAD
export interface UseConsistentGraphqlDescriptionsOptions {
	/**
	 * The description style to enforce. Defaults to "block"
	 */
	style?: Style;
}
export interface UseConsistentTypeDefinitionsOptions {
	style?: ConsistentTypeDefinition;
}
=======
>>>>>>> 36ae474a
export interface UseDeprecatedDateOptions {
	argumentName?: string;
}
export interface UseExhaustiveSwitchCasesOptions {}
export interface UseExplicitTypeOptions {}
export interface UseMaxParamsOptions {
	/**
	 * Maximum number of parameters allowed (default: 4)
	 */
	max?: number;
}
export interface UseQwikMethodUsageOptions {}
export interface UseQwikValidLexicalScopeOptions {}
export interface UseSortedClassesOptions {
	/**
	 * Additional attributes that will be sorted.
	 */
	attributes?: string[];
	/**
	 * Names of the functions or tagged templates that will be sorted.
	 */
	functions?: string[];
}
export interface UseVueDefineMacrosOrderOptions {
	/**
	 * The order of the Vue define macros.
	 */
	order?: string[];
}
export interface UseVueMultiWordComponentNamesOptions {
	/**
	 * Component names to ignore (allowed to be single-word).
	 */
	ignores: string[];
}
export interface NoAccumulatingSpreadOptions {}
export interface NoAwaitInLoopsOptions {}
export interface NoBarrelFileOptions {}
export interface NoDeleteOptions {}
export interface NoDynamicNamespaceImportAccessOptions {}
export interface NoImgElementOptions {}
export interface NoNamespaceImportOptions {}
export interface NoReExportAllOptions {}
export interface NoUnwantedPolyfillioOptions {}
export interface UseGoogleFontPreconnectOptions {}
export interface UseSolidForComponentOptions {}
export interface UseTopLevelRegexOptions {}
export interface NoBlankTargetOptions {
	/**
	 * List of domains where `target="_blank"` is allowed without `rel="noopener"`.
	 */
	allowDomains: string[];
	/**
	 * Whether `noreferrer` is allowed in addition to `noopener`.
	 */
	allowNoReferrer?: boolean;
}
export interface NoDangerouslySetInnerHtmlOptions {}
export interface NoDangerouslySetInnerHtmlWithChildrenOptions {}
export interface NoGlobalEvalOptions {}
export interface NoSecretsOptions {
	/**
	 * Set entropy threshold (default is 41).
	 */
	entropyThreshold?: number;
}
export interface NoCommonJsOptions {}
export interface NoDefaultExportOptions {}
export interface NoDescendingSpecificityOptions {}
export interface NoDoneCallbackOptions {}
export interface NoEnumOptions {}
export interface NoExportedImportsOptions {}
export interface NoHeadElementOptions {}
export interface NoImplicitBooleanOptions {}
export interface NoInferrableTypesOptions {}
export interface NoMagicNumbersOptions {}
export interface NoNamespaceOptions {}
export interface NoNegationElseOptions {}
export interface NoNestedTernaryOptions {}
export interface NoNonNullAssertionOptions {}
export interface NoParameterAssignOptions {
	/**
	 * Whether to report an error when a dependency is listed in the dependencies array but isn't used. Defaults to `allow`.
	 */
	propertyAssignment?: PropertyAssignmentMode;
}
export interface NoParameterPropertiesOptions {}
export interface NoProcessEnvOptions {}
export interface NoRestrictedGlobalsOptions {
	/**
	 * A list of names that should trigger the rule
	 */
	deniedGlobals: Record<string, string>;
}
export interface NoRestrictedImportsOptions {
	/**
	 * A list of import paths that should trigger the rule.
	 */
	paths: Record<string, Paths>;
	/**
	 * gitignore-style patterns that should trigger the rule.
	 */
	patterns?: Patterns[];
}
export interface NoRestrictedTypesOptions {
	types?: Record<string, CustomRestrictedType>;
}
export interface NoShoutyConstantsOptions {}
export interface NoSubstrOptions {}
export interface NoUnusedTemplateLiteralOptions {}
export interface NoUselessElseOptions {}
export interface NoValueAtRuleOptions {}
export interface NoYodaExpressionOptions {}
export interface UseArrayLiteralsOptions {}
export interface UseAsConstAssertionOptions {}
export interface UseAtIndexOptions {}
export interface UseBlockStatementsOptions {}
export interface UseCollapsedElseIfOptions {}
export interface UseCollapsedIfOptions {}
export interface UseComponentExportOnlyModulesOptions {
	/**
	 * Allows the export of constants. This option is for environments that support it, such as [Vite](https://vitejs.dev/)
	 */
	allowConstantExport?: boolean;
	/**
	 * A list of names that can be additionally exported from the module This option is for exports that do not hinder [React Fast Refresh](https://github.com/facebook/react/tree/main/packages/react-refresh), such as [`meta` in Remix](https://remix.run/docs/en/main/route/meta)
	 */
	allowExportNames: string[];
}
export interface UseConsistentArrayTypeOptions {
	syntax?: ConsistentArrayType;
}
export interface UseConsistentBuiltinInstantiationOptions {}
export interface UseConsistentCurlyBracesOptions {}
export interface UseConsistentMemberAccessibilityOptions {
	/**
	 * The kind of accessibility you want to enforce. Default to "noPublic"
	 */
	accessibility?: Accessibility;
}
export interface UseConsistentObjectDefinitionsOptions {
	/**
	 * The preferred syntax to enforce.
	 */
	syntax?: ObjectPropertySyntax;
}
export interface UseConsistentTypeDefinitionsOptions {
	style?: ConsistentTypeDefinition;
}
export interface UseConstOptions {}
export interface UseDefaultParameterLastOptions {}
export interface UseDefaultSwitchClauseOptions {}
export interface UseDeprecatedReasonOptions {}
export interface UseEnumInitializersOptions {}
export interface UseExplicitLengthCheckOptions {}
export interface UseExponentiationOperatorOptions {}
export interface UseExportTypeOptions {}
export interface UseExportsLastOptions {}
export interface UseFilenamingConventionOptions {
	/**
	 * Allowed cases for file names.
	 */
	filenameCases: FilenameCases;
	/**
	 * Regular expression to enforce
	 */
	match?: Regex;
	/**
	 * If `false`, then non-ASCII characters are allowed.
	 */
	requireAscii: boolean;
	/**
	 * If `false`, then consecutive uppercase are allowed in _camel_ and _pascal_ cases. This does not affect other [Case].
	 */
	strictCase: boolean;
}
export interface UseForOfOptions {}
export interface UseFragmentSyntaxOptions {}
export interface UseGraphqlNamingConventionOptions {}
export interface UseGroupedAccessorPairsOptions {}
export interface UseImportTypeOptions {
	/**
	 * The style to apply when import types. Default to "auto"
	 */
	style?: Style3;
}
export interface UseLiteralEnumMembersOptions {}
/**
 * Rule's options.
 */
export interface UseNamingConventionOptions {
	/**
	 * Custom conventions.
	 */
	conventions: Convention[];
	/**
	 * If `false`, then non-ASCII characters are allowed.
	 */
	requireAscii: boolean;
	/**
	 * If `false`, then consecutive uppercase are allowed in _camel_ and _pascal_ cases. This does not affect other [Case].
	 */
	strictCase: boolean;
}
export interface UseNodeAssertStrictOptions {}
export interface UseNodejsImportProtocolOptions {}
export interface UseNumberNamespaceOptions {}
export interface UseNumericSeparatorsOptions {}
export interface UseObjectSpreadOptions {}
export interface UseReactFunctionComponentsOptions {}
export interface UseReadonlyClassPropertiesOptions {
	/**
	 * When `true`, the keywords `public`, `protected`, and `private` are analyzed by the rule.
	 */
	checkAllProperties: boolean;
}
export interface UseSelfClosingElementsOptions {
	ignoreHtmlElements?: boolean;
}
export interface UseShorthandAssignOptions {}
export interface UseShorthandFunctionTypeOptions {}
export interface UseSingleVarDeclaratorOptions {}
export interface UseSymbolDescriptionOptions {}
export interface UseTemplateOptions {}
export interface UseThrowNewErrorOptions {}
export interface UseThrowOnlyErrorOptions {}
export interface UseTrimStartEndOptions {}
export interface UseUnifiedTypeSignaturesOptions {}
export interface NoAlertOptions {}
export interface NoApproximativeNumericConstantOptions {}
export interface NoArrayIndexKeyOptions {}
export interface NoAssignInExpressionsOptions {}
export interface NoAsyncPromiseExecutorOptions {}
export interface NoBiomeFirstExceptionOptions {}
export interface NoBitwiseOperatorsOptions {
	/**
	 * Allows a list of bitwise operators to be used as exceptions.
	 */
	allow: string[];
}
export interface NoCatchAssignOptions {}
export interface NoClassAssignOptions {}
export interface NoCommentTextOptions {}
export interface NoCompareNegZeroOptions {}
export interface NoConfusingLabelsOptions {
	/**
	 * A list of (non-confusing) labels that should be allowed
	 */
	allowedLabels: string[];
}
export interface NoConfusingVoidTypeOptions {}
export interface NoConsoleOptions {
	/**
	 * Allowed calls on the console object.
	 */
	allow: string[];
}
export interface NoConstEnumOptions {}
export interface NoConstantBinaryExpressionsOptions {}
export interface NoControlCharactersInRegexOptions {}
export interface NoDebuggerOptions {}
export interface NoDocumentCookieOptions {}
export interface NoDocumentImportInPageOptions {}
export interface NoDoubleEqualsOptions {
	/**
	* If `true`, an exception is made when comparing with `null`, as it's often relied on to check both for `null` or `undefined`.

If `false`, no such exception will be made. 
	 */
	ignoreNull: boolean;
}
export interface NoDuplicateAtImportRulesOptions {}
export interface NoDuplicateCaseOptions {}
export interface NoDuplicateClassMembersOptions {}
export interface NoDuplicateCustomPropertiesOptions {}
export interface NoDuplicateElseIfOptions {}
export interface NoDuplicateFieldsOptions {}
export interface NoDuplicateFontNamesOptions {}
export interface NoDuplicateJsxPropsOptions {}
export interface NoDuplicateObjectKeysOptions {}
export interface NoDuplicateParametersOptions {}
export interface NoDuplicatePropertiesOptions {}
export interface NoDuplicateSelectorsKeyframeBlockOptions {}
export interface NoDuplicateTestHooksOptions {}
export interface NoEmptyBlockOptions {}
export interface NoEmptyBlockStatementsOptions {}
export interface NoEmptyInterfaceOptions {}
export interface NoEvolvingTypesOptions {}
export interface NoExplicitAnyOptions {}
export interface NoExportsInTestOptions {}
export interface NoExtraNonNullAssertionOptions {}
export interface NoFallthroughSwitchClauseOptions {}
export interface NoFocusedTestsOptions {}
export interface NoFunctionAssignOptions {}
export interface NoGlobalAssignOptions {}
export interface NoGlobalIsFiniteOptions {}
export interface NoGlobalIsNanOptions {}
export interface NoHeadImportInDocumentOptions {}
export interface NoImplicitAnyLetOptions {}
export interface NoImportAssignOptions {}
export interface NoImportantInKeyframeOptions {}
export interface NoIrregularWhitespaceOptions {}
export interface NoLabelVarOptions {}
export interface NoMisleadingCharacterClassOptions {}
export interface NoMisleadingInstantiatorOptions {}
export interface NoMisplacedAssertionOptions {}
export interface NoMisrefactoredShorthandAssignOptions {}
export interface NoNonNullAssertedOptionalChainOptions {}
export interface NoOctalEscapeOptions {}
export interface NoPrototypeBuiltinsOptions {}
export interface NoQuickfixBiomeOptions {
	/**
	 * A list of additional JSON files that should be checked.
	 */
	additionalPaths?: string[];
}
export interface NoReactSpecificPropsOptions {}
export interface NoRedeclareOptions {}
export interface NoRedundantUseStrictOptions {}
export interface NoSelfCompareOptions {}
export interface NoShadowRestrictedNamesOptions {}
export interface NoShorthandPropertyOverridesOptions {}
export interface NoSkippedTestsOptions {}
export interface NoSparseArrayOptions {}
export interface NoSuspiciousSemicolonInJsxOptions {}
export interface NoTemplateCurlyInStringOptions {}
export interface NoThenPropertyOptions {}
export interface NoTsIgnoreOptions {}
export interface NoUnassignedVariablesOptions {}
export interface NoUnknownAtRulesOptions {
	/**
	 * A list of unknown at-rule names to ignore (case-insensitive).
	 */
	ignore: string[];
}
export interface NoUnsafeDeclarationMergingOptions {}
export interface NoUnsafeNegationOptions {}
export interface NoUselessEscapeInStringOptions {}
export interface NoUselessRegexBackrefsOptions {}
export interface NoVarOptions {}
export interface NoWithOptions {}
export interface UseAdjacentOverloadSignaturesOptions {}
export interface UseAwaitOptions {}
export interface UseBiomeIgnoreFolderOptions {}
export interface UseDefaultSwitchClauseLastOptions {}
export interface UseErrorMessageOptions {}
export interface UseGetterReturnOptions {}
export interface UseGoogleFontDisplayOptions {}
export interface UseGuardForInOptions {}
export interface UseIsArrayOptions {}
export interface UseIterableCallbackReturnOptions {}
export interface UseNamespaceKeywordOptions {}
export interface UseNumberToFixedDigitsArgumentOptions {}
export interface UseStaticResponseMethodsOptions {}
export interface UseStrictModeOptions {}
export type ImportGroup = null | GroupMatcher | GroupMatcher[];
export type Visibility = "public" | "package" | "private";
export type CustomRestrictedElements = Record<string, string>;
export type DependencyAvailability = boolean | string[];
export interface Hook {
	/**
	* The "position" of the closure function, starting from zero.

For example, for React's `useEffect()` hook, the closure index is 0. 
	 */
	closureIndex?: number;
	/**
	* The "position" of the array of dependencies, starting from zero.

For example, for React's `useEffect()` hook, the dependencies index is 1. 
	 */
	dependenciesIndex?: number;
	/**
	 * The name of the hook.
	 */
	name?: string;
	/**
	* Whether the result of the hook is stable.

Set to `true` to mark the identity of the hook's return value as stable, or use a number/an array of numbers to mark the "positions" in the return array as stable.

For example, for React's `useRef()` hook the value would be `true`, while for `useState()` it would be `[1]`. 
	 */
	stableResult?: StableHookResult;
}
export type UseConsistentArrowReturnStyle = "asNeeded" | "always" | "never";
<<<<<<< HEAD
export type Style = "block" | "inline";
export type ConsistentTypeDefinition = "interface" | "type";
=======
>>>>>>> 36ae474a
/**
 * Specifies whether property assignments on function parameters are allowed or denied.
 */
export type PropertyAssignmentMode = "allow" | "deny";
export type Paths = string | PathOptions;
export type Patterns = PatternOptions;
export type CustomRestrictedType = string | CustomRestrictedTypeOptions;
export type ConsistentArrayType = "shorthand" | "generic";
export type Accessibility = "noPublic" | "explicit" | "none";
export type ObjectPropertySyntax = "explicit" | "shorthand";
export type ConsistentTypeDefinition = "interface" | "type";
export type FilenameCases = FilenameCase[];
export type Regex = string;
/**
 * Rule's options.
 */
export type Style3 = "auto" | "inlineType" | "separatedType";
export interface Convention {
	/**
	 * String cases to enforce
	 */
	formats: Formats;
	/**
	 * Regular expression to enforce
	 */
	match?: Regex;
	/**
	 * Declarations concerned by this convention
	 */
	selector: Selector;
}
export type GroupMatcher = ImportMatcher | SourceMatcher;
export type StableHookResult = boolean | number[] | string[];
export interface PathOptions {
	/**
	 * Names of the exported members that allowed to be not be used.
	 */
	allowImportNames: string[];
	/**
	 * Names of the exported members that should not be used.
	 */
	importNames: string[];
	/**
	 * The message to display when this module is imported.
	 */
	message: string;
}
export interface PatternOptions {
	/**
	 * An array of gitignore-style patterns.
	 */
	group?: SourcesMatcher;
	/**
	 * A regex pattern for import names to forbid within the matched modules.
	 */
	importNamePattern?: Regex;
	/**
	 * If true, the matched patterns in the importNamePattern will be allowed. Defaults to `false`.
	 */
	invertImportNamePattern?: boolean;
	/**
	 * A custom message for diagnostics related to this pattern.
	 */
	message?: string;
}
export interface CustomRestrictedTypeOptions {
	message?: string;
	use?: string;
}
/**
 * Supported cases for file names.
 */
export type FilenameCase =
	| "camelCase"
	| "export"
	| "kebab-case"
	| "PascalCase"
	| "snake_case";
export type Formats = Format[];
export interface Selector {
	/**
	 * Declaration kind
	 */
	kind: Kind;
	/**
	 * Modifiers used on the declaration
	 */
	modifiers: Modifiers;
	/**
	 * Scope of the declaration
	 */
	scope: Scope;
}
export interface ImportMatcher {
	source?: SourcesMatcher;
	type?: boolean;
}
export type SourceMatcher = NegatablePredefinedSourceMatcher | ImportSourceGlob;
export type SourcesMatcher = SourceMatcher | SourceMatcher[];
/**
 * Supported cases.
 */
export type Format =
	| "camelCase"
	| "CONSTANT_CASE"
	| "PascalCase"
	| "snake_case";
export type Kind =
	| "class"
	| "enum"
	| "interface"
	| "enumMember"
	| "importNamespace"
	| "exportNamespace"
	| "variable"
	| "const"
	| "let"
	| "using"
	| "var"
	| "catchParameter"
	| "indexParameter"
	| "exportAlias"
	| "importAlias"
	| "classGetter"
	| "classSetter"
	| "classMethod"
	| "objectLiteralProperty"
	| "objectLiteralGetter"
	| "objectLiteralSetter"
	| "objectLiteralMethod"
	| "typeAlias"
	| "any"
	| "typeLike"
	| "function"
	| "namespaceLike"
	| "namespace"
	| "functionParameter"
	| "typeParameter"
	| "classMember"
	| "classProperty"
	| "objectLiteralMember"
	| "typeMember"
	| "typeGetter"
	| "typeProperty"
	| "typeSetter"
	| "typeMethod";
export type Modifiers = RestrictedModifier[];
export type Scope = "any" | "global";
export type NegatablePredefinedSourceMatcher =
	| ":ALIAS:"
	| ":BUN:"
	| ":NODE:"
	| ":PACKAGE:"
	| ":PACKAGE_WITH_PROTOCOL:"
	| ":PATH:"
	| ":URL:"
	| "!:ALIAS:"
	| "!:BUN:"
	| "!:NODE:"
	| "!:PACKAGE:"
	| "!:PACKAGE_WITH_PROTOCOL:"
	| "!:PATH:"
	| "!:URL:";
/**
 * Glob to match against import sources.
 */
export type ImportSourceGlob = Glob;
export type RestrictedModifier =
	| "abstract"
	| "private"
	| "protected"
	| "readonly"
	| "static";
export interface UpdateSettingsResult {
	diagnostics: Diagnostic[];
}
/**
 * Serializable representation for a [Diagnostic](super::Diagnostic).
 */
export interface Diagnostic {
	advices: Advices;
	category?: Category;
	description: string;
	location: Location;
	message: MarkupBuf;
	severity: Severity;
	source?: Diagnostic;
	tags: DiagnosticTags;
	verboseAdvices: Advices;
}
/**
 * Implementation of [Visitor] collecting serializable [Advice] into a vector.
 */
export interface Advices {
	advices: Advice[];
}
export type Category =
	| "lint/a11y/noAccessKey"
	| "lint/a11y/noAriaHiddenOnFocusable"
	| "lint/a11y/noAriaUnsupportedElements"
	| "lint/a11y/noAutofocus"
	| "lint/a11y/noDistractingElements"
	| "lint/a11y/noHeaderScope"
	| "lint/a11y/noInteractiveElementToNoninteractiveRole"
	| "lint/a11y/noLabelWithoutControl"
	| "lint/a11y/noNoninteractiveElementInteractions"
	| "lint/a11y/noNoninteractiveElementToInteractiveRole"
	| "lint/a11y/noNoninteractiveTabindex"
	| "lint/a11y/noPositiveTabindex"
	| "lint/a11y/noRedundantAlt"
	| "lint/a11y/noRedundantRoles"
	| "lint/a11y/noStaticElementInteractions"
	| "lint/a11y/noSvgWithoutTitle"
	| "lint/a11y/useAltText"
	| "lint/a11y/useAnchorContent"
	| "lint/a11y/useAriaActivedescendantWithTabindex"
	| "lint/a11y/useAriaPropsForRole"
	| "lint/a11y/useAriaPropsSupportedByRole"
	| "lint/a11y/useButtonType"
	| "lint/a11y/useFocusableInteractive"
	| "lint/a11y/useGenericFontNames"
	| "lint/a11y/useHeadingContent"
	| "lint/a11y/useHtmlLang"
	| "lint/a11y/useIframeTitle"
	| "lint/a11y/useKeyWithClickEvents"
	| "lint/a11y/useKeyWithMouseEvents"
	| "lint/a11y/useMediaCaption"
	| "lint/a11y/useSemanticElements"
	| "lint/a11y/useValidAnchor"
	| "lint/a11y/useValidAriaProps"
	| "lint/a11y/useValidAriaRole"
	| "lint/a11y/useValidAriaValues"
	| "lint/a11y/useValidAutocomplete"
	| "lint/a11y/useValidLang"
	| "lint/complexity/noAdjacentSpacesInRegex"
	| "lint/complexity/noArguments"
	| "lint/complexity/noBannedTypes"
	| "lint/complexity/noCommaOperator"
	| "lint/complexity/noEmptyTypeParameters"
	| "lint/complexity/noExcessiveCognitiveComplexity"
	| "lint/complexity/noExcessiveLinesPerFunction"
	| "lint/complexity/noExcessiveNestedTestSuites"
	| "lint/complexity/noExtraBooleanCast"
	| "lint/complexity/noFlatMapIdentity"
	| "lint/complexity/noForEach"
	| "lint/complexity/noImplicitCoercions"
	| "lint/complexity/noImportantStyles"
	| "lint/complexity/noStaticOnlyClass"
	| "lint/complexity/noThisInStatic"
	| "lint/complexity/noUselessCatch"
	| "lint/complexity/noUselessConstructor"
	| "lint/complexity/noUselessContinue"
	| "lint/complexity/noUselessEmptyExport"
	| "lint/complexity/noUselessEscapeInRegex"
	| "lint/complexity/noUselessFragments"
	| "lint/complexity/noUselessLabel"
	| "lint/complexity/noUselessLoneBlockStatements"
	| "lint/complexity/noUselessRename"
	| "lint/complexity/noUselessStringConcat"
	| "lint/complexity/noUselessStringRaw"
	| "lint/complexity/noUselessSwitchCase"
	| "lint/complexity/noUselessTernary"
	| "lint/complexity/noUselessThisAlias"
	| "lint/complexity/noUselessTypeConstraint"
	| "lint/complexity/noUselessUndefinedInitialization"
	| "lint/complexity/noVoid"
	| "lint/complexity/useArrowFunction"
	| "lint/complexity/useDateNow"
	| "lint/complexity/useFlatMap"
	| "lint/complexity/useIndexOf"
	| "lint/complexity/useLiteralKeys"
	| "lint/complexity/useNumericLiterals"
	| "lint/complexity/useOptionalChain"
	| "lint/complexity/useRegexLiterals"
	| "lint/complexity/useSimpleNumberKeys"
	| "lint/complexity/useSimplifiedLogicExpression"
	| "lint/complexity/useWhile"
	| "lint/correctness/noChildrenProp"
	| "lint/correctness/noConstAssign"
	| "lint/correctness/noConstantCondition"
	| "lint/correctness/noConstantMathMinMaxClamp"
	| "lint/correctness/noConstructorReturn"
	| "lint/correctness/noEmptyCharacterClassInRegex"
	| "lint/correctness/noEmptyPattern"
	| "lint/correctness/noGlobalDirnameFilename"
	| "lint/correctness/noGlobalObjectCalls"
	| "lint/correctness/noInnerDeclarations"
	| "lint/correctness/noInvalidBuiltinInstantiation"
	| "lint/correctness/noInvalidConstructorSuper"
	| "lint/correctness/noInvalidDirectionInLinearGradient"
	| "lint/correctness/noInvalidGridAreas"
	| "lint/correctness/noInvalidNewBuiltin"
	| "lint/correctness/noInvalidPositionAtImportRule"
	| "lint/correctness/noInvalidUseBeforeDeclaration"
	| "lint/correctness/noMissingVarFunction"
	| "lint/correctness/noNestedComponentDefinitions"
	| "lint/correctness/noNewSymbol"
	| "lint/correctness/noNodejsModules"
	| "lint/correctness/noNonoctalDecimalEscape"
	| "lint/correctness/noPrecisionLoss"
	| "lint/correctness/noPrivateImports"
	| "lint/correctness/noProcessGlobal"
	| "lint/correctness/noQwikUseVisibleTask"
	| "lint/correctness/noReactPropAssignments"
	| "lint/correctness/noRenderReturnValue"
	| "lint/correctness/noRestrictedElements"
	| "lint/correctness/noSelfAssign"
	| "lint/correctness/noSetterReturn"
	| "lint/correctness/noSolidDestructuredProps"
	| "lint/correctness/noStringCaseMismatch"
	| "lint/correctness/noSwitchDeclarations"
	| "lint/correctness/noUndeclaredDependencies"
	| "lint/correctness/noUndeclaredVariables"
	| "lint/correctness/noUnknownFunction"
	| "lint/correctness/noUnknownMediaFeatureName"
	| "lint/correctness/noUnknownProperty"
	| "lint/correctness/noUnknownPseudoClass"
	| "lint/correctness/noUnknownPseudoClassSelector"
	| "lint/correctness/noUnknownPseudoElement"
	| "lint/correctness/noUnknownTypeSelector"
	| "lint/correctness/noUnknownUnit"
	| "lint/correctness/noUnmatchableAnbSelector"
	| "lint/correctness/noUnreachable"
	| "lint/correctness/noUnreachableSuper"
	| "lint/correctness/noUnsafeFinally"
	| "lint/correctness/noUnsafeOptionalChaining"
	| "lint/correctness/noUnusedFunctionParameters"
	| "lint/correctness/noUnusedImports"
	| "lint/correctness/noUnusedLabels"
	| "lint/correctness/noUnusedPrivateClassMembers"
	| "lint/correctness/noUnusedVariables"
	| "lint/correctness/noVoidElementsWithChildren"
	| "lint/correctness/noVoidTypeReturn"
	| "lint/correctness/useExhaustiveDependencies"
	| "lint/correctness/useGraphqlNamedOperations"
	| "lint/correctness/useHookAtTopLevel"
	| "lint/correctness/useImageSize"
	| "lint/correctness/useImportExtensions"
	| "lint/correctness/useIsNan"
	| "lint/correctness/useJsonImportAttributes"
	| "lint/correctness/useJsxKeyInIterable"
	| "lint/correctness/useParseIntRadix"
	| "lint/correctness/useQwikClasslist"
	| "lint/correctness/useSingleJsDocAsterisk"
	| "lint/correctness/useUniqueElementIds"
	| "lint/correctness/useValidForDirection"
	| "lint/correctness/useValidTypeof"
	| "lint/correctness/useYield"
	| "lint/nursery/noColorInvalidHex"
	| "lint/nursery/noDeprecatedImports"
	| "lint/nursery/noDuplicateDependencies"
	| "lint/nursery/noEmptySource"
	| "lint/nursery/noFloatingPromises"
	| "lint/nursery/noImplicitCoercion"
	| "lint/nursery/noImportCycles"
	| "lint/nursery/noJsxLiterals"
	| "lint/nursery/noMissingGenericFamilyKeyword"
	| "lint/nursery/noMisusedPromises"
	| "lint/nursery/noNextAsyncClientComponent"
	| "lint/nursery/noReactForwardRef"
	| "lint/nursery/noShadow"
	| "lint/nursery/noUnnecessaryConditions"
	| "lint/nursery/noUnresolvedImports"
	| "lint/nursery/noUnusedExpressions"
	| "lint/nursery/noUnwantedPolyfillio"
	| "lint/nursery/noUselessBackrefInRegex"
	| "lint/nursery/noUselessCatchBinding"
	| "lint/nursery/noUselessUndefined"
	| "lint/nursery/noVueDataObjectDeclaration"
	| "lint/nursery/noVueDuplicateKeys"
	| "lint/nursery/noVueReservedKeys"
	| "lint/nursery/noVueReservedProps"
	| "lint/nursery/useAnchorHref"
	| "lint/nursery/useBiomeSuppressionComment"
	| "lint/nursery/useConsistentArrowReturn"
	| "lint/nursery/useConsistentObjectDefinition"
<<<<<<< HEAD
	| "lint/nursery/useConsistentTypeDefinitions"
	| "lint/nursery/useConsistentGraphqlDescriptions"
=======
>>>>>>> 36ae474a
	| "lint/nursery/useDeprecatedDate"
	| "lint/nursery/useExhaustiveSwitchCases"
	| "lint/nursery/useExplicitFunctionReturnType"
	| "lint/nursery/useExplicitType"
	| "lint/nursery/useImportRestrictions"
	| "lint/nursery/useJsxCurlyBraceConvention"
	| "lint/nursery/useMaxParams"
	| "lint/nursery/useQwikMethodUsage"
	| "lint/nursery/useQwikValidLexicalScope"
	| "lint/nursery/useSortedClasses"
	| "lint/nursery/useVueDefineMacrosOrder"
	| "lint/nursery/useVueMultiWordComponentNames"
	| "lint/performance/noAccumulatingSpread"
	| "lint/performance/noAwaitInLoops"
	| "lint/performance/noBarrelFile"
	| "lint/performance/noDelete"
	| "lint/performance/noDynamicNamespaceImportAccess"
	| "lint/performance/noImgElement"
	| "lint/performance/noNamespaceImport"
	| "lint/performance/noReExportAll"
	| "lint/performance/noUnwantedPolyfillio"
	| "lint/performance/useGoogleFontPreconnect"
	| "lint/performance/useSolidForComponent"
	| "lint/performance/useTopLevelRegex"
	| "lint/security/noBlankTarget"
	| "lint/security/noDangerouslySetInnerHtml"
	| "lint/security/noDangerouslySetInnerHtmlWithChildren"
	| "lint/security/noGlobalEval"
	| "lint/security/noSecrets"
	| "lint/style/noCommonJs"
	| "lint/style/noDefaultExport"
	| "lint/style/noDescendingSpecificity"
	| "lint/style/noDoneCallback"
	| "lint/style/noEnum"
	| "lint/style/noExportedImports"
	| "lint/style/noHeadElement"
	| "lint/style/noImplicitBoolean"
	| "lint/style/noInferrableTypes"
	| "lint/style/noMagicNumbers"
	| "lint/style/noNamespace"
	| "lint/style/noNegationElse"
	| "lint/style/noNestedTernary"
	| "lint/style/noNonNullAssertion"
	| "lint/style/noParameterAssign"
	| "lint/style/noParameterProperties"
	| "lint/style/noProcessEnv"
	| "lint/style/noRestrictedGlobals"
	| "lint/style/noRestrictedImports"
	| "lint/style/noRestrictedTypes"
	| "lint/style/noShoutyConstants"
	| "lint/style/noSubstr"
	| "lint/style/noUnusedTemplateLiteral"
	| "lint/style/noUselessElse"
	| "lint/style/noValueAtRule"
	| "lint/style/noYodaExpression"
	| "lint/style/useArrayLiterals"
	| "lint/style/useAsConstAssertion"
	| "lint/style/useAtIndex"
	| "lint/style/useBlockStatements"
	| "lint/style/useCollapsedElseIf"
	| "lint/style/useCollapsedIf"
	| "lint/style/useComponentExportOnlyModules"
	| "lint/style/useConsistentArrayType"
	| "lint/style/useConsistentBuiltinInstantiation"
	| "lint/style/useConsistentCurlyBraces"
	| "lint/style/useConsistentMemberAccessibility"
	| "lint/style/useConsistentObjectDefinitions"
	| "lint/style/useConsistentTypeDefinitions"
	| "lint/style/useConst"
	| "lint/style/useDefaultParameterLast"
	| "lint/style/useDefaultSwitchClause"
	| "lint/style/useDeprecatedReason"
	| "lint/style/useEnumInitializers"
	| "lint/style/useExplicitLengthCheck"
	| "lint/style/useExponentiationOperator"
	| "lint/style/useExportType"
	| "lint/style/useExportsLast"
	| "lint/style/useFilenamingConvention"
	| "lint/style/useForOf"
	| "lint/style/useFragmentSyntax"
	| "lint/style/useGraphqlNamingConvention"
	| "lint/style/useGroupedAccessorPairs"
	| "lint/style/useImportType"
	| "lint/style/useLiteralEnumMembers"
	| "lint/style/useNamingConvention"
	| "lint/style/useNodeAssertStrict"
	| "lint/style/useNodejsImportProtocol"
	| "lint/style/useNumberNamespace"
	| "lint/style/useNumericSeparators"
	| "lint/style/useObjectSpread"
	| "lint/style/useReactFunctionComponents"
	| "lint/style/useReadonlyClassProperties"
	| "lint/style/useSelfClosingElements"
	| "lint/style/useShorthandArrayType"
	| "lint/style/useShorthandAssign"
	| "lint/style/useShorthandFunctionType"
	| "lint/style/useSingleCaseStatement"
	| "lint/style/useSingleVarDeclarator"
	| "lint/style/useSymbolDescription"
	| "lint/style/useTemplate"
	| "lint/style/useThrowNewError"
	| "lint/style/useThrowOnlyError"
	| "lint/style/useTrimStartEnd"
	| "lint/style/useUnifiedTypeSignatures"
	| "lint/suspicious/noAlert"
	| "lint/suspicious/noApproximativeNumericConstant"
	| "lint/suspicious/noArrayIndexKey"
	| "lint/suspicious/noAssignInExpressions"
	| "lint/suspicious/noAsyncPromiseExecutor"
	| "lint/suspicious/noBiomeFirstException"
	| "lint/suspicious/noBitwiseOperators"
	| "lint/suspicious/noCatchAssign"
	| "lint/suspicious/noClassAssign"
	| "lint/suspicious/noCommentText"
	| "lint/suspicious/noCompareNegZero"
	| "lint/suspicious/noConfusingLabels"
	| "lint/suspicious/noConfusingVoidType"
	| "lint/suspicious/noConsole"
	| "lint/suspicious/noConstEnum"
	| "lint/suspicious/noConstantBinaryExpressions"
	| "lint/suspicious/noControlCharactersInRegex"
	| "lint/suspicious/noDebugger"
	| "lint/suspicious/noDocumentCookie"
	| "lint/suspicious/noDocumentImportInPage"
	| "lint/suspicious/noDoubleEquals"
	| "lint/suspicious/noDuplicateAtImportRules"
	| "lint/suspicious/noDuplicateCase"
	| "lint/suspicious/noDuplicateClassMembers"
	| "lint/suspicious/noDuplicateCustomProperties"
	| "lint/suspicious/noDuplicateElseIf"
	| "lint/suspicious/noDuplicateFields"
	| "lint/suspicious/noDuplicateFontNames"
	| "lint/suspicious/noDuplicateJsxProps"
	| "lint/suspicious/noDuplicateObjectKeys"
	| "lint/suspicious/noDuplicateParameters"
	| "lint/suspicious/noDuplicateProperties"
	| "lint/suspicious/noDuplicateSelectorsKeyframeBlock"
	| "lint/suspicious/noDuplicateTestHooks"
	| "lint/suspicious/noEmptyBlock"
	| "lint/suspicious/noEmptyBlockStatements"
	| "lint/suspicious/noEmptyInterface"
	| "lint/suspicious/noEvolvingTypes"
	| "lint/suspicious/noExplicitAny"
	| "lint/suspicious/noExportsInTest"
	| "lint/suspicious/noExtraNonNullAssertion"
	| "lint/suspicious/noFallthroughSwitchClause"
	| "lint/suspicious/noFocusedTests"
	| "lint/suspicious/noFunctionAssign"
	| "lint/suspicious/noGlobalAssign"
	| "lint/suspicious/noGlobalIsFinite"
	| "lint/suspicious/noGlobalIsNan"
	| "lint/suspicious/noHeadImportInDocument"
	| "lint/suspicious/noImplicitAnyLet"
	| "lint/suspicious/noImportAssign"
	| "lint/suspicious/noImportantInKeyframe"
	| "lint/suspicious/noIrregularWhitespace"
	| "lint/suspicious/noLabelVar"
	| "lint/suspicious/noMisleadingCharacterClass"
	| "lint/suspicious/noMisleadingInstantiator"
	| "lint/suspicious/noMisplacedAssertion"
	| "lint/suspicious/noMisrefactoredShorthandAssign"
	| "lint/suspicious/noNonNullAssertedOptionalChain"
	| "lint/suspicious/noOctalEscape"
	| "lint/suspicious/noPrototypeBuiltins"
	| "lint/suspicious/noQuickfixBiome"
	| "lint/suspicious/noReactSpecificProps"
	| "lint/suspicious/noRedeclare"
	| "lint/suspicious/noRedundantUseStrict"
	| "lint/suspicious/noSelfCompare"
	| "lint/suspicious/noShadowRestrictedNames"
	| "lint/suspicious/noShorthandPropertyOverrides"
	| "lint/suspicious/noSkippedTests"
	| "lint/suspicious/noSparseArray"
	| "lint/suspicious/noSuspiciousSemicolonInJsx"
	| "lint/suspicious/noTemplateCurlyInString"
	| "lint/suspicious/noThenProperty"
	| "lint/suspicious/noTsIgnore"
	| "lint/suspicious/noUnassignedVariables"
	| "lint/suspicious/noUnknownAtRules"
	| "lint/suspicious/noUnsafeDeclarationMerging"
	| "lint/suspicious/noUnsafeNegation"
	| "lint/suspicious/noUselessEscapeInString"
	| "lint/suspicious/noUselessRegexBackrefs"
	| "lint/suspicious/noVar"
	| "lint/suspicious/noWith"
	| "lint/suspicious/useAdjacentOverloadSignatures"
	| "lint/suspicious/useAwait"
	| "lint/suspicious/useBiomeIgnoreFolder"
	| "lint/suspicious/useDefaultSwitchClauseLast"
	| "lint/suspicious/useErrorMessage"
	| "lint/suspicious/useGetterReturn"
	| "lint/suspicious/useGoogleFontDisplay"
	| "lint/suspicious/useGuardForIn"
	| "lint/suspicious/useIsArray"
	| "lint/suspicious/useIterableCallbackReturn"
	| "lint/suspicious/useNamespaceKeyword"
	| "lint/suspicious/useNumberToFixedDigitsArgument"
	| "lint/suspicious/useStaticResponseMethods"
	| "lint/suspicious/useStrictMode"
	| "assist/source/useSortedKeys"
	| "assist/source/useSortedProperties"
	| "assist/source/useSortedAttributes"
	| "assist/source/organizeImports"
	| "syntax/correctness/noTypeOnlyImportAttributes"
	| "syntax/correctness/noSuperWithoutExtends"
	| "syntax/correctness/noInitializerWithDefinite"
	| "syntax/correctness/noDuplicatePrivateClassMembers"
	| "files/missingHandler"
	| "format"
	| "check"
	| "ci"
	| "stdin"
	| "init"
	| "configuration"
	| "assist"
	| "migrate"
	| "deserialize"
	| "plugin"
	| "project"
	| "search"
	| "internalError/io"
	| "internalError/fs"
	| "internalError/panic"
	| "reporter/parse"
	| "reporter/format"
	| "reporter/violations"
	| "parse"
	| "lint"
	| "lint/a11y"
	| "lint/complexity"
	| "lint/correctness"
	| "lint/nursery"
	| "lint/performance"
	| "lint/security"
	| "lint/style"
	| "lint/suspicious"
	| "lint/plugin"
	| "suppressions/parse"
	| "suppressions/unknownGroup"
	| "suppressions/unknownRule"
	| "suppressions/unknownAction"
	| "suppressions/unused"
	| "suppressions/incorrect"
	| "args/fileNotFound"
	| "flags/invalid"
	| "semanticTests";
export interface Location {
	path?: Resource_for_String;
	sourceCode?: string;
	span?: TextRange;
}
export type MarkupBuf = MarkupNodeBuf[];
/**
 * The severity to associate to a diagnostic.
 */
export type Severity = "hint" | "information" | "warning" | "error" | "fatal";
export type DiagnosticTags = DiagnosticTag[];
/**
	* Serializable representation of a [Diagnostic](super::Diagnostic) advice

See the [Visitor] trait for additional documentation on all the supported advice types. 
	 */
export type Advice =
	| { log: [LogCategory, MarkupBuf] }
	| { list: MarkupBuf[] }
	| { frame: Location }
	| { diff: TextEdit }
	| { backtrace: [MarkupBuf, Backtrace] }
	| { command: string }
	| { group: [MarkupBuf, Advices] };
/**
 * Represents the resource a diagnostic is associated with.
 */
export type Resource_for_String = "argv" | "memory" | { file: string };
export type TextRange = [TextSize, TextSize];
export interface MarkupNodeBuf {
	content: string;
	elements: MarkupElement[];
}
/**
 * Internal enum used to automatically generate bit offsets for [DiagnosticTags] and help with the implementation of `serde` and `schemars` for tags.
 */
export type DiagnosticTag =
	| "fixable"
	| "internal"
	| "unnecessaryCode"
	| "deprecatedCode"
	| "verbose";
/**
 * The category for a log advice, defines how the message should be presented to the user.
 */
export type LogCategory = "none" | "info" | "warn" | "error";
export interface TextEdit {
	dictionary: string;
	ops: CompressedOp[];
}
export type Backtrace = BacktraceFrame[];
export type TextSize = number;
/**
 * Enumeration of all the supported markup elements
 */
export type MarkupElement =
	| "Emphasis"
	| "Dim"
	| "Italic"
	| "Underline"
	| "Error"
	| "Success"
	| "Warn"
	| "Info"
	| "Debug"
	| "Trace"
	| "Inverse"
	| { Hyperlink: { href: string } };
export type CompressedOp =
	| { diffOp: DiffOp }
	| { equalLines: { line_count: number } };
/**
 * Serializable representation of a backtrace frame.
 */
export interface BacktraceFrame {
	ip: number;
	symbols: BacktraceSymbol[];
}
export type DiffOp =
	| { equal: { range: TextRange } }
	| { insert: { range: TextRange } }
	| { delete: { range: TextRange } };
/**
 * Serializable representation of a backtrace frame symbol.
 */
export interface BacktraceSymbol {
	colno?: number;
	filename?: string;
	lineno?: number;
	name?: string;
}
export interface OpenProjectParams {
	/**
	 * Whether the folder should be opened as a project, even if no `biome.json` can be found.
	 */
	openUninitialized: boolean;
	/**
	 * The path to open
	 */
	path: BiomePath;
}
export interface OpenProjectResult {
	/**
	 * A unique identifier for this project
	 */
	projectKey: ProjectKey;
}
export interface ScanProjectParams {
	/**
	 * Forces scanning of the folder, even if it is already being watched.
	 */
	force: boolean;
	projectKey: ProjectKey;
	scanKind: ScanKind;
	verbose: boolean;
	/**
	* Whether the watcher should watch this path.

Does nothing if the watcher is already watching this path. 
	 */
	watch: boolean;
}
export type ScanKind =
	| "noScanner"
	| "knownFiles"
	| {
			targetedKnownFiles: {
				/**
				 * Determines whether the file scanner should descend into subdirectories of the target paths.
				 */
				descendFromTargets: boolean;
				/**
	* The paths to target by the scanner.

If a target path indicates a folder, all files within are scanned as well.

Target paths must be absolute. 
	 */
				targetPaths: BiomePath[];
			};
	  }
	| "project";
export interface ScanProjectResult {
	/**
	 * A list of child configuration files found inside the project
	 */
	configurationFiles: BiomePath[];
	/**
	 * Diagnostics reported while scanning the project.
	 */
	diagnostics: Diagnostic[];
	/**
	 * Duration of the scan.
	 */
	duration: Duration;
}
export interface Duration {
	nanos: number;
	secs: number;
}
export interface OpenFileParams {
	content: FileContent;
	documentFileSource?: DocumentFileSource;
	path: BiomePath;
	/**
	* Set to `true` to persist the node cache used during parsing, in order to speed up subsequent reparsing if the document has been edited.

This should only be enabled if reparsing is to be expected, such as when the file is opened through the LSP Proxy. 
	 */
	persistNodeCache?: boolean;
	projectKey: ProjectKey;
}
export type FileContent =
	| { content: string; type: "fromClient"; version: number }
	| { type: "fromServer" };
export type DocumentFileSource =
	| "Ignore"
	| "Unknown"
	| { Js: JsFileSource }
	| { Json: JsonFileSource }
	| { Css: CssFileSource }
	| { Graphql: GraphqlFileSource }
	| { Html: HtmlFileSource }
	| { Grit: GritFileSource };
export interface JsFileSource {
	/**
	 * Used to mark if the JavaScript is embedded inside some particular files. This affects the parsing. For example, if inside an Astro file, a top-level return statement is allowed.
	 */
	embedding_kind: EmbeddingKind;
	language: Language;
	module_kind: ModuleKind;
	variant: LanguageVariant;
	version: LanguageVersion;
}
export interface JsonFileSource {
	allowComments: boolean;
	allowTrailingCommas: boolean;
	variant: JsonFileVariant;
}
export interface CssFileSource {
	variant: CssVariant;
}
export interface GraphqlFileSource {
	variant: GraphqlVariant;
}
export interface HtmlFileSource {
	variant: HtmlVariant;
}
export interface GritFileSource {
	variant: GritVariant;
}
export type EmbeddingKind = "Astro" | "Vue" | "Svelte" | "None";
export type Language =
	| "javaScript"
	| { typeScript: { definition_file: boolean } };
/**
 * Is the source file an ECMAScript Module or Script. Changes the parsing semantic.
 */
export type ModuleKind = "script" | "module";
export type LanguageVariant = "standard" | "standardRestricted" | "jsx";
/**
	* Enum of the different ECMAScript standard versions. The versions are ordered in increasing order; The newest version comes last.

Defaults to the latest stable ECMAScript standard. 
	 */
export type LanguageVersion = "eS2022" | "eSNext";
/**
 * It represents the extension of the file
 */
export type JsonFileVariant = "standard" | "jsonc";
/**
	* The style of CSS contained in the file.

Currently, Biome aims to be compatible with the latest Recommendation level standards.

It also supports Tailwind CSS syntax additions, when the parser option is enabled. 
	 */
export type CssVariant = "standard";
/**
 * The style of GraphQL contained in the file.
 */
export type GraphqlVariant = "standard";
export type HtmlVariant =
	| { Standard: HtmlTextExpressions }
	| "Astro"
	| "Vue"
	| "Svelte";
export type GritVariant = "Standard";
export type HtmlTextExpressions = "None" | "Single" | "Double";
export interface OpenFileResult {
	diagnostics: Diagnostic[];
}
export interface ChangeFileParams {
	content: string;
	path: BiomePath;
	projectKey: ProjectKey;
	version: number;
}
export interface ChangeFileResult {
	diagnostics: Diagnostic[];
}
export interface CloseFileParams {
	path: BiomePath;
	projectKey: ProjectKey;
}
export interface FileExitsParams {
	filePath: BiomePath;
}
export interface PathIsIgnoredParams {
	/**
	 * Whether the path is ignored for specific features e.g. `formatter.includes`. When this field is empty, Biome checks only `files.includes`.
	 */
	features: FeatureName;
	/**
	 * Controls how to ignore check should be done
	 */
	ignoreKind?: IgnoreKind;
	/**
	 * The path to inspect
	 */
	path: BiomePath;
	projectKey: ProjectKey;
}
export type IgnoreKind = "path" | "ancestors";
export interface UpdateModuleGraphParams {
	path: BiomePath;
	/**
	 * The kind of update to apply to the module graph
	 */
	updateKind: UpdateKind;
}
export type UpdateKind = "addOrUpdate" | "remove";
export interface GetSyntaxTreeParams {
	path: BiomePath;
	projectKey: ProjectKey;
}
export interface GetSyntaxTreeResult {
	ast: string;
	cst: string;
}
export interface CheckFileSizeParams {
	path: BiomePath;
	projectKey: ProjectKey;
}
export interface CheckFileSizeResult {
	fileSize: number;
	limit: number;
}
export interface GetFileContentParams {
	path: BiomePath;
	projectKey: ProjectKey;
}
export interface GetControlFlowGraphParams {
	cursor: TextSize;
	path: BiomePath;
	projectKey: ProjectKey;
}
export interface GetFormatterIRParams {
	path: BiomePath;
	projectKey: ProjectKey;
}
export interface GetTypeInfoParams {
	path: BiomePath;
	projectKey: ProjectKey;
}
export interface GetRegisteredTypesParams {
	path: BiomePath;
	projectKey: ProjectKey;
}
export interface GetSemanticModelParams {
	path: BiomePath;
	projectKey: ProjectKey;
}
export interface GetModuleGraphParams {}
export interface GetModuleGraphResult {
	data: Record<string, SerializedJsModuleInfo>;
}
export interface SerializedJsModuleInfo {
	/**
	 * Dynamic imports.
	 */
	dynamicImports: string[];
	/**
	 * Exported symbols.
	 */
	exports: string[];
	/**
	* Map of all the paths from static imports in the module.

Maps from the source specifier name to the absolute path it resolves to. Specifiers that could not be resolved to an absolute will map to the specifier itself.

## Example

```json { "./foo": "/absolute/path/to/foo.js", "react": "react" } ``` 
	 */
	staticImportPaths: Record<string, string>;
	/**
	* Map of all static imports found in the module.

Maps from the local imported name to the absolute path it resolves to. 
	 */
	staticImports: Record<string, string>;
}
export interface PullDiagnosticsParams {
	categories: RuleCategories;
	/**
	 * Rules to apply on top of the configuration
	 */
	enabledRules?: AnalyzerSelector[];
	only?: AnalyzerSelector[];
	path: BiomePath;
	projectKey: ProjectKey;
	/**
	 * When `false` the diagnostics, don't have code frames of the code actions (fixes, suppressions, etc.)
	 */
	pullCodeActions: boolean;
	skip?: AnalyzerSelector[];
}
export type RuleCategories = RuleCategory[];
export type AnalyzerSelector = string;
export type RuleCategory = "syntax" | "lint" | "action" | "transformation";
export interface PullDiagnosticsResult {
	diagnostics: Diagnostic[];
	errors: number;
	skippedDiagnostics: number;
}
export interface PullActionsParams {
	categories?: RuleCategories;
	enabledRules?: AnalyzerSelector[];
	only?: AnalyzerSelector[];
	path: BiomePath;
	projectKey: ProjectKey;
	range?: TextRange;
	skip?: AnalyzerSelector[];
	suppressionReason?: string;
}
export interface PullActionsResult {
	actions: CodeAction[];
}
export interface CodeAction {
	category: ActionCategory;
	offset?: TextSize;
	ruleName?: [string, string];
	suggestion: CodeSuggestion;
}
/**
	* The category of a code action, this type maps directly to the [CodeActionKind] type in the Language Server Protocol specification

[CodeActionKind]: https://microsoft.github.io/language-server-protocol/specifications/lsp/3.17/specification/#codeActionKind 
	 */
export type ActionCategory =
	| { quickFix: string }
	| { refactor: RefactorKind }
	| { source: SourceActionKind }
	| { other: OtherActionCategory };
/**
 * A Suggestion that is provided by Biome's linter, and can be reported to the user, and can be automatically applied if it has the right [`Applicability`].
 */
export interface CodeSuggestion {
	applicability: Applicability;
	labels: TextRange[];
	msg: MarkupBuf;
	span: TextRange;
	suggestion: TextEdit;
}
/**
	* The sub-category of a refactor code action.

[Check the LSP spec](https://microsoft.github.io/language-server-protocol/specifications/lsp/3.17/specification/#codeActionKind) for more information: 
	 */
export type RefactorKind =
	| "none"
	| "extract"
	| "inline"
	| "rewrite"
	| { other: string };
/**
 * The sub-category of a source code action
 */
export type SourceActionKind =
	| "fixAll"
	| "none"
	| "organizeImports"
	| { other: string };
export type OtherActionCategory =
	| "inlineSuppression"
	| "toplevelSuppression"
	| { generic: string };
/**
 * Indicates how a tool should manage this suggestion.
 */
export type Applicability = "always" | "maybeIncorrect";
export interface FormatFileParams {
	path: BiomePath;
	projectKey: ProjectKey;
}
export interface Printed {
	code: string;
	range?: TextRange;
	sourcemap: SourceMarker[];
	verbatimRanges: TextRange[];
}
/**
 * Lightweight sourcemap marker between source and output tokens
 */
export interface SourceMarker {
	/**
	 * Position of the marker in the output code
	 */
	dest: TextSize;
	/**
	 * Position of the marker in the original source
	 */
	source: TextSize;
}
export interface FormatRangeParams {
	path: BiomePath;
	projectKey: ProjectKey;
	range: TextRange;
}
export interface FormatOnTypeParams {
	offset: TextSize;
	path: BiomePath;
	projectKey: ProjectKey;
}
export interface FixFileParams {
	/**
	 * Rules to apply to the file
	 */
	enabledRules?: AnalyzerSelector[];
	fixFileMode: FixFileMode;
	only?: AnalyzerSelector[];
	path: BiomePath;
	projectKey: ProjectKey;
	ruleCategories: RuleCategories;
	shouldFormat: boolean;
	skip?: AnalyzerSelector[];
	suppressionReason?: string;
}
/**
 * Which fixes should be applied during the analyzing phase
 */
export type FixFileMode =
	| "safeFixes"
	| "safeAndUnsafeFixes"
	| "applySuppressions";
export interface FixFileResult {
	/**
	 * List of all the code actions applied to the file
	 */
	actions: FixAction[];
	/**
	 * New source code for the file with all fixes applied
	 */
	code: string;
	/**
	 * Number of errors
	 */
	errors: number;
	/**
	 * number of skipped suggested fixes
	 */
	skippedSuggestedFixes: number;
}
export interface FixAction {
	/**
	 * Source range at which this action was applied
	 */
	range: TextRange;
	/**
	 * Name of the rule group and rule that emitted this code action
	 */
	rule_name?: [string, string];
}
export interface RenameParams {
	newName: string;
	path: BiomePath;
	projectKey: ProjectKey;
	symbolAt: TextSize;
}
export interface RenameResult {
	/**
	 * List of text edit operations to apply on the source code
	 */
	indels: TextEdit;
	/**
	 * Range of source code modified by this rename operation
	 */
	range: TextRange;
}
export interface ParsePatternParams {
	defaultLanguage: GritTargetLanguage;
	pattern: string;
}
export type GritTargetLanguage = "CSS" | "JavaScript";
export interface ParsePatternResult {
	patternId: PatternId;
}
export type PatternId = string;
export interface SearchPatternParams {
	path: BiomePath;
	pattern: PatternId;
	projectKey: ProjectKey;
}
export interface SearchResults {
	matches: TextRange[];
	path: BiomePath;
}
export interface DropPatternParams {
	pattern: PatternId;
}
export interface Workspace {
	fileFeatures(params: SupportsFeatureParams): Promise<FileFeaturesResult>;
	updateSettings(params: UpdateSettingsParams): Promise<UpdateSettingsResult>;
	openProject(params: OpenProjectParams): Promise<OpenProjectResult>;
	scanProject(params: ScanProjectParams): Promise<ScanProjectResult>;
	openFile(params: OpenFileParams): Promise<OpenFileResult>;
	changeFile(params: ChangeFileParams): Promise<ChangeFileResult>;
	closeFile(params: CloseFileParams): Promise<void>;
	fileExists(params: FileExitsParams): Promise<boolean>;
	isPathIgnored(params: PathIsIgnoredParams): Promise<boolean>;
	updateModuleGraph(params: UpdateModuleGraphParams): Promise<void>;
	getSyntaxTree(params: GetSyntaxTreeParams): Promise<GetSyntaxTreeResult>;
	checkFileSize(params: CheckFileSizeParams): Promise<CheckFileSizeResult>;
	getFileContent(params: GetFileContentParams): Promise<string>;
	getControlFlowGraph(params: GetControlFlowGraphParams): Promise<string>;
	getFormatterIr(params: GetFormatterIRParams): Promise<string>;
	getTypeInfo(params: GetTypeInfoParams): Promise<string>;
	getRegisteredTypes(params: GetRegisteredTypesParams): Promise<string>;
	getSemanticModel(params: GetSemanticModelParams): Promise<string>;
	getModuleGraph(params: GetModuleGraphParams): Promise<GetModuleGraphResult>;
	pullDiagnostics(
		params: PullDiagnosticsParams,
	): Promise<PullDiagnosticsResult>;
	pullActions(params: PullActionsParams): Promise<PullActionsResult>;
	formatFile(params: FormatFileParams): Promise<Printed>;
	formatRange(params: FormatRangeParams): Promise<Printed>;
	formatOnType(params: FormatOnTypeParams): Promise<Printed>;
	fixFile(params: FixFileParams): Promise<FixFileResult>;
	rename(params: RenameParams): Promise<RenameResult>;
	parsePattern(params: ParsePatternParams): Promise<ParsePatternResult>;
	searchPattern(params: SearchPatternParams): Promise<SearchResults>;
	dropPattern(params: DropPatternParams): Promise<void>;
	destroy(): void;
}
export function createWorkspace(transport: Transport): Workspace {
	return {
		fileFeatures(params) {
			return transport.request("biome/file_features", params);
		},
		updateSettings(params) {
			return transport.request("biome/update_settings", params);
		},
		openProject(params) {
			return transport.request("biome/open_project", params);
		},
		scanProject(params) {
			return transport.request("biome/scan_project", params);
		},
		openFile(params) {
			return transport.request("biome/open_file", params);
		},
		changeFile(params) {
			return transport.request("biome/change_file", params);
		},
		closeFile(params) {
			return transport.request("biome/close_file", params);
		},
		fileExists(params) {
			return transport.request("biome/file_exists", params);
		},
		isPathIgnored(params) {
			return transport.request("biome/is_path_ignored", params);
		},
		updateModuleGraph(params) {
			return transport.request("biome/update_module_graph", params);
		},
		getSyntaxTree(params) {
			return transport.request("biome/get_syntax_tree", params);
		},
		checkFileSize(params) {
			return transport.request("biome/check_file_size", params);
		},
		getFileContent(params) {
			return transport.request("biome/get_file_content", params);
		},
		getControlFlowGraph(params) {
			return transport.request("biome/get_control_flow_graph", params);
		},
		getFormatterIr(params) {
			return transport.request("biome/get_formatter_ir", params);
		},
		getTypeInfo(params) {
			return transport.request("biome/get_type_info", params);
		},
		getRegisteredTypes(params) {
			return transport.request("biome/get_registered_types", params);
		},
		getSemanticModel(params) {
			return transport.request("biome/get_semantic_model", params);
		},
		getModuleGraph(params) {
			return transport.request("biome/get_module_graph", params);
		},
		pullDiagnostics(params) {
			return transport.request("biome/pull_diagnostics", params);
		},
		pullActions(params) {
			return transport.request("biome/pull_actions", params);
		},
		formatFile(params) {
			return transport.request("biome/format_file", params);
		},
		formatRange(params) {
			return transport.request("biome/format_range", params);
		},
		formatOnType(params) {
			return transport.request("biome/format_on_type", params);
		},
		fixFile(params) {
			return transport.request("biome/fix_file", params);
		},
		rename(params) {
			return transport.request("biome/rename", params);
		},
		parsePattern(params) {
			return transport.request("biome/parse_pattern", params);
		},
		searchPattern(params) {
			return transport.request("biome/search_pattern", params);
		},
		dropPattern(params) {
			return transport.request("biome/drop_pattern", params);
		},
		destroy() {
			transport.destroy();
		},
	};
}<|MERGE_RESOLUTION|>--- conflicted
+++ resolved
@@ -1745,17 +1745,10 @@
 	 */
 	useConsistentArrowReturn?: RuleFixConfiguration_for_UseConsistentArrowReturnOptions;
 	/**
-<<<<<<< HEAD
 	 * Require all descriptions to follow the same style (either block or inline)
 	 */
 	useConsistentGraphqlDescriptions?: RuleConfiguration_for_UseConsistentGraphqlDescriptionsOptions;
 	/**
-	 * Enforce type definitions to consistently use either interface or type.
-	 */
-	useConsistentTypeDefinitions?: RuleFixConfiguration_for_UseConsistentTypeDefinitionsOptions;
-	/**
-=======
->>>>>>> 36ae474a
 	 * Require the @deprecated directive to specify a deletion date.
 	 */
 	useDeprecatedDate?: RuleConfiguration_for_UseDeprecatedDateOptions;
@@ -3113,15 +3106,9 @@
 export type RuleFixConfiguration_for_UseConsistentArrowReturnOptions =
 	| RulePlainConfiguration
 	| RuleWithFixOptions_for_UseConsistentArrowReturnOptions;
-<<<<<<< HEAD
 export type RuleConfiguration_for_UseConsistentGraphqlDescriptionsOptions =
 	| RulePlainConfiguration
 	| RuleWithOptions_for_UseConsistentGraphqlDescriptionsOptions;
-export type RuleFixConfiguration_for_UseConsistentTypeDefinitionsOptions =
-	| RulePlainConfiguration
-	| RuleWithFixOptions_for_UseConsistentTypeDefinitionsOptions;
-=======
->>>>>>> 36ae474a
 export type RuleConfiguration_for_UseDeprecatedDateOptions =
 	| RulePlainConfiguration
 	| RuleWithOptions_for_UseDeprecatedDateOptions;
@@ -5704,7 +5691,6 @@
 	 */
 	options: UseConsistentArrowReturnOptions;
 }
-<<<<<<< HEAD
 export interface RuleWithOptions_for_UseConsistentGraphqlDescriptionsOptions {
 	/**
 	 * The severity of the emitted diagnostics by the rule
@@ -5715,22 +5701,6 @@
 	 */
 	options: UseConsistentGraphqlDescriptionsOptions;
 }
-export interface RuleWithFixOptions_for_UseConsistentTypeDefinitionsOptions {
-	/**
-	 * The kind of the code actions emitted by the rule
-	 */
-	fix?: FixKind;
-	/**
-	 * The severity of the emitted diagnostics by the rule
-	 */
-	level: RulePlainConfiguration;
-	/**
-	 * Rule's options
-	 */
-	options: UseConsistentTypeDefinitionsOptions;
-}
-=======
->>>>>>> 36ae474a
 export interface RuleWithOptions_for_UseDeprecatedDateOptions {
 	/**
 	 * The severity of the emitted diagnostics by the rule
@@ -8335,18 +8305,12 @@
 	 */
 	style?: UseConsistentArrowReturnStyle;
 }
-<<<<<<< HEAD
 export interface UseConsistentGraphqlDescriptionsOptions {
 	/**
 	 * The description style to enforce. Defaults to "block"
 	 */
 	style?: Style;
 }
-export interface UseConsistentTypeDefinitionsOptions {
-	style?: ConsistentTypeDefinition;
-}
-=======
->>>>>>> 36ae474a
 export interface UseDeprecatedDateOptions {
 	argumentName?: string;
 }
@@ -8733,11 +8697,7 @@
 	stableResult?: StableHookResult;
 }
 export type UseConsistentArrowReturnStyle = "asNeeded" | "always" | "never";
-<<<<<<< HEAD
 export type Style = "block" | "inline";
-export type ConsistentTypeDefinition = "interface" | "type";
-=======
->>>>>>> 36ae474a
 /**
  * Specifies whether property assignments on function parameters are allowed or denied.
  */
@@ -9114,11 +9074,8 @@
 	| "lint/nursery/useBiomeSuppressionComment"
 	| "lint/nursery/useConsistentArrowReturn"
 	| "lint/nursery/useConsistentObjectDefinition"
-<<<<<<< HEAD
 	| "lint/nursery/useConsistentTypeDefinitions"
 	| "lint/nursery/useConsistentGraphqlDescriptions"
-=======
->>>>>>> 36ae474a
 	| "lint/nursery/useDeprecatedDate"
 	| "lint/nursery/useExhaustiveSwitchCases"
 	| "lint/nursery/useExplicitFunctionReturnType"
