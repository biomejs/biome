--- conflicted
+++ resolved
@@ -977,15 +977,13 @@
 	 */
 	noUndeclaredDependencies?: RuleConfiguration_for_Null;
 	/**
-<<<<<<< HEAD
 	 * Disallow initializing variables to undefined.
-	 */
+	*/
 	noUselessUndefinedInitialization?: RuleConfiguration_for_Null;
-=======
+	/**
 	 * Disallow unknown CSS units.
 	 */
 	noUnknownUnit?: RuleConfiguration_for_Null;
->>>>>>> 212bd33b
 	/**
 	 * It enables the recommended rules for this group
 	 */
@@ -1980,11 +1978,8 @@
 	| "lint/nursery/noRestrictedImports"
 	| "lint/nursery/noTypeOnlyImportAttributes"
 	| "lint/nursery/noUndeclaredDependencies"
-<<<<<<< HEAD
 	| "lint/nursery/noUselessUndefinedInitialization"
-=======
 	| "lint/nursery/noUnknownUnit"
->>>>>>> 212bd33b
 	| "lint/nursery/useBiomeSuppressionComment"
 	| "lint/nursery/useConsistentNewBuiltin"
 	| "lint/nursery/useImportRestrictions"
