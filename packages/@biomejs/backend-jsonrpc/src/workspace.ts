--- conflicted
+++ resolved
@@ -1583,15 +1583,13 @@
 	 */
 	noImportantStyles?: RuleFixConfiguration_for_Null;
 	/**
-<<<<<<< HEAD
+	 * Reports usage of "magic numbers" — numbers used directly instead of being assigned to named constants.
+	 */
+	noMagicNumbers?: RuleConfiguration_for_Null;
+	/**
 	 * Disallow Promises to be used in places where they are almost certainly a mistake.
 	 */
 	noMisusedPromises?: RuleFixConfiguration_for_Null;
-=======
-	 * Reports usage of "magic numbers" — numbers used directly instead of being assigned to named constants.
-	 */
-	noMagicNumbers?: RuleConfiguration_for_Null;
->>>>>>> 4b501d3a
 	/**
 	 * Disallows defining React components inside other components.
 	 */
