// Generated file, do not edit by hand, see `xtask/codegen`
import type { Transport } from "./transport";
export interface SupportsFeatureParams {
	features: FeatureName[];
	path: BiomePath;
}
export type FeatureName = "Format" | "Lint" | "OrganizeImports" | "Search";
export interface BiomePath {
	path: string;
}
export interface SupportsFeatureResult {
	reason?: SupportKind;
}
export type SupportKind =
	| "Supported"
	| "Ignored"
	| "Protected"
	| "FeatureNotEnabled"
	| "FileNotSupported";
export interface UpdateSettingsParams {
	configuration: PartialConfiguration;
	gitignore_matches: string[];
	vcs_base_path?: string;
	workspace_directory?: string;
}
/**
 * The configuration that is contained inside the file `biome.json`
 */
export interface PartialConfiguration {
	/**
	 * A field for the [JSON schema](https://json-schema.org/) specification
	 */
	$schema?: string;
	/**
	 * Specific configuration for the Css language
	 */
	css?: PartialCssConfiguration;
	/**
	 * A list of paths to other JSON files, used to extends the current configuration.
	 */
	extends?: StringSet;
	/**
	 * The configuration of the filesystem
	 */
	files?: PartialFilesConfiguration;
	/**
	 * The configuration of the formatter
	 */
	formatter?: PartialFormatterConfiguration;
	/**
	 * Specific configuration for the JavaScript language
	 */
	javascript?: PartialJavascriptConfiguration;
	/**
	 * Specific configuration for the Json language
	 */
	json?: PartialJsonConfiguration;
	/**
	 * The configuration for the linter
	 */
	linter?: PartialLinterConfiguration;
	/**
	 * The configuration of the import sorting
	 */
	organizeImports?: PartialOrganizeImports;
	/**
	 * A list of granular patterns that should be applied only to a sub set of files
	 */
	overrides?: Overrides;
	/**
	 * The configuration of the VCS integration
	 */
	vcs?: PartialVcsConfiguration;
}
/**
 * Options applied to CSS files
 */
export interface PartialCssConfiguration {
	/**
	 * CSS formatter options
	 */
	formatter?: PartialCssFormatter;
	/**
	 * CSS linter options
	 */
	linter?: PartialCssLinter;
	/**
	 * CSS parsing options
	 */
	parser?: PartialCssParser;
}
export type StringSet = string[];
/**
 * The configuration of the filesystem
 */
export interface PartialFilesConfiguration {
	/**
	 * A list of Unix shell style patterns. Biome will ignore files/folders that will match these patterns.
	 */
	ignore?: StringSet;
	/**
	 * Tells Biome to not emit diagnostics when handling files that doesn't know
	 */
	ignoreUnknown?: boolean;
	/**
	 * A list of Unix shell style patterns. Biome will handle only those files/folders that will match these patterns.
	 */
	include?: StringSet;
	/**
	 * The maximum allowed size for source code files in bytes. Files above this limit will be ignored for performance reasons. Defaults to 1 MiB
	 */
	maxSize?: number;
}
/**
 * Generic options applied to all files
 */
export interface PartialFormatterConfiguration {
	/**
	 * The attribute position style in HTMLish languages. By default auto.
	 */
	attributePosition?: AttributePosition;
	enabled?: boolean;
	/**
	 * Stores whether formatting should be allowed to proceed if a given file has syntax errors
	 */
	formatWithErrors?: boolean;
	/**
	 * A list of Unix shell style patterns. The formatter will ignore files/folders that will match these patterns.
	 */
	ignore?: StringSet;
	/**
	 * A list of Unix shell style patterns. The formatter will include files/folders that will match these patterns.
	 */
	include?: StringSet;
	/**
	 * The size of the indentation, 2 by default (deprecated, use `indent-width`)
	 */
	indentSize?: number;
	/**
	 * The indent style.
	 */
	indentStyle?: PlainIndentStyle;
	/**
	 * The size of the indentation, 2 by default
	 */
	indentWidth?: number;
	/**
	 * The type of line ending.
	 */
	lineEnding?: LineEnding;
	/**
	 * What's the max width of a line. Defaults to 80.
	 */
	lineWidth?: LineWidth;
}
/**
 * A set of options applied to the JavaScript files
 */
export interface PartialJavascriptConfiguration {
	/**
	 * Formatting options
	 */
	formatter?: PartialJavascriptFormatter;
	/**
	* A list of global bindings that should be ignored by the analyzers

If defined here, they should not emit diagnostics. 
	 */
	globals?: StringSet;
	/**
	 * Indicates the type of runtime or transformation used for interpreting JSX.
	 */
	jsxRuntime?: JsxRuntime;
	/**
	 * Linter options
	 */
	linter?: PartialJavascriptLinter;
	organizeImports?: PartialJavascriptOrganizeImports;
	/**
	 * Parsing options
	 */
	parser?: PartialJavascriptParser;
}
/**
 * Options applied to JSON files
 */
export interface PartialJsonConfiguration {
	/**
	 * Formatting options
	 */
	formatter?: PartialJsonFormatter;
	/**
	 * Linting options
	 */
	linter?: PartialJsonLinter;
	/**
	 * Parsing options
	 */
	parser?: PartialJsonParser;
}
export interface PartialLinterConfiguration {
	/**
	 * if `false`, it disables the feature and the linter won't be executed. `true` by default
	 */
	enabled?: boolean;
	/**
	 * A list of Unix shell style patterns. The formatter will ignore files/folders that will match these patterns.
	 */
	ignore?: StringSet;
	/**
	 * A list of Unix shell style patterns. The formatter will include files/folders that will match these patterns.
	 */
	include?: StringSet;
	/**
	 * List of rules
	 */
	rules?: Rules;
}
export interface PartialOrganizeImports {
	/**
	 * Enables the organization of imports
	 */
	enabled?: boolean;
	/**
	 * A list of Unix shell style patterns. The formatter will ignore files/folders that will match these patterns.
	 */
	ignore?: StringSet;
	/**
	 * A list of Unix shell style patterns. The formatter will include files/folders that will match these patterns.
	 */
	include?: StringSet;
}
export type Overrides = OverridePattern[];
/**
 * Set of properties to integrate Biome with a VCS software.
 */
export interface PartialVcsConfiguration {
	/**
	 * The kind of client.
	 */
	clientKind?: VcsClientKind;
	/**
	 * The main branch of the project
	 */
	defaultBranch?: string;
	/**
	 * Whether Biome should integrate itself with the VCS client
	 */
	enabled?: boolean;
	/**
	* The folder where Biome should check for VCS files. By default, Biome will use the same folder where `biome.json` was found.

If Biome can't find the configuration, it will attempt to use the current working directory. If no current working directory can't be found, Biome won't use the VCS integration, and a diagnostic will be emitted 
	 */
	root?: string;
	/**
	 * Whether Biome should use the VCS ignore file. When [true], Biome will ignore the files specified in the ignore file.
	 */
	useIgnoreFile?: boolean;
}
/**
 * Options that changes how the CSS formatter behaves
 */
export interface PartialCssFormatter {
	/**
	 * Control the formatter for CSS (and its super languages) files.
	 */
	enabled?: boolean;
	/**
	 * The indent style applied to CSS (and its super languages) files.
	 */
	indentStyle?: PlainIndentStyle;
	/**
	 * The size of the indentation applied to CSS (and its super languages) files. Default to 2.
	 */
	indentWidth?: number;
	/**
	 * The type of line ending applied to CSS (and its super languages) files.
	 */
	lineEnding?: LineEnding;
	/**
	 * What's the max width of a line applied to CSS (and its super languages) files. Defaults to 80.
	 */
	lineWidth?: LineWidth;
	/**
	 * The type of quotes used in CSS code. Defaults to double.
	 */
	quoteStyle?: QuoteStyle;
}
/**
 * Options that changes how the CSS linter behaves
 */
export interface PartialCssLinter {
	/**
	 * Control the linter for CSS (and its super languages) files.
	 */
	enabled?: boolean;
}
/**
 * Options that changes how the CSS parser behaves
 */
export interface PartialCssParser {
	/**
	 * Allow comments to appear on incorrect lines in `.css` files
	 */
	allowWrongLineComments?: boolean;
}
export type AttributePosition = "auto" | "multiline";
export type PlainIndentStyle = "tab" | "space";
export type LineEnding = "lf" | "crlf" | "cr";
/**
	* Validated value for the `line_width` formatter options

The allowed range of values is 1..=320 
	 */
export type LineWidth = number;
/**
 * Formatting options specific to the JavaScript files
 */
export interface PartialJavascriptFormatter {
	/**
	 * Whether to add non-necessary parentheses to arrow functions. Defaults to "always".
	 */
	arrowParentheses?: ArrowParentheses;
	/**
	 * The attribute position style in jsx elements. Defaults to auto.
	 */
	attributePosition?: AttributePosition;
	/**
	 * Whether to hug the closing bracket of multiline HTML/JSX tags to the end of the last line, rather than being alone on the following line. Defaults to false.
	 */
	bracketSameLine?: boolean;
	/**
	 * Whether to insert spaces around brackets in object literals. Defaults to true.
	 */
	bracketSpacing?: boolean;
	/**
	 * Control the formatter for JavaScript (and its super languages) files.
	 */
	enabled?: boolean;
	/**
	 * The size of the indentation applied to JavaScript (and its super languages) files. Default to 2.
	 */
	indentSize?: number;
	/**
	 * The indent style applied to JavaScript (and its super languages) files.
	 */
	indentStyle?: PlainIndentStyle;
	/**
	 * The size of the indentation applied to JavaScript (and its super languages) files. Default to 2.
	 */
	indentWidth?: number;
	/**
	 * The type of quotes used in JSX. Defaults to double.
	 */
	jsxQuoteStyle?: QuoteStyle;
	/**
	 * The type of line ending applied to JavaScript (and its super languages) files.
	 */
	lineEnding?: LineEnding;
	/**
	 * What's the max width of a line applied to JavaScript (and its super languages) files. Defaults to 80.
	 */
	lineWidth?: LineWidth;
	/**
	 * When properties in objects are quoted. Defaults to asNeeded.
	 */
	quoteProperties?: QuoteProperties;
	/**
	 * The type of quotes used in JavaScript code. Defaults to double.
	 */
	quoteStyle?: QuoteStyle;
	/**
	 * Whether the formatter prints semicolons for all statements or only in for statements where it is necessary because of ASI.
	 */
	semicolons?: Semicolons;
	/**
	 * Print trailing commas wherever possible in multi-line comma-separated syntactic structures. Defaults to "all".
	 */
	trailingComma?: TrailingCommas;
	/**
	 * Print trailing commas wherever possible in multi-line comma-separated syntactic structures. Defaults to "all".
	 */
	trailingCommas?: TrailingCommas;
}
/**
 * Indicates the type of runtime or transformation used for interpreting JSX.
 */
export type JsxRuntime = "transparent" | "reactClassic";
/**
 * Linter options specific to the JavaScript linter
 */
export interface PartialJavascriptLinter {
	/**
	 * Control the linter for JavaScript (and its super languages) files.
	 */
	enabled?: boolean;
}
export interface PartialJavascriptOrganizeImports {}
/**
 * Options that changes how the JavaScript parser behaves
 */
export interface PartialJavascriptParser {
	/**
	* It enables the experimental and unsafe parsing of parameter decorators

These decorators belong to an old proposal, and they are subject to change. 
	 */
	unsafeParameterDecoratorsEnabled?: boolean;
}
export interface PartialJsonFormatter {
	/**
	 * Control the formatter for JSON (and its super languages) files.
	 */
	enabled?: boolean;
	/**
	 * The size of the indentation applied to JSON (and its super languages) files. Default to 2.
	 */
	indentSize?: number;
	/**
	 * The indent style applied to JSON (and its super languages) files.
	 */
	indentStyle?: PlainIndentStyle;
	/**
	 * The size of the indentation applied to JSON (and its super languages) files. Default to 2.
	 */
	indentWidth?: number;
	/**
	 * The type of line ending applied to JSON (and its super languages) files.
	 */
	lineEnding?: LineEnding;
	/**
	 * What's the max width of a line applied to JSON (and its super languages) files. Defaults to 80.
	 */
	lineWidth?: LineWidth;
	/**
	 * Print trailing commas wherever possible in multi-line comma-separated syntactic structures. Defaults to "none".
	 */
	trailingCommas?: TrailingCommas2;
}
/**
 * Linter options specific to the JSON linter
 */
export interface PartialJsonLinter {
	/**
	 * Control the linter for JSON (and its super languages) files.
	 */
	enabled?: boolean;
}
/**
 * Options that changes how the JSON parser behaves
 */
export interface PartialJsonParser {
	/**
	 * Allow parsing comments in `.json` files
	 */
	allowComments?: boolean;
	/**
	 * Allow parsing trailing commas in `.json` files
	 */
	allowTrailingCommas?: boolean;
}
export interface Rules {
	a11y?: A11y;
	/**
	 * It enables ALL rules. The rules that belong to `nursery` won't be enabled.
	 */
	all?: boolean;
	complexity?: Complexity;
	correctness?: Correctness;
	nursery?: Nursery;
	performance?: Performance;
	/**
	 * It enables the lint rules recommended by Biome. `true` by default.
	 */
	recommended?: boolean;
	security?: Security;
	style?: Style;
	suspicious?: Suspicious;
}
export interface OverridePattern {
	/**
	 * Specific configuration for the Css language
	 */
	css?: PartialCssConfiguration;
	/**
	 * Specific configuration for the Json language
	 */
	formatter?: OverrideFormatterConfiguration;
	/**
	 * A list of Unix shell style patterns. The formatter will ignore files/folders that will match these patterns.
	 */
	ignore?: StringSet;
	/**
	 * A list of Unix shell style patterns. The formatter will include files/folders that will match these patterns.
	 */
	include?: StringSet;
	/**
	 * Specific configuration for the JavaScript language
	 */
	javascript?: PartialJavascriptConfiguration;
	/**
	 * Specific configuration for the Json language
	 */
	json?: PartialJsonConfiguration;
	/**
	 * Specific configuration for the Json language
	 */
	linter?: OverrideLinterConfiguration;
	/**
	 * Specific configuration for the Json language
	 */
	organizeImports?: OverrideOrganizeImportsConfiguration;
}
export type VcsClientKind = "git";
export type QuoteStyle = "double" | "single";
export type ArrowParentheses = "always" | "asNeeded";
export type QuoteProperties = "asNeeded" | "preserve";
export type Semicolons = "always" | "asNeeded";
/**
 * Print trailing commas wherever possible in multi-line comma-separated syntactic structures.
 */
export type TrailingCommas = "all" | "es5" | "none";
export type TrailingCommas2 = "none" | "all";
/**
 * A list of rules that belong to this group
 */
export interface A11y {
	/**
	 * It enables ALL rules for this group.
	 */
	all?: boolean;
	/**
	 * Enforce that the accessKey attribute is not used on any HTML element.
	 */
	noAccessKey?: RuleFixConfiguration_for_Null;
	/**
	 * Enforce that aria-hidden="true" is not set on focusable elements.
	 */
	noAriaHiddenOnFocusable?: RuleFixConfiguration_for_Null;
	/**
	 * Enforce that elements that do not support ARIA roles, states, and properties do not have those attributes.
	 */
	noAriaUnsupportedElements?: RuleFixConfiguration_for_Null;
	/**
	 * Enforce that autoFocus prop is not used on elements.
	 */
	noAutofocus?: RuleFixConfiguration_for_Null;
	/**
	 * Disallow target="_blank" attribute without rel="noreferrer"
	 */
	noBlankTarget?: RuleFixConfiguration_for_Null;
	/**
	 * Enforces that no distracting elements are used.
	 */
	noDistractingElements?: RuleFixConfiguration_for_Null;
	/**
	 * The scope prop should be used only on \<th> elements.
	 */
	noHeaderScope?: RuleFixConfiguration_for_Null;
	/**
	 * Enforce that non-interactive ARIA roles are not assigned to interactive HTML elements.
	 */
	noInteractiveElementToNoninteractiveRole?: RuleFixConfiguration_for_Null;
	/**
	 * Enforce that interactive ARIA roles are not assigned to non-interactive HTML elements.
	 */
	noNoninteractiveElementToInteractiveRole?: RuleFixConfiguration_for_Null;
	/**
	 * Enforce that tabIndex is not assigned to non-interactive HTML elements.
	 */
	noNoninteractiveTabindex?: RuleFixConfiguration_for_Null;
	/**
	 * Prevent the usage of positive integers on tabIndex property
	 */
	noPositiveTabindex?: RuleFixConfiguration_for_Null;
	/**
	 * Enforce img alt prop does not contain the word "image", "picture", or "photo".
	 */
	noRedundantAlt?: RuleConfiguration_for_Null;
	/**
	 * Enforce explicit role property is not the same as implicit/default role property on an element.
	 */
	noRedundantRoles?: RuleFixConfiguration_for_Null;
	/**
	 * Enforces the usage of the title element for the svg element.
	 */
	noSvgWithoutTitle?: RuleConfiguration_for_Null;
	/**
	 * It enables the recommended rules for this group
	 */
	recommended?: boolean;
	/**
	 * Enforce that all elements that require alternative text have meaningful information to relay back to the end user.
	 */
	useAltText?: RuleConfiguration_for_Null;
	/**
	 * Enforce that anchors have content and that the content is accessible to screen readers.
	 */
	useAnchorContent?: RuleFixConfiguration_for_Null;
	/**
	 * Enforce that tabIndex is assigned to non-interactive HTML elements with aria-activedescendant.
	 */
	useAriaActivedescendantWithTabindex?: RuleFixConfiguration_for_Null;
	/**
	 * Enforce that elements with ARIA roles must have all required ARIA attributes for that role.
	 */
	useAriaPropsForRole?: RuleConfiguration_for_Null;
	/**
	 * Enforces the usage of the attribute type for the element button
	 */
	useButtonType?: RuleConfiguration_for_Null;
	/**
	 * Enforce that heading elements (h1, h2, etc.) have content and that the content is accessible to screen readers. Accessible means that it is not hidden using the aria-hidden prop.
	 */
	useHeadingContent?: RuleConfiguration_for_Null;
	/**
	 * Enforce that html element has lang attribute.
	 */
	useHtmlLang?: RuleConfiguration_for_Null;
	/**
	 * Enforces the usage of the attribute title for the element iframe.
	 */
	useIframeTitle?: RuleConfiguration_for_Null;
	/**
	 * Enforce onClick is accompanied by at least one of the following: onKeyUp, onKeyDown, onKeyPress.
	 */
	useKeyWithClickEvents?: RuleConfiguration_for_Null;
	/**
	 * Enforce onMouseOver / onMouseOut are accompanied by onFocus / onBlur.
	 */
	useKeyWithMouseEvents?: RuleConfiguration_for_Null;
	/**
	 * Enforces that audio and video elements must have a track for captions.
	 */
	useMediaCaption?: RuleConfiguration_for_Null;
	/**
	 * Enforce that all anchors are valid, and they are navigable elements.
	 */
	useValidAnchor?: RuleConfiguration_for_Null;
	/**
	 * Ensures that ARIA properties aria-* are all valid.
	 */
	useValidAriaProps?: RuleFixConfiguration_for_Null;
	/**
	 * Elements with ARIA roles must use a valid, non-abstract ARIA role.
	 */
	useValidAriaRole?: RuleFixConfiguration_for_ValidAriaRoleOptions;
	/**
	 * Enforce that ARIA state and property values are valid.
	 */
	useValidAriaValues?: RuleConfiguration_for_Null;
	/**
	 * Ensure that the attribute passed to the lang attribute is a correct ISO language and/or country.
	 */
	useValidLang?: RuleConfiguration_for_Null;
}
/**
 * A list of rules that belong to this group
 */
export interface Complexity {
	/**
	 * It enables ALL rules for this group.
	 */
	all?: boolean;
	/**
	 * Disallow primitive type aliases and misleading types.
	 */
	noBannedTypes?: RuleFixConfiguration_for_Null;
	/**
	 * Disallow empty type parameters in type aliases and interfaces.
	 */
	noEmptyTypeParameters?: RuleConfiguration_for_Null;
	/**
	 * Disallow functions that exceed a given Cognitive Complexity score.
	 */
	noExcessiveCognitiveComplexity?: RuleConfiguration_for_ComplexityOptions;
	/**
	 * This rule enforces a maximum depth to nested describe() in test files.
	 */
	noExcessiveNestedTestSuites?: RuleConfiguration_for_Null;
	/**
	 * Disallow unnecessary boolean casts
	 */
	noExtraBooleanCast?: RuleFixConfiguration_for_Null;
	/**
	 * Prefer for...of statement instead of Array.forEach.
	 */
	noForEach?: RuleConfiguration_for_Null;
	/**
	 * Disallow unclear usage of consecutive space characters in regular expression literals
	 */
	noMultipleSpacesInRegularExpressionLiterals?: RuleFixConfiguration_for_Null;
	/**
	 * This rule reports when a class has no non-static members, such as for a class used exclusively as a static namespace.
	 */
	noStaticOnlyClass?: RuleConfiguration_for_Null;
	/**
	 * Disallow this and super in static contexts.
	 */
	noThisInStatic?: RuleFixConfiguration_for_Null;
	/**
	 * Disallow unnecessary catch clauses.
	 */
	noUselessCatch?: RuleConfiguration_for_Null;
	/**
	 * Disallow unnecessary constructors.
	 */
	noUselessConstructor?: RuleFixConfiguration_for_Null;
	/**
	 * Disallow empty exports that don't change anything in a module file.
	 */
	noUselessEmptyExport?: RuleFixConfiguration_for_Null;
	/**
	 * Disallow unnecessary fragments
	 */
	noUselessFragments?: RuleFixConfiguration_for_Null;
	/**
	 * Disallow unnecessary labels.
	 */
	noUselessLabel?: RuleFixConfiguration_for_Null;
	/**
	 * Disallow unnecessary nested block statements.
	 */
	noUselessLoneBlockStatements?: RuleFixConfiguration_for_Null;
	/**
	 * Disallow renaming import, export, and destructured assignments to the same name.
	 */
	noUselessRename?: RuleFixConfiguration_for_Null;
	/**
	 * Disallow useless case in switch statements.
	 */
	noUselessSwitchCase?: RuleFixConfiguration_for_Null;
	/**
	 * Disallow ternary operators when simpler alternatives exist.
	 */
	noUselessTernary?: RuleFixConfiguration_for_Null;
	/**
	 * Disallow useless this aliasing.
	 */
	noUselessThisAlias?: RuleFixConfiguration_for_Null;
	/**
	 * Disallow using any or unknown as type constraint.
	 */
	noUselessTypeConstraint?: RuleFixConfiguration_for_Null;
	/**
	 * Disallow the use of void operators, which is not a familiar operator.
	 */
	noVoid?: RuleConfiguration_for_Null;
	/**
	 * Disallow with statements in non-strict contexts.
	 */
	noWith?: RuleConfiguration_for_Null;
	/**
	 * It enables the recommended rules for this group
	 */
	recommended?: boolean;
	/**
	 * Use arrow functions over function expressions.
	 */
	useArrowFunction?: RuleFixConfiguration_for_Null;
	/**
	 * Promotes the use of .flatMap() when map().flat() are used together.
	 */
	useFlatMap?: RuleFixConfiguration_for_Null;
	/**
	 * Enforce the usage of a literal access to properties over computed property access.
	 */
	useLiteralKeys?: RuleFixConfiguration_for_Null;
	/**
	 * Enforce using concise optional chain instead of chained logical expressions.
	 */
	useOptionalChain?: RuleFixConfiguration_for_Null;
	/**
	 * Enforce the use of the regular expression literals instead of the RegExp constructor if possible.
	 */
	useRegexLiterals?: RuleFixConfiguration_for_Null;
	/**
	 * Disallow number literal object member names which are not base10 or uses underscore as separator
	 */
	useSimpleNumberKeys?: RuleFixConfiguration_for_Null;
	/**
	 * Discard redundant terms from logical expressions.
	 */
	useSimplifiedLogicExpression?: RuleFixConfiguration_for_Null;
}
/**
 * A list of rules that belong to this group
 */
export interface Correctness {
	/**
	 * It enables ALL rules for this group.
	 */
	all?: boolean;
	/**
	 * Prevent passing of children as props.
	 */
	noChildrenProp?: RuleConfiguration_for_Null;
	/**
	 * Prevents from having const variables being re-assigned.
	 */
	noConstAssign?: RuleFixConfiguration_for_Null;
	/**
	 * Disallow constant expressions in conditions
	 */
	noConstantCondition?: RuleConfiguration_for_Null;
	/**
	 * Disallow returning a value from a constructor.
	 */
	noConstructorReturn?: RuleConfiguration_for_Null;
	/**
	 * Disallow empty character classes in regular expression literals.
	 */
	noEmptyCharacterClassInRegex?: RuleConfiguration_for_Null;
	/**
	 * Disallows empty destructuring patterns.
	 */
	noEmptyPattern?: RuleConfiguration_for_Null;
	/**
	 * Disallow calling global object properties as functions
	 */
	noGlobalObjectCalls?: RuleConfiguration_for_Null;
	/**
	 * Disallow function and var declarations that are accessible outside their block.
	 */
	noInnerDeclarations?: RuleConfiguration_for_Null;
	/**
	 * Prevents the incorrect use of super() inside classes. It also checks whether a call super() is missing from classes that extends other constructors.
	 */
	noInvalidConstructorSuper?: RuleConfiguration_for_Null;
	/**
	 * Disallow new operators with global non-constructor functions.
	 */
	noInvalidNewBuiltin?: RuleFixConfiguration_for_Null;
	/**
	 * Disallow the use of variables and function parameters before their declaration
	 */
	noInvalidUseBeforeDeclaration?: RuleConfiguration_for_Null;
	/**
	 * Disallow new operators with the Symbol object.
	 */
	noNewSymbol?: RuleFixConfiguration_for_Null;
	/**
	 * Disallow \8 and \9 escape sequences in string literals.
	 */
	noNonoctalDecimalEscape?: RuleFixConfiguration_for_Null;
	/**
	 * Disallow literal numbers that lose precision
	 */
	noPrecisionLoss?: RuleConfiguration_for_Null;
	/**
	 * Prevent the usage of the return value of React.render.
	 */
	noRenderReturnValue?: RuleConfiguration_for_Null;
	/**
	 * Disallow assignments where both sides are exactly the same.
	 */
	noSelfAssign?: RuleConfiguration_for_Null;
	/**
	 * Disallow returning a value from a setter
	 */
	noSetterReturn?: RuleConfiguration_for_Null;
	/**
	 * Disallow comparison of expressions modifying the string case with non-compliant value.
	 */
	noStringCaseMismatch?: RuleFixConfiguration_for_Null;
	/**
	 * Disallow lexical declarations in switch clauses.
	 */
	noSwitchDeclarations?: RuleFixConfiguration_for_Null;
	/**
	 * Prevents the usage of variables that haven't been declared inside the document.
	 */
	noUndeclaredVariables?: RuleConfiguration_for_Null;
	/**
	 * Avoid using unnecessary continue.
	 */
	noUnnecessaryContinue?: RuleFixConfiguration_for_Null;
	/**
	 * Disallow unreachable code
	 */
	noUnreachable?: RuleConfiguration_for_Null;
	/**
	 * Ensures the super() constructor is called exactly once on every code  path in a class constructor before this is accessed if the class has a superclass
	 */
	noUnreachableSuper?: RuleConfiguration_for_Null;
	/**
	 * Disallow control flow statements in finally blocks.
	 */
	noUnsafeFinally?: RuleConfiguration_for_Null;
	/**
	 * Disallow the use of optional chaining in contexts where the undefined value is not allowed.
	 */
	noUnsafeOptionalChaining?: RuleConfiguration_for_Null;
	/**
	 * Disallow unused imports.
	 */
	noUnusedImports?: RuleFixConfiguration_for_Null;
	/**
	 * Disallow unused labels.
	 */
	noUnusedLabels?: RuleFixConfiguration_for_Null;
	/**
	 * Disallow unused private class members
	 */
	noUnusedPrivateClassMembers?: RuleFixConfiguration_for_Null;
	/**
	 * Disallow unused variables.
	 */
	noUnusedVariables?: RuleFixConfiguration_for_Null;
	/**
	 * This rules prevents void elements (AKA self-closing elements) from having children.
	 */
	noVoidElementsWithChildren?: RuleFixConfiguration_for_Null;
	/**
	 * Disallow returning a value from a function with the return type 'void'
	 */
	noVoidTypeReturn?: RuleConfiguration_for_Null;
	/**
	 * It enables the recommended rules for this group
	 */
	recommended?: boolean;
	/**
	 * Enforce all dependencies are correctly specified in a React hook.
	 */
	useExhaustiveDependencies?: RuleConfiguration_for_HooksOptions;
	/**
	 * Enforce that all React hooks are being called from the Top Level component functions.
	 */
	useHookAtTopLevel?: RuleConfiguration_for_DeprecatedHooksOptions;
	/**
	 * Require calls to isNaN() when checking for NaN.
	 */
	useIsNan?: RuleFixConfiguration_for_Null;
	/**
	 * Disallow missing key props in iterators/collection literals.
	 */
	useJsxKeyInIterable?: RuleConfiguration_for_Null;
	/**
	 * Enforce "for" loop update clause moving the counter in the right direction.
	 */
	useValidForDirection?: RuleConfiguration_for_Null;
	/**
	 * Require generator functions to contain yield.
	 */
	useYield?: RuleConfiguration_for_Null;
}
/**
 * A list of rules that belong to this group
 */
export interface Nursery {
	/**
	 * It enables ALL rules for this group.
	 */
	all?: boolean;
	/**
	 * Disallow the use of console.
	 */
	noConsole?: RuleFixConfiguration_for_Null;
	/**
	 * Disallow the use of Math.min and Math.max to clamp a value where the result itself is constant.
	 */
	noConstantMathMinMaxClamp?: RuleFixConfiguration_for_Null;
	/**
	 * Disallow CSS empty blocks.
	 */
	noCssEmptyBlock?: RuleConfiguration_for_NoCssEmptyBlockOptions;
	/**
	 * Disallow using a callback in asynchronous tests and hooks.
	 */
	noDoneCallback?: RuleConfiguration_for_Null;
	/**
	 * Disallow duplicate @import rules.
	 */
	noDuplicateAtImportRules?: RuleConfiguration_for_Null;
	/**
	 * Disallow duplicate conditions in if-else-if chains
	 */
	noDuplicateElseIf?: RuleConfiguration_for_Null;
	/**
	 * Disallow duplicate names within font families.
	 */
	noDuplicateFontNames?: RuleConfiguration_for_Null;
	/**
	 * Disallow two keys with the same name inside a JSON object.
	 */
	noDuplicateJsonKeys?: RuleConfiguration_for_Null;
	/**
	 * Disallow duplicate selectors within keyframe blocks.
	 */
	noDuplicateSelectorsKeyframeBlock?: RuleConfiguration_for_Null;
	/**
	 * Disallow variables from evolving into any type through reassignments.
	 */
	noEvolvingAny?: RuleConfiguration_for_Null;
	/**
	 * Disallow to use unnecessary callback on flatMap.
	 */
	noFlatMapIdentity?: RuleFixConfiguration_for_Null;
	/**
	 * Disallow invalid !important within keyframe declarations
	 */
	noImportantInKeyframe?: RuleConfiguration_for_Null;
	/**
	 * Disallow the use of @import at-rules in invalid positions.
	 */
	noInvalidPositionAtImportRule?: RuleConfiguration_for_Null;
	/**
	 * Checks that the assertion function, for example expect, is placed inside an it() function call.
	 */
	noMisplacedAssertion?: RuleConfiguration_for_Null;
	/**
	 * Forbid the use of Node.js builtin modules.
	 */
	noNodejsModules?: RuleConfiguration_for_Null;
	/**
	 * Prevents React-specific JSX properties from being used.
	 */
	noReactSpecificProps?: RuleFixConfiguration_for_Null;
	/**
	 * Disallow specified modules when loaded by import or require.
	 */
	noRestrictedImports?: RuleConfiguration_for_RestrictedImportsOptions;
	/**
	 * Disallow the use of dependencies that aren't specified in the package.json.
	 */
	noUndeclaredDependencies?: RuleConfiguration_for_Null;
	/**
	 * Disallow unknown CSS value functions.
	 */
	noUnknownFunction?: RuleConfiguration_for_Null;
	/**
	 * Disallow unknown media feature names.
	 */
	noUnknownMediaFeatureName?: RuleConfiguration_for_Null;
	/**
	 * Disallow unknown properties.
	 */
	noUnknownProperty?: RuleConfiguration_for_Null;
	/**
	 * Disallow unknown pseudo-element selectors.
	 */
	noUnknownSelectorPseudoElement?: RuleConfiguration_for_Null;
	/**
	 * Disallow unknown CSS units.
	 */
	noUnknownUnit?: RuleConfiguration_for_Null;
	/**
	 * Disallow unmatchable An+B selectors.
	 */
	noUnmatchableAnbSelector?: RuleConfiguration_for_Null;
	/**
	 * Disallow unnecessary concatenation of string or template literals.
	 */
	noUselessStringConcat?: RuleFixConfiguration_for_Null;
	/**
	 * Disallow initializing variables to undefined.
	 */
	noUselessUndefinedInitialization?: RuleFixConfiguration_for_Null;
	/**
	 * It enables the recommended rules for this group
	 */
	recommended?: boolean;
	/**
	 * Disallow Array constructors.
	 */
	useArrayLiterals?: RuleFixConfiguration_for_Null;
	/**
	 * Enforce the use of new for all builtins, except String, Number, Boolean, Symbol and BigInt.
	 */
	useConsistentBuiltinInstantiation?: RuleFixConfiguration_for_Null;
	/**
	 * Require the default clause in switch statements.
	 */
	useDefaultSwitchClause?: RuleConfiguration_for_Null;
	/**
	 * Enforce explicitly comparing the length, size, byteLength or byteOffset property of a value.
	 */
	useExplicitLengthCheck?: RuleFixConfiguration_for_Null;
	/**
	 * Elements with an interactive role and interaction handlers must be focusable.
	 */
	useFocusableInteractive?: RuleConfiguration_for_Null;
	/**
	 * Disallow a missing generic family keyword within font families.
	 */
	useGenericFontNames?: RuleConfiguration_for_Null;
	/**
	 * Enforce file extensions for relative imports.
	 */
	useImportExtensions?: RuleFixConfiguration_for_Null;
	/**
	 * Disallows package private imports.
	 */
	useImportRestrictions?: RuleConfiguration_for_Null;
	/**
	 * Enforce using the digits argument with Number#toFixed().
	 */
	useNumberToFixedDigitsArgument?: RuleFixConfiguration_for_Null;
	/**
	 * It detects the use of role attributes in JSX elements and suggests using semantic elements instead.
	 */
	useSemanticElements?: RuleConfiguration_for_Null;
	/**
	 * Enforce the sorting of CSS utility classes.
	 */
	useSortedClasses?: RuleFixConfiguration_for_UtilityClassSortingOptions;
	/**
	 * Require new when throwing an error.
	 */
	useThrowNewError?: RuleFixConfiguration_for_Null;
	/**
<<<<<<< HEAD
	 * Disallow throwing non-Error values.
	 */
	useThrowOnlyError?: RuleConfiguration_for_Null;
	/**
	 * Require all regex literals to be declared at the top level.
=======
	 * Require regex literals to be declared at the top level.
>>>>>>> f30f7664
	 */
	useTopLevelRegex?: RuleConfiguration_for_Null;
}
/**
 * A list of rules that belong to this group
 */
export interface Performance {
	/**
	 * It enables ALL rules for this group.
	 */
	all?: boolean;
	/**
	 * Disallow the use of spread (...) syntax on accumulators.
	 */
	noAccumulatingSpread?: RuleConfiguration_for_Null;
	/**
	 * Disallow the use of barrel file.
	 */
	noBarrelFile?: RuleConfiguration_for_Null;
	/**
	 * Disallow the use of the delete operator.
	 */
	noDelete?: RuleFixConfiguration_for_Null;
	/**
	 * Avoid re-export all.
	 */
	noReExportAll?: RuleConfiguration_for_Null;
	/**
	 * It enables the recommended rules for this group
	 */
	recommended?: boolean;
}
/**
 * A list of rules that belong to this group
 */
export interface Security {
	/**
	 * It enables ALL rules for this group.
	 */
	all?: boolean;
	/**
	 * Prevent the usage of dangerous JSX props
	 */
	noDangerouslySetInnerHtml?: RuleConfiguration_for_Null;
	/**
	 * Report when a DOM element or a component uses both children and dangerouslySetInnerHTML prop.
	 */
	noDangerouslySetInnerHtmlWithChildren?: RuleConfiguration_for_Null;
	/**
	 * Disallow the use of global eval().
	 */
	noGlobalEval?: RuleConfiguration_for_Null;
	/**
	 * It enables the recommended rules for this group
	 */
	recommended?: boolean;
}
/**
 * A list of rules that belong to this group
 */
export interface Style {
	/**
	 * It enables ALL rules for this group.
	 */
	all?: boolean;
	/**
	 * Disallow the use of arguments.
	 */
	noArguments?: RuleConfiguration_for_Null;
	/**
	 * Disallow comma operator.
	 */
	noCommaOperator?: RuleConfiguration_for_Null;
	/**
	 * Disallow default exports.
	 */
	noDefaultExport?: RuleConfiguration_for_Null;
	/**
	 * Disallow implicit true values on JSX boolean attributes
	 */
	noImplicitBoolean?: RuleFixConfiguration_for_Null;
	/**
	 * Disallow type annotations for variables, parameters, and class properties initialized with a literal expression.
	 */
	noInferrableTypes?: RuleFixConfiguration_for_Null;
	/**
	 * Disallow the use of TypeScript's namespaces.
	 */
	noNamespace?: RuleConfiguration_for_Null;
	/**
	 * Disallow the use of namespace imports.
	 */
	noNamespaceImport?: RuleConfiguration_for_Null;
	/**
	 * Disallow negation in the condition of an if statement if it has an else clause.
	 */
	noNegationElse?: RuleFixConfiguration_for_Null;
	/**
	 * Disallow non-null assertions using the ! postfix operator.
	 */
	noNonNullAssertion?: RuleFixConfiguration_for_Null;
	/**
	 * Disallow reassigning function parameters.
	 */
	noParameterAssign?: RuleConfiguration_for_Null;
	/**
	 * Disallow the use of parameter properties in class constructors.
	 */
	noParameterProperties?: RuleConfiguration_for_Null;
	/**
	 * This rule allows you to specify global variable names that you don’t want to use in your application.
	 */
	noRestrictedGlobals?: RuleConfiguration_for_RestrictedGlobalsOptions;
	/**
	 * Disallow the use of constants which its value is the upper-case version of its name.
	 */
	noShoutyConstants?: RuleFixConfiguration_for_Null;
	/**
	 * Disallow template literals if interpolation and special-character handling are not needed
	 */
	noUnusedTemplateLiteral?: RuleFixConfiguration_for_Null;
	/**
	 * Disallow else block when the if block breaks early.
	 */
	noUselessElse?: RuleFixConfiguration_for_Null;
	/**
	 * Disallow the use of var
	 */
	noVar?: RuleFixConfiguration_for_Null;
	/**
	 * It enables the recommended rules for this group
	 */
	recommended?: boolean;
	/**
	 * Enforce the use of as const over literal type and type annotation.
	 */
	useAsConstAssertion?: RuleFixConfiguration_for_Null;
	/**
	 * Requires following curly brace conventions.
	 */
	useBlockStatements?: RuleFixConfiguration_for_Null;
	/**
	 * Enforce using else if instead of nested if in else clauses.
	 */
	useCollapsedElseIf?: RuleFixConfiguration_for_Null;
	/**
	 * Require consistently using either T\[] or Array\<T>
	 */
	useConsistentArrayType?: RuleFixConfiguration_for_ConsistentArrayTypeOptions;
	/**
	 * Require const declarations for variables that are only assigned once.
	 */
	useConst?: RuleFixConfiguration_for_Null;
	/**
	 * Enforce default function parameters and optional function parameters to be last.
	 */
	useDefaultParameterLast?: RuleFixConfiguration_for_Null;
	/**
	 * Require that each enum member value be explicitly initialized.
	 */
	useEnumInitializers?: RuleFixConfiguration_for_Null;
	/**
	 * Disallow the use of Math.pow in favor of the ** operator.
	 */
	useExponentiationOperator?: RuleFixConfiguration_for_Null;
	/**
	 * Promotes the use of export type for types.
	 */
	useExportType?: RuleFixConfiguration_for_Null;
	/**
	 * Enforce naming conventions for JavaScript and TypeScript filenames.
	 */
	useFilenamingConvention?: RuleConfiguration_for_FilenamingConventionOptions;
	/**
	 * This rule recommends a for-of loop when in a for loop, the index used to extract an item from the iterated array.
	 */
	useForOf?: RuleConfiguration_for_Null;
	/**
	 * This rule enforces the use of \<>...\</> over \<Fragment>...\</Fragment>.
	 */
	useFragmentSyntax?: RuleFixConfiguration_for_Null;
	/**
	 * Promotes the use of import type for types.
	 */
	useImportType?: RuleFixConfiguration_for_Null;
	/**
	 * Require all enum members to be literal values.
	 */
	useLiteralEnumMembers?: RuleConfiguration_for_Null;
	/**
	 * Enforce naming conventions for everything across a codebase.
	 */
	useNamingConvention?: RuleFixConfiguration_for_NamingConventionOptions;
	/**
	 * Promotes the usage of node:assert/strict over node:assert.
	 */
	useNodeAssertStrict?: RuleFixConfiguration_for_Null;
	/**
	 * Enforces using the node: protocol for Node.js builtin modules.
	 */
	useNodejsImportProtocol?: RuleFixConfiguration_for_Null;
	/**
	 * Use the Number properties instead of global ones.
	 */
	useNumberNamespace?: RuleFixConfiguration_for_Null;
	/**
	 * Disallow parseInt() and Number.parseInt() in favor of binary, octal, and hexadecimal literals
	 */
	useNumericLiterals?: RuleFixConfiguration_for_Null;
	/**
	 * Prevent extra closing tags for components without children
	 */
	useSelfClosingElements?: RuleFixConfiguration_for_Null;
	/**
	 * When expressing array types, this rule promotes the usage of T\[] shorthand instead of Array\<T>.
	 */
	useShorthandArrayType?: RuleFixConfiguration_for_Null;
	/**
	 * Require assignment operator shorthand where possible.
	 */
	useShorthandAssign?: RuleFixConfiguration_for_Null;
	/**
	 * Enforce using function types instead of object type with call signatures.
	 */
	useShorthandFunctionType?: RuleFixConfiguration_for_Null;
	/**
	 * Enforces switch clauses have a single statement, emits a quick fix wrapping the statements in a block.
	 */
	useSingleCaseStatement?: RuleFixConfiguration_for_Null;
	/**
	 * Disallow multiple variable declarations in the same variable statement
	 */
	useSingleVarDeclarator?: RuleFixConfiguration_for_Null;
	/**
	 * Prefer template literals over string concatenation.
	 */
	useTemplate?: RuleFixConfiguration_for_Null;
	/**
	 * Enforce the use of while loops instead of for loops when the initializer and update expressions are not needed.
	 */
	useWhile?: RuleFixConfiguration_for_Null;
}
/**
 * A list of rules that belong to this group
 */
export interface Suspicious {
	/**
	 * It enables ALL rules for this group.
	 */
	all?: boolean;
	/**
	 * Use standard constants instead of approximated literals.
	 */
	noApproximativeNumericConstant?: RuleFixConfiguration_for_Null;
	/**
	 * Discourage the usage of Array index in keys.
	 */
	noArrayIndexKey?: RuleConfiguration_for_Null;
	/**
	 * Disallow assignments in expressions.
	 */
	noAssignInExpressions?: RuleConfiguration_for_Null;
	/**
	 * Disallows using an async function as a Promise executor.
	 */
	noAsyncPromiseExecutor?: RuleConfiguration_for_Null;
	/**
	 * Disallow reassigning exceptions in catch clauses.
	 */
	noCatchAssign?: RuleConfiguration_for_Null;
	/**
	 * Disallow reassigning class members.
	 */
	noClassAssign?: RuleConfiguration_for_Null;
	/**
	 * Prevent comments from being inserted as text nodes
	 */
	noCommentText?: RuleFixConfiguration_for_Null;
	/**
	 * Disallow comparing against -0
	 */
	noCompareNegZero?: RuleFixConfiguration_for_Null;
	/**
	 * Disallow labeled statements that are not loops.
	 */
	noConfusingLabels?: RuleConfiguration_for_Null;
	/**
	 * Disallow void type outside of generic or return types.
	 */
	noConfusingVoidType?: RuleFixConfiguration_for_Null;
	/**
	 * Disallow the use of console.log
	 */
	noConsoleLog?: RuleFixConfiguration_for_Null;
	/**
	 * Disallow TypeScript const enum
	 */
	noConstEnum?: RuleFixConfiguration_for_Null;
	/**
	 * Prevents from having control characters and some escape sequences that match control characters in regular expressions.
	 */
	noControlCharactersInRegex?: RuleConfiguration_for_Null;
	/**
	 * Disallow the use of debugger
	 */
	noDebugger?: RuleFixConfiguration_for_Null;
	/**
	 * Require the use of === and !==
	 */
	noDoubleEquals?: RuleFixConfiguration_for_Null;
	/**
	 * Disallow duplicate case labels.
	 */
	noDuplicateCase?: RuleConfiguration_for_Null;
	/**
	 * Disallow duplicate class members.
	 */
	noDuplicateClassMembers?: RuleConfiguration_for_Null;
	/**
	 * Prevents JSX properties to be assigned multiple times.
	 */
	noDuplicateJsxProps?: RuleConfiguration_for_Null;
	/**
	 * Prevents object literals having more than one property declaration for the same name.
	 */
	noDuplicateObjectKeys?: RuleFixConfiguration_for_Null;
	/**
	 * Disallow duplicate function parameter name.
	 */
	noDuplicateParameters?: RuleConfiguration_for_Null;
	/**
	 * A describe block should not contain duplicate hooks.
	 */
	noDuplicateTestHooks?: RuleConfiguration_for_Null;
	/**
	 * Disallow empty block statements and static blocks.
	 */
	noEmptyBlockStatements?: RuleConfiguration_for_Null;
	/**
	 * Disallow the declaration of empty interfaces.
	 */
	noEmptyInterface?: RuleFixConfiguration_for_Null;
	/**
	 * Disallow the any type usage.
	 */
	noExplicitAny?: RuleConfiguration_for_Null;
	/**
	 * Disallow using export or module.exports in files containing tests
	 */
	noExportsInTest?: RuleConfiguration_for_Null;
	/**
	 * Prevents the wrong usage of the non-null assertion operator (!) in TypeScript files.
	 */
	noExtraNonNullAssertion?: RuleFixConfiguration_for_Null;
	/**
	 * Disallow fallthrough of switch clauses.
	 */
	noFallthroughSwitchClause?: RuleConfiguration_for_Null;
	/**
	 * Disallow focused tests.
	 */
	noFocusedTests?: RuleFixConfiguration_for_Null;
	/**
	 * Disallow reassigning function declarations.
	 */
	noFunctionAssign?: RuleConfiguration_for_Null;
	/**
	 * Disallow assignments to native objects and read-only global variables.
	 */
	noGlobalAssign?: RuleConfiguration_for_Null;
	/**
	 * Use Number.isFinite instead of global isFinite.
	 */
	noGlobalIsFinite?: RuleFixConfiguration_for_Null;
	/**
	 * Use Number.isNaN instead of global isNaN.
	 */
	noGlobalIsNan?: RuleFixConfiguration_for_Null;
	/**
	 * Disallow use of implicit any type on variable declarations.
	 */
	noImplicitAnyLet?: RuleConfiguration_for_Null;
	/**
	 * Disallow assigning to imported bindings
	 */
	noImportAssign?: RuleConfiguration_for_Null;
	/**
	 * Disallow labels that share a name with a variable
	 */
	noLabelVar?: RuleConfiguration_for_Null;
	/**
	 * Disallow characters made with multiple code points in character class syntax.
	 */
	noMisleadingCharacterClass?: RuleFixConfiguration_for_Null;
	/**
	 * Enforce proper usage of new and constructor.
	 */
	noMisleadingInstantiator?: RuleConfiguration_for_Null;
	/**
	 * Disallow shorthand assign when variable appears on both sides.
	 */
	noMisrefactoredShorthandAssign?: RuleFixConfiguration_for_Null;
	/**
	 * Disallow direct use of Object.prototype builtins.
	 */
	noPrototypeBuiltins?: RuleConfiguration_for_Null;
	/**
	 * Disallow variable, function, class, and type redeclarations in the same scope.
	 */
	noRedeclare?: RuleConfiguration_for_Null;
	/**
	 * Prevents from having redundant "use strict".
	 */
	noRedundantUseStrict?: RuleFixConfiguration_for_Null;
	/**
	 * Disallow comparisons where both sides are exactly the same.
	 */
	noSelfCompare?: RuleConfiguration_for_Null;
	/**
	 * Disallow identifiers from shadowing restricted names.
	 */
	noShadowRestrictedNames?: RuleConfiguration_for_Null;
	/**
	 * Disallow disabled tests.
	 */
	noSkippedTests?: RuleFixConfiguration_for_Null;
	/**
	 * Disallow sparse arrays
	 */
	noSparseArray?: RuleFixConfiguration_for_Null;
	/**
	 * It detects possible "wrong" semicolons inside JSX elements.
	 */
	noSuspiciousSemicolonInJsx?: RuleConfiguration_for_Null;
	/**
	 * Disallow then property.
	 */
	noThenProperty?: RuleConfiguration_for_Null;
	/**
	 * Disallow unsafe declaration merging between interfaces and classes.
	 */
	noUnsafeDeclarationMerging?: RuleConfiguration_for_Null;
	/**
	 * Disallow using unsafe negation.
	 */
	noUnsafeNegation?: RuleFixConfiguration_for_Null;
	/**
	 * It enables the recommended rules for this group
	 */
	recommended?: boolean;
	/**
	 * Ensure async functions utilize await.
	 */
	useAwait?: RuleConfiguration_for_Null;
	/**
	 * Enforce default clauses in switch statements to be last
	 */
	useDefaultSwitchClauseLast?: RuleConfiguration_for_Null;
	/**
	 * Enforce get methods to always return a value.
	 */
	useGetterReturn?: RuleConfiguration_for_Null;
	/**
	 * Use Array.isArray() instead of instanceof Array.
	 */
	useIsArray?: RuleFixConfiguration_for_Null;
	/**
	 * Require using the namespace keyword over the module keyword to declare TypeScript namespaces.
	 */
	useNamespaceKeyword?: RuleFixConfiguration_for_Null;
	/**
	 * This rule verifies the result of typeof $expr unary expressions is being compared to valid values, either string literals containing valid type names or other typeof expressions
	 */
	useValidTypeof?: RuleFixConfiguration_for_Null;
}
export interface OverrideFormatterConfiguration {
	/**
	 * The attribute position style.
	 */
	attributePosition?: AttributePosition;
	enabled?: boolean;
	/**
	 * Stores whether formatting should be allowed to proceed if a given file has syntax errors
	 */
	formatWithErrors?: boolean;
	/**
	 * The size of the indentation, 2 by default (deprecated, use `indent-width`)
	 */
	indentSize?: number;
	/**
	 * The indent style.
	 */
	indentStyle?: PlainIndentStyle;
	/**
	 * The size of the indentation, 2 by default
	 */
	indentWidth?: number;
	/**
	 * The type of line ending.
	 */
	lineEnding?: LineEnding;
	/**
	 * What's the max width of a line. Defaults to 80.
	 */
	lineWidth?: LineWidth;
}
export interface OverrideLinterConfiguration {
	/**
	 * if `false`, it disables the feature and the linter won't be executed. `true` by default
	 */
	enabled?: boolean;
	/**
	 * List of rules
	 */
	rules?: Rules;
}
export interface OverrideOrganizeImportsConfiguration {
	/**
	 * if `false`, it disables the feature and the linter won't be executed. `true` by default
	 */
	enabled?: boolean;
}
export type RuleFixConfiguration_for_Null =
	| RulePlainConfiguration
	| RuleWithFixOptions_for_Null;
export type RuleConfiguration_for_Null =
	| RulePlainConfiguration
	| RuleWithOptions_for_Null;
export type RuleFixConfiguration_for_ValidAriaRoleOptions =
	| RulePlainConfiguration
	| RuleWithFixOptions_for_ValidAriaRoleOptions;
export type RuleConfiguration_for_ComplexityOptions =
	| RulePlainConfiguration
	| RuleWithOptions_for_ComplexityOptions;
export type RuleConfiguration_for_HooksOptions =
	| RulePlainConfiguration
	| RuleWithOptions_for_HooksOptions;
export type RuleConfiguration_for_DeprecatedHooksOptions =
	| RulePlainConfiguration
	| RuleWithOptions_for_DeprecatedHooksOptions;
export type RuleConfiguration_for_NoCssEmptyBlockOptions =
	| RulePlainConfiguration
	| RuleWithOptions_for_NoCssEmptyBlockOptions;
export type RuleConfiguration_for_RestrictedImportsOptions =
	| RulePlainConfiguration
	| RuleWithOptions_for_RestrictedImportsOptions;
export type RuleFixConfiguration_for_UtilityClassSortingOptions =
	| RulePlainConfiguration
	| RuleWithFixOptions_for_UtilityClassSortingOptions;
export type RuleConfiguration_for_RestrictedGlobalsOptions =
	| RulePlainConfiguration
	| RuleWithOptions_for_RestrictedGlobalsOptions;
export type RuleFixConfiguration_for_ConsistentArrayTypeOptions =
	| RulePlainConfiguration
	| RuleWithFixOptions_for_ConsistentArrayTypeOptions;
export type RuleConfiguration_for_FilenamingConventionOptions =
	| RulePlainConfiguration
	| RuleWithOptions_for_FilenamingConventionOptions;
export type RuleFixConfiguration_for_NamingConventionOptions =
	| RulePlainConfiguration
	| RuleWithFixOptions_for_NamingConventionOptions;
export type RulePlainConfiguration = "warn" | "error" | "off";
export interface RuleWithFixOptions_for_Null {
	/**
	 * The kind of the code actions emitted by the rule
	 */
	fix?: FixKind;
	/**
	 * The severity of the emitted diagnostics by the rule
	 */
	level: RulePlainConfiguration;
	/**
	 * Rule's options
	 */
	options: null;
}
export interface RuleWithOptions_for_Null {
	/**
	 * The severity of the emitted diagnostics by the rule
	 */
	level: RulePlainConfiguration;
	/**
	 * Rule's options
	 */
	options: null;
}
export interface RuleWithFixOptions_for_ValidAriaRoleOptions {
	/**
	 * The kind of the code actions emitted by the rule
	 */
	fix?: FixKind;
	/**
	 * The severity of the emitted diagnostics by the rule
	 */
	level: RulePlainConfiguration;
	/**
	 * Rule's options
	 */
	options: ValidAriaRoleOptions;
}
export interface RuleWithOptions_for_ComplexityOptions {
	/**
	 * The severity of the emitted diagnostics by the rule
	 */
	level: RulePlainConfiguration;
	/**
	 * Rule's options
	 */
	options: ComplexityOptions;
}
export interface RuleWithOptions_for_HooksOptions {
	/**
	 * The severity of the emitted diagnostics by the rule
	 */
	level: RulePlainConfiguration;
	/**
	 * Rule's options
	 */
	options: HooksOptions;
}
export interface RuleWithOptions_for_DeprecatedHooksOptions {
	/**
	 * The severity of the emitted diagnostics by the rule
	 */
	level: RulePlainConfiguration;
	/**
	 * Rule's options
	 */
	options: DeprecatedHooksOptions;
}
export interface RuleWithOptions_for_NoCssEmptyBlockOptions {
	/**
	 * The severity of the emitted diagnostics by the rule
	 */
	level: RulePlainConfiguration;
	/**
	 * Rule's options
	 */
	options: NoCssEmptyBlockOptions;
}
export interface RuleWithOptions_for_RestrictedImportsOptions {
	/**
	 * The severity of the emitted diagnostics by the rule
	 */
	level: RulePlainConfiguration;
	/**
	 * Rule's options
	 */
	options: RestrictedImportsOptions;
}
export interface RuleWithFixOptions_for_UtilityClassSortingOptions {
	/**
	 * The kind of the code actions emitted by the rule
	 */
	fix?: FixKind;
	/**
	 * The severity of the emitted diagnostics by the rule
	 */
	level: RulePlainConfiguration;
	/**
	 * Rule's options
	 */
	options: UtilityClassSortingOptions;
}
export interface RuleWithOptions_for_RestrictedGlobalsOptions {
	/**
	 * The severity of the emitted diagnostics by the rule
	 */
	level: RulePlainConfiguration;
	/**
	 * Rule's options
	 */
	options: RestrictedGlobalsOptions;
}
export interface RuleWithFixOptions_for_ConsistentArrayTypeOptions {
	/**
	 * The kind of the code actions emitted by the rule
	 */
	fix?: FixKind;
	/**
	 * The severity of the emitted diagnostics by the rule
	 */
	level: RulePlainConfiguration;
	/**
	 * Rule's options
	 */
	options: ConsistentArrayTypeOptions;
}
export interface RuleWithOptions_for_FilenamingConventionOptions {
	/**
	 * The severity of the emitted diagnostics by the rule
	 */
	level: RulePlainConfiguration;
	/**
	 * Rule's options
	 */
	options: FilenamingConventionOptions;
}
export interface RuleWithFixOptions_for_NamingConventionOptions {
	/**
	 * The kind of the code actions emitted by the rule
	 */
	fix?: FixKind;
	/**
	 * The severity of the emitted diagnostics by the rule
	 */
	level: RulePlainConfiguration;
	/**
	 * Rule's options
	 */
	options: NamingConventionOptions;
}
/**
 * Used to identify the kind of code action emitted by a rule
 */
export type FixKind = "none" | "safe" | "unsafe";
export interface ValidAriaRoleOptions {
	allowInvalidRoles: string[];
	ignoreNonDom: boolean;
}
/**
 * Options for the rule `noExcessiveCognitiveComplexity`.
 */
export interface ComplexityOptions {
	/**
	 * The maximum complexity score that we allow. Anything higher is considered excessive.
	 */
	maxAllowedComplexity: number;
}
/**
 * Options for the rule `useExhaustiveDependencies`
 */
export interface HooksOptions {
	/**
	 * List of hooks of which the dependencies should be validated.
	 */
	hooks: Hook[];
}
/**
 * Options for the `useHookAtTopLevel` rule have been deprecated, since we now use the React hook naming convention to determine whether a function is a hook.
 */
export interface DeprecatedHooksOptions {}
export interface NoCssEmptyBlockOptions {
	allowComments: boolean;
}
/**
 * Options for the rule `noRestrictedImports`.
 */
export interface RestrictedImportsOptions {
	/**
	 * A list of names that should trigger the rule
	 */
	paths: {};
}
export interface UtilityClassSortingOptions {
	/**
	 * Additional attributes that will be sorted.
	 */
	attributes?: string[];
	/**
	 * Names of the functions or tagged templates that will be sorted.
	 */
	functions?: string[];
}
/**
 * Options for the rule `noRestrictedGlobals`.
 */
export interface RestrictedGlobalsOptions {
	/**
	 * A list of names that should trigger the rule
	 */
	deniedGlobals: string[];
}
export interface ConsistentArrayTypeOptions {
	syntax: ConsistentArrayType;
}
/**
 * Rule's options.
 */
export interface FilenamingConventionOptions {
	/**
	 * Allowed cases for file names.
	 */
	filenameCases: FilenameCases;
	/**
	 * If `false`, then non-ASCII characters are allowed.
	 */
	requireAscii: boolean;
	/**
	 * If `false`, then consecutive uppercase are allowed in _camel_ and _pascal_ cases. This does not affect other [Case].
	 */
	strictCase: boolean;
}
/**
 * Rule's options.
 */
export interface NamingConventionOptions {
	/**
	 * Custom conventions.
	 */
	conventions: Convention[];
	/**
	 * Allowed cases for _TypeScript_ `enum` member names.
	 */
	enumMemberCase: Format;
	/**
	 * If `false`, then non-ASCII characters are allowed.
	 */
	requireAscii: boolean;
	/**
	 * If `false`, then consecutive uppercase are allowed in _camel_ and _pascal_ cases. This does not affect other [Case].
	 */
	strictCase: boolean;
}
export interface Hook {
	/**
	* The "position" of the closure function, starting from zero.

For example, for React's `useEffect()` hook, the closure index is 0. 
	 */
	closureIndex?: number;
	/**
	* The "position" of the array of dependencies, starting from zero.

For example, for React's `useEffect()` hook, the dependencies index is 1. 
	 */
	dependenciesIndex?: number;
	/**
	 * The name of the hook.
	 */
	name: string;
	/**
	* Whether the result of the hook is stable.

Set to `true` to mark the identity of the hook's return value as stable, or use a number/an array of numbers to mark the "positions" in the return array as stable.

For example, for React's `useRef()` hook the value would be `true`, while for `useState()` it would be `[1]`. 
	 */
	stableResult: StableHookResult;
}
export type ConsistentArrayType = "shorthand" | "generic";
export type FilenameCases = FilenameCase[];
export interface Convention {
	/**
	 * String cases to enforce
	 */
	formats: Formats;
	/**
	 * Regular expression to enforce
	 */
	match?: Regex;
	/**
	 * Declarations concerned by this convention
	 */
	selector: Selector;
}
/**
 * Supported cases.
 */
export type Format =
	| "camelCase"
	| "CONSTANT_CASE"
	| "PascalCase"
	| "snake_case";
export type StableHookResult = boolean | number[];
/**
 * Supported cases for file names.
 */
export type FilenameCase =
	| "camelCase"
	| "export"
	| "kebab-case"
	| "PascalCase"
	| "snake_case";
export type Formats = Format[];
export type Regex = string;
export interface Selector {
	/**
	 * Declaration kind
	 */
	kind: Kind;
	/**
	 * Modifiers used on the declaration
	 */
	modifiers: Modifiers;
	/**
	 * Scope of the declaration
	 */
	scope: Scope;
}
export type Kind =
	| "class"
	| "enum"
	| "interface"
	| "enumMember"
	| "importNamespace"
	| "exportNamespace"
	| "variable"
	| "const"
	| "let"
	| "using"
	| "var"
	| "catchParameter"
	| "indexParameter"
	| "exportAlias"
	| "importAlias"
	| "classGetter"
	| "classSetter"
	| "classMethod"
	| "objectLiteralProperty"
	| "objectLiteralGetter"
	| "objectLiteralSetter"
	| "objectLiteralMethod"
	| "typeAlias"
	| "any"
	| "typeLike"
	| "function"
	| "namespaceLike"
	| "namespace"
	| "functionParameter"
	| "typeParameter"
	| "classMember"
	| "classProperty"
	| "objectLiteralMember"
	| "typeMember"
	| "typeGetter"
	| "typeProperty"
	| "typeSetter"
	| "typeMethod";
export type Modifiers = RestrictedModifier[];
export type Scope = "any" | "global";
export type RestrictedModifier =
	| "abstract"
	| "private"
	| "protected"
	| "readonly"
	| "static";
export interface RegisterProjectFolderParams {
	path?: string;
	setAsCurrentWorkspace: boolean;
}
export type ProjectKey = string;
export interface UpdateProjectParams {
	path: BiomePath;
}
export interface OpenProjectParams {
	content: string;
	path: BiomePath;
	version: number;
}
export interface OpenFileParams {
	content: string;
	document_file_source?: DocumentFileSource;
	path: BiomePath;
	version: number;
}
export type DocumentFileSource =
	| "Unknown"
	| { Js: JsFileSource }
	| { Json: JsonFileSource }
	| { Css: CssFileSource };
export interface JsFileSource {
	/**
	 * Used to mark if the source is being used for an Astro, Svelte or Vue file
	 */
	embedding_kind: EmbeddingKind;
	language: Language;
	module_kind: ModuleKind;
	variant: LanguageVariant;
	version: LanguageVersion;
}
export interface JsonFileSource {
	allow_comments: boolean;
	allow_trailing_commas: boolean;
}
export interface CssFileSource {
	variant: CssVariant;
}
export type EmbeddingKind = "Astro" | "Vue" | "Svelte" | "None";
export type Language =
	| "JavaScript"
	| { TypeScript: { definition_file: boolean } };
/**
 * Is the source file an ECMAScript Module or Script. Changes the parsing semantic.
 */
export type ModuleKind = "Script" | "Module";
export type LanguageVariant = "Standard" | "StandardRestricted" | "Jsx";
/**
	* Enum of the different ECMAScript standard versions. The versions are ordered in increasing order; The newest version comes last.

Defaults to the latest stable ECMAScript standard. 
	 */
export type LanguageVersion = "ES2022" | "ESNext";
/**
	* The style of CSS contained in the file.

Currently, Biome only supports plain CSS, and aims to be compatible with the latest Recommendation level standards. 
	 */
export type CssVariant = "Standard";
export interface ChangeFileParams {
	content: string;
	path: BiomePath;
	version: number;
}
export interface CloseFileParams {
	path: BiomePath;
}
export interface GetSyntaxTreeParams {
	path: BiomePath;
}
export interface GetSyntaxTreeResult {
	ast: string;
	cst: string;
}
export interface OrganizeImportsParams {
	path: BiomePath;
}
export interface OrganizeImportsResult {
	code: string;
}
export interface GetFileContentParams {
	path: BiomePath;
}
export interface GetControlFlowGraphParams {
	cursor: TextSize;
	path: BiomePath;
}
export type TextSize = number;
export interface GetFormatterIRParams {
	path: BiomePath;
}
export interface PullDiagnosticsParams {
	categories: RuleCategories;
	max_diagnostics: number;
	path: BiomePath;
	rule?: RuleCode;
}
export type RuleCategories = RuleCategory[];
export type RuleCode = string;
export type RuleCategory = "Syntax" | "Lint" | "Action" | "Transformation";
export interface PullDiagnosticsResult {
	diagnostics: Diagnostic[];
	errors: number;
	skipped_diagnostics: number;
}
/**
 * Serializable representation for a [Diagnostic](super::Diagnostic).
 */
export interface Diagnostic {
	advices: Advices;
	category?: Category;
	description: string;
	location: Location;
	message: MarkupBuf;
	severity: Severity;
	source?: Diagnostic;
	tags: DiagnosticTags;
	verboseAdvices: Advices;
}
/**
 * Implementation of [Visitor] collecting serializable [Advice] into a vector.
 */
export interface Advices {
	advices: Advice[];
}
export type Category =
	| "lint/a11y/noAccessKey"
	| "lint/a11y/noAriaHiddenOnFocusable"
	| "lint/a11y/noAriaUnsupportedElements"
	| "lint/a11y/noAutofocus"
	| "lint/a11y/noBlankTarget"
	| "lint/a11y/noDistractingElements"
	| "lint/a11y/noHeaderScope"
	| "lint/a11y/noInteractiveElementToNoninteractiveRole"
	| "lint/a11y/noNoninteractiveElementToInteractiveRole"
	| "lint/a11y/noNoninteractiveTabindex"
	| "lint/a11y/noPositiveTabindex"
	| "lint/a11y/noRedundantAlt"
	| "lint/a11y/noRedundantRoles"
	| "lint/a11y/noSvgWithoutTitle"
	| "lint/a11y/useAltText"
	| "lint/a11y/useAnchorContent"
	| "lint/a11y/useAriaActivedescendantWithTabindex"
	| "lint/a11y/useAriaPropsForRole"
	| "lint/a11y/useButtonType"
	| "lint/a11y/useHeadingContent"
	| "lint/a11y/useHtmlLang"
	| "lint/a11y/useIframeTitle"
	| "lint/a11y/useKeyWithClickEvents"
	| "lint/a11y/useKeyWithMouseEvents"
	| "lint/a11y/useMediaCaption"
	| "lint/a11y/useValidAnchor"
	| "lint/a11y/useValidAriaProps"
	| "lint/a11y/useValidAriaRole"
	| "lint/a11y/useValidAriaValues"
	| "lint/a11y/useValidLang"
	| "lint/complexity/noBannedTypes"
	| "lint/complexity/noEmptyTypeParameters"
	| "lint/complexity/noExcessiveCognitiveComplexity"
	| "lint/complexity/noExcessiveNestedTestSuites"
	| "lint/complexity/noExtraBooleanCast"
	| "lint/complexity/noForEach"
	| "lint/complexity/noMultipleSpacesInRegularExpressionLiterals"
	| "lint/complexity/noStaticOnlyClass"
	| "lint/complexity/noThisInStatic"
	| "lint/complexity/noUselessCatch"
	| "lint/complexity/noUselessConstructor"
	| "lint/complexity/noUselessEmptyExport"
	| "lint/complexity/noUselessFragments"
	| "lint/complexity/noUselessLabel"
	| "lint/complexity/noUselessLoneBlockStatements"
	| "lint/complexity/noUselessRename"
	| "lint/complexity/noUselessSwitchCase"
	| "lint/complexity/noUselessTernary"
	| "lint/complexity/noUselessThisAlias"
	| "lint/complexity/noUselessTypeConstraint"
	| "lint/complexity/noVoid"
	| "lint/complexity/noWith"
	| "lint/complexity/useArrowFunction"
	| "lint/complexity/useFlatMap"
	| "lint/complexity/useLiteralKeys"
	| "lint/complexity/useOptionalChain"
	| "lint/complexity/useRegexLiterals"
	| "lint/complexity/useSimpleNumberKeys"
	| "lint/complexity/useSimplifiedLogicExpression"
	| "lint/correctness/noChildrenProp"
	| "lint/correctness/noConstAssign"
	| "lint/correctness/noConstantCondition"
	| "lint/correctness/noConstructorReturn"
	| "lint/correctness/noEmptyCharacterClassInRegex"
	| "lint/correctness/noEmptyPattern"
	| "lint/correctness/noGlobalObjectCalls"
	| "lint/correctness/noInnerDeclarations"
	| "lint/correctness/noInvalidConstructorSuper"
	| "lint/correctness/noInvalidNewBuiltin"
	| "lint/correctness/noInvalidUseBeforeDeclaration"
	| "lint/correctness/noNewSymbol"
	| "lint/correctness/noNonoctalDecimalEscape"
	| "lint/correctness/noPrecisionLoss"
	| "lint/correctness/noRenderReturnValue"
	| "lint/correctness/noSelfAssign"
	| "lint/correctness/noSetterReturn"
	| "lint/correctness/noStringCaseMismatch"
	| "lint/correctness/noSwitchDeclarations"
	| "lint/correctness/noUndeclaredVariables"
	| "lint/correctness/noUnnecessaryContinue"
	| "lint/correctness/noUnreachable"
	| "lint/correctness/noUnreachableSuper"
	| "lint/correctness/noUnsafeFinally"
	| "lint/correctness/noUnsafeOptionalChaining"
	| "lint/correctness/noUnusedImports"
	| "lint/correctness/noUnusedLabels"
	| "lint/correctness/noUnusedPrivateClassMembers"
	| "lint/correctness/noUnusedVariables"
	| "lint/correctness/noVoidElementsWithChildren"
	| "lint/correctness/noVoidTypeReturn"
	| "lint/correctness/useExhaustiveDependencies"
	| "lint/correctness/useHookAtTopLevel"
	| "lint/correctness/useIsNan"
	| "lint/correctness/useJsxKeyInIterable"
	| "lint/correctness/useValidForDirection"
	| "lint/correctness/useYield"
	| "lint/nursery/noConsole"
	| "lint/nursery/noConstantMathMinMaxClamp"
	| "lint/nursery/noCssEmptyBlock"
	| "lint/nursery/noDoneCallback"
	| "lint/nursery/noDuplicateAtImportRules"
	| "lint/nursery/noDuplicateElseIf"
	| "lint/nursery/noDuplicateFontNames"
	| "lint/nursery/noDuplicateJsonKeys"
	| "lint/nursery/noDuplicateSelectorsKeyframeBlock"
	| "lint/nursery/noEvolvingAny"
	| "lint/nursery/noFlatMapIdentity"
	| "lint/nursery/noImportantInKeyframe"
	| "lint/nursery/noInvalidPositionAtImportRule"
	| "lint/nursery/noMisplacedAssertion"
	| "lint/nursery/noMissingGenericFamilyKeyword"
	| "lint/nursery/noNodejsModules"
	| "lint/nursery/noReactSpecificProps"
	| "lint/nursery/noRestrictedImports"
	| "lint/nursery/noTypeOnlyImportAttributes"
	| "lint/nursery/noUndeclaredDependencies"
	| "lint/nursery/noUnknownFunction"
	| "lint/nursery/noUnknownMediaFeatureName"
	| "lint/nursery/noUnknownProperty"
	| "lint/nursery/noUnknownSelectorPseudoElement"
	| "lint/nursery/noUnknownUnit"
	| "lint/nursery/noUnmatchableAnbSelector"
	| "lint/nursery/noUselessStringConcat"
	| "lint/nursery/noUselessUndefinedInitialization"
	| "lint/nursery/useArrayLiterals"
	| "lint/nursery/useBiomeSuppressionComment"
	| "lint/nursery/useConsistentBuiltinInstantiation"
	| "lint/nursery/useDefaultSwitchClause"
	| "lint/nursery/useExplicitLengthCheck"
	| "lint/nursery/useFocusableInteractive"
	| "lint/nursery/useGenericFontNames"
	| "lint/nursery/useImportExtensions"
	| "lint/nursery/useImportRestrictions"
	| "lint/nursery/useNumberToFixedDigitsArgument"
	| "lint/nursery/useSemanticElements"
	| "lint/nursery/useSortedClasses"
	| "lint/nursery/useThrowNewError"
	| "lint/nursery/useThrowOnlyError"
	| "lint/nursery/useTopLevelRegex"
	| "lint/performance/noAccumulatingSpread"
	| "lint/performance/noBarrelFile"
	| "lint/performance/noDelete"
	| "lint/performance/noReExportAll"
	| "lint/security/noDangerouslySetInnerHtml"
	| "lint/security/noDangerouslySetInnerHtmlWithChildren"
	| "lint/security/noGlobalEval"
	| "lint/style/noArguments"
	| "lint/style/noCommaOperator"
	| "lint/style/noDefaultExport"
	| "lint/style/noImplicitBoolean"
	| "lint/style/noInferrableTypes"
	| "lint/style/noNamespace"
	| "lint/style/noNamespaceImport"
	| "lint/style/noNegationElse"
	| "lint/style/noNonNullAssertion"
	| "lint/style/noParameterAssign"
	| "lint/style/noParameterProperties"
	| "lint/style/noRestrictedGlobals"
	| "lint/style/noShoutyConstants"
	| "lint/style/noUnusedTemplateLiteral"
	| "lint/style/noUselessElse"
	| "lint/style/noVar"
	| "lint/style/useAsConstAssertion"
	| "lint/style/useBlockStatements"
	| "lint/style/useCollapsedElseIf"
	| "lint/style/useConsistentArrayType"
	| "lint/style/useConst"
	| "lint/style/useDefaultParameterLast"
	| "lint/style/useEnumInitializers"
	| "lint/style/useExponentiationOperator"
	| "lint/style/useExportType"
	| "lint/style/useFilenamingConvention"
	| "lint/style/useForOf"
	| "lint/style/useFragmentSyntax"
	| "lint/style/useImportType"
	| "lint/style/useLiteralEnumMembers"
	| "lint/style/useNamingConvention"
	| "lint/style/useNodeAssertStrict"
	| "lint/style/useNodejsImportProtocol"
	| "lint/style/useNumberNamespace"
	| "lint/style/useNumericLiterals"
	| "lint/style/useSelfClosingElements"
	| "lint/style/useShorthandArrayType"
	| "lint/style/useShorthandAssign"
	| "lint/style/useShorthandFunctionType"
	| "lint/style/useSingleCaseStatement"
	| "lint/style/useSingleVarDeclarator"
	| "lint/style/useTemplate"
	| "lint/style/useWhile"
	| "lint/suspicious/noApproximativeNumericConstant"
	| "lint/suspicious/noArrayIndexKey"
	| "lint/suspicious/noAssignInExpressions"
	| "lint/suspicious/noAsyncPromiseExecutor"
	| "lint/suspicious/noCatchAssign"
	| "lint/suspicious/noClassAssign"
	| "lint/suspicious/noCommentText"
	| "lint/suspicious/noCompareNegZero"
	| "lint/suspicious/noConfusingLabels"
	| "lint/suspicious/noConfusingVoidType"
	| "lint/suspicious/noConsoleLog"
	| "lint/suspicious/noConstEnum"
	| "lint/suspicious/noControlCharactersInRegex"
	| "lint/suspicious/noDebugger"
	| "lint/suspicious/noDoubleEquals"
	| "lint/suspicious/noDuplicateCase"
	| "lint/suspicious/noDuplicateClassMembers"
	| "lint/suspicious/noDuplicateJsxProps"
	| "lint/suspicious/noDuplicateObjectKeys"
	| "lint/suspicious/noDuplicateParameters"
	| "lint/suspicious/noDuplicateTestHooks"
	| "lint/suspicious/noEmptyBlockStatements"
	| "lint/suspicious/noEmptyInterface"
	| "lint/suspicious/noExplicitAny"
	| "lint/suspicious/noExportsInTest"
	| "lint/suspicious/noExtraNonNullAssertion"
	| "lint/suspicious/noFallthroughSwitchClause"
	| "lint/suspicious/noFocusedTests"
	| "lint/suspicious/noFunctionAssign"
	| "lint/suspicious/noGlobalAssign"
	| "lint/suspicious/noGlobalIsFinite"
	| "lint/suspicious/noGlobalIsNan"
	| "lint/suspicious/noImplicitAnyLet"
	| "lint/suspicious/noImportAssign"
	| "lint/suspicious/noLabelVar"
	| "lint/suspicious/noMisleadingCharacterClass"
	| "lint/suspicious/noMisleadingInstantiator"
	| "lint/suspicious/noMisrefactoredShorthandAssign"
	| "lint/suspicious/noPrototypeBuiltins"
	| "lint/suspicious/noRedeclare"
	| "lint/suspicious/noRedundantUseStrict"
	| "lint/suspicious/noSelfCompare"
	| "lint/suspicious/noShadowRestrictedNames"
	| "lint/suspicious/noSkippedTests"
	| "lint/suspicious/noSparseArray"
	| "lint/suspicious/noSuspiciousSemicolonInJsx"
	| "lint/suspicious/noThenProperty"
	| "lint/suspicious/noUnsafeDeclarationMerging"
	| "lint/suspicious/noUnsafeNegation"
	| "lint/suspicious/useAwait"
	| "lint/suspicious/useDefaultSwitchClauseLast"
	| "lint/suspicious/useGetterReturn"
	| "lint/suspicious/useIsArray"
	| "lint/suspicious/useNamespaceKeyword"
	| "lint/suspicious/useValidTypeof"
	| "files/missingHandler"
	| "format"
	| "check"
	| "ci"
	| "configuration"
	| "organizeImports"
	| "migrate"
	| "deserialize"
	| "project"
	| "search"
	| "internalError/io"
	| "internalError/fs"
	| "internalError/panic"
	| "parse"
	| "parse/noSuperWithoutExtends"
	| "parse/noInitializerWithDefinite"
	| "parse/noDuplicatePrivateClassMembers"
	| "lint"
	| "lint/a11y"
	| "lint/complexity"
	| "lint/correctness"
	| "lint/nursery"
	| "lint/performance"
	| "lint/security"
	| "lint/style"
	| "lint/suspicious"
	| "suppressions/parse"
	| "suppressions/unknownGroup"
	| "suppressions/unknownRule"
	| "suppressions/unused"
	| "suppressions/deprecatedSuppressionComment"
	| "args/fileNotFound"
	| "flags/invalid"
	| "semanticTests";
export interface Location {
	path?: Resource_for_String;
	sourceCode?: string;
	span?: TextRange;
}
export type MarkupBuf = MarkupNodeBuf[];
/**
 * The severity to associate to a diagnostic.
 */
export type Severity = "hint" | "information" | "warning" | "error" | "fatal";
export type DiagnosticTags = DiagnosticTag[];
/**
	* Serializable representation of a [Diagnostic](super::Diagnostic) advice

See the [Visitor] trait for additional documentation on all the supported advice types. 
	 */
export type Advice =
	| { log: [LogCategory, MarkupBuf] }
	| { list: MarkupBuf[] }
	| { frame: Location }
	| { diff: TextEdit }
	| { backtrace: [MarkupBuf, Backtrace] }
	| { command: string }
	| { group: [MarkupBuf, Advices] };
/**
 * Represents the resource a diagnostic is associated with.
 */
export type Resource_for_String = "argv" | "memory" | { file: string };
export type TextRange = [TextSize, TextSize];
export interface MarkupNodeBuf {
	content: string;
	elements: MarkupElement[];
}
/**
 * Internal enum used to automatically generate bit offsets for [DiagnosticTags] and help with the implementation of `serde` and `schemars` for tags.
 */
export type DiagnosticTag =
	| "fixable"
	| "internal"
	| "unnecessaryCode"
	| "deprecatedCode"
	| "verbose";
/**
 * The category for a log advice, defines how the message should be presented to the user.
 */
export type LogCategory = "none" | "info" | "warn" | "error";
export interface TextEdit {
	dictionary: string;
	ops: CompressedOp[];
}
export type Backtrace = BacktraceFrame[];
/**
 * Enumeration of all the supported markup elements
 */
export type MarkupElement =
	| "Emphasis"
	| "Dim"
	| "Italic"
	| "Underline"
	| "Error"
	| "Success"
	| "Warn"
	| "Info"
	| "Debug"
	| "Trace"
	| "Inverse"
	| { Hyperlink: { href: string } };
export type CompressedOp =
	| { diffOp: DiffOp }
	| { equalLines: { line_count: number } };
/**
 * Serializable representation of a backtrace frame.
 */
export interface BacktraceFrame {
	ip: number;
	symbols: BacktraceSymbol[];
}
export type DiffOp =
	| { equal: { range: TextRange } }
	| { insert: { range: TextRange } }
	| { delete: { range: TextRange } };
/**
 * Serializable representation of a backtrace frame symbol.
 */
export interface BacktraceSymbol {
	colno?: number;
	filename?: string;
	lineno?: number;
	name?: string;
}
export interface PullActionsParams {
	path: BiomePath;
	range: TextRange;
}
export interface PullActionsResult {
	actions: CodeAction[];
}
export interface CodeAction {
	category: ActionCategory;
	rule_name?: [string, string];
	suggestion: CodeSuggestion;
}
/**
	* The category of a code action, this type maps directly to the [CodeActionKind] type in the Language Server Protocol specification

[CodeActionKind]: https://microsoft.github.io/language-server-protocol/specifications/lsp/3.17/specification/#codeActionKind 
	 */
export type ActionCategory =
	| "QuickFix"
	| { Refactor: RefactorKind }
	| { Source: SourceActionKind }
	| { Other: string };
/**
 * A Suggestion that is provided by Biome's linter, and can be reported to the user, and can be automatically applied if it has the right [`Applicability`].
 */
export interface CodeSuggestion {
	applicability: Applicability;
	labels: TextRange[];
	msg: MarkupBuf;
	span: TextRange;
	suggestion: TextEdit;
}
/**
 * The sub-category of a refactor code action
 */
export type RefactorKind =
	| "None"
	| "Extract"
	| "Inline"
	| "Rewrite"
	| { Other: string };
/**
 * The sub-category of a source code action
 */
export type SourceActionKind =
	| "FixAll"
	| "None"
	| "OrganizeImports"
	| { Other: string };
/**
 * Indicates how a tool should manage this suggestion.
 */
export type Applicability = "Always" | "MaybeIncorrect";
export interface FormatFileParams {
	path: BiomePath;
}
export interface Printed {
	code: string;
	range?: TextRange;
	sourcemap: SourceMarker[];
	verbatim_ranges: TextRange[];
}
/**
 * Lightweight sourcemap marker between source and output tokens
 */
export interface SourceMarker {
	/**
	 * Position of the marker in the output code
	 */
	dest: TextSize;
	/**
	 * Position of the marker in the original source
	 */
	source: TextSize;
}
export interface FormatRangeParams {
	path: BiomePath;
	range: TextRange;
}
export interface FormatOnTypeParams {
	offset: TextSize;
	path: BiomePath;
}
export interface FixFileParams {
	fix_file_mode: FixFileMode;
	path: BiomePath;
	should_format: boolean;
}
/**
 * Which fixes should be applied during the analyzing phase
 */
export type FixFileMode = "SafeFixes" | "SafeAndUnsafeFixes";
export interface FixFileResult {
	/**
	 * List of all the code actions applied to the file
	 */
	actions: FixAction[];
	/**
	 * New source code for the file with all fixes applied
	 */
	code: string;
	/**
	 * Number of errors
	 */
	errors: number;
	/**
	 * number of skipped suggested fixes
	 */
	skipped_suggested_fixes: number;
}
export interface FixAction {
	/**
	 * Source range at which this action was applied
	 */
	range: TextRange;
	/**
	 * Name of the rule group and rule that emitted this code action
	 */
	rule_name?: [string, string];
}
export interface RenameParams {
	new_name: string;
	path: BiomePath;
	symbol_at: TextSize;
}
export interface RenameResult {
	/**
	 * List of text edit operations to apply on the source code
	 */
	indels: TextEdit;
	/**
	 * Range of source code modified by this rename operation
	 */
	range: TextRange;
}
export type Configuration = PartialConfiguration;
export interface Workspace {
	fileFeatures(params: SupportsFeatureParams): Promise<SupportsFeatureResult>;
	updateSettings(params: UpdateSettingsParams): Promise<void>;
	registerProjectFolder(
		params: RegisterProjectFolderParams,
	): Promise<ProjectKey>;
	updateCurrentProject(params: UpdateProjectParams): Promise<void>;
	openProject(params: OpenProjectParams): Promise<void>;
	openFile(params: OpenFileParams): Promise<void>;
	changeFile(params: ChangeFileParams): Promise<void>;
	closeFile(params: CloseFileParams): Promise<void>;
	getSyntaxTree(params: GetSyntaxTreeParams): Promise<GetSyntaxTreeResult>;
	organizeImports(
		params: OrganizeImportsParams,
	): Promise<OrganizeImportsResult>;
	getFileContent(params: GetFileContentParams): Promise<string>;
	getControlFlowGraph(params: GetControlFlowGraphParams): Promise<string>;
	getFormatterIr(params: GetFormatterIRParams): Promise<string>;
	pullDiagnostics(
		params: PullDiagnosticsParams,
	): Promise<PullDiagnosticsResult>;
	pullActions(params: PullActionsParams): Promise<PullActionsResult>;
	formatFile(params: FormatFileParams): Promise<Printed>;
	formatRange(params: FormatRangeParams): Promise<Printed>;
	formatOnType(params: FormatOnTypeParams): Promise<Printed>;
	fixFile(params: FixFileParams): Promise<FixFileResult>;
	rename(params: RenameParams): Promise<RenameResult>;
	destroy(): void;
}
export function createWorkspace(transport: Transport): Workspace {
	return {
		fileFeatures(params) {
			return transport.request("biome/file_features", params);
		},
		updateSettings(params) {
			return transport.request("biome/update_settings", params);
		},
		registerProjectFolder(params) {
			return transport.request("biome/register_project_folder", params);
		},
		updateCurrentProject(params) {
			return transport.request("biome/update_current_project", params);
		},
		openProject(params) {
			return transport.request("biome/open_project", params);
		},
		openFile(params) {
			return transport.request("biome/open_file", params);
		},
		changeFile(params) {
			return transport.request("biome/change_file", params);
		},
		closeFile(params) {
			return transport.request("biome/close_file", params);
		},
		getSyntaxTree(params) {
			return transport.request("biome/get_syntax_tree", params);
		},
		organizeImports(params) {
			return transport.request("biome/organize_imports", params);
		},
		getFileContent(params) {
			return transport.request("biome/get_file_content", params);
		},
		getControlFlowGraph(params) {
			return transport.request("biome/get_control_flow_graph", params);
		},
		getFormatterIr(params) {
			return transport.request("biome/get_formatter_ir", params);
		},
		pullDiagnostics(params) {
			return transport.request("biome/pull_diagnostics", params);
		},
		pullActions(params) {
			return transport.request("biome/pull_actions", params);
		},
		formatFile(params) {
			return transport.request("biome/format_file", params);
		},
		formatRange(params) {
			return transport.request("biome/format_range", params);
		},
		formatOnType(params) {
			return transport.request("biome/format_on_type", params);
		},
		fixFile(params) {
			return transport.request("biome/fix_file", params);
		},
		rename(params) {
			return transport.request("biome/rename", params);
		},
		destroy() {
			transport.destroy();
		},
	};
}<|MERGE_RESOLUTION|>--- conflicted
+++ resolved
@@ -1110,15 +1110,11 @@
 	 */
 	useThrowNewError?: RuleFixConfiguration_for_Null;
 	/**
-<<<<<<< HEAD
 	 * Disallow throwing non-Error values.
 	 */
 	useThrowOnlyError?: RuleConfiguration_for_Null;
 	/**
-	 * Require all regex literals to be declared at the top level.
-=======
 	 * Require regex literals to be declared at the top level.
->>>>>>> f30f7664
 	 */
 	useTopLevelRegex?: RuleConfiguration_for_Null;
 }
