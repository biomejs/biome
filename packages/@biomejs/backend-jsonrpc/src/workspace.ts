// Generated file, do not edit by hand, see `xtask/codegen`
import type { Transport } from "./transport";
export interface SupportsFeatureParams {
	features: FeatureName;
	path: BiomePath;
	projectKey: ProjectKey;
}
export type FeatureName = FeatureKind[];
export type BiomePath = string;
export type ProjectKey = number;
export type FeatureKind = "format" | "lint" | "search" | "assist" | "debug";
export interface FileFeaturesResult {
	featuresSupported: FeaturesSupported;
}
export type FeaturesSupported = { [K in FeatureKind]?: SupportKind };
export type SupportKind =
	| "supported"
	| "ignored"
	| "protected"
	| "featureNotEnabled"
	| "fileNotSupported";
export interface UpdateSettingsParams {
	configuration: Configuration;
	projectKey: ProjectKey;
	workspaceDirectory?: BiomePath;
}
/**
 * The configuration that is contained inside the file `biome.json`
 */
export interface Configuration {
	/**
	 * A field for the [JSON schema](https://json-schema.org/) specification
	 */
	$schema?: Schema;
	/**
	 * Specific configuration for assists
	 */
	assist?: AssistConfiguration;
	/**
	 * Specific configuration for the Css language
	 */
	css?: CssConfiguration;
	/**
	 * A list of paths to other JSON files, used to extends the current configuration.
	 */
	extends?: Extends;
	/**
	 * The configuration of the filesystem
	 */
	files?: FilesConfiguration;
	/**
	 * The configuration of the formatter
	 */
	formatter?: FormatterConfiguration;
	/**
	 * Specific configuration for the GraphQL language
	 */
	graphql?: GraphqlConfiguration;
	/**
	 * Specific configuration for the GraphQL language
	 */
	grit?: GritConfiguration;
	/**
	 * Specific configuration for the HTML language
	 */
	html?: HtmlConfiguration;
	/**
	 * Specific configuration for the JavaScript language
	 */
	javascript?: JsConfiguration;
	/**
	 * Specific configuration for the Json language
	 */
	json?: JsonConfiguration;
	/**
	 * The configuration for the linter
	 */
	linter?: LinterConfiguration;
	/**
	 * A list of granular patterns that should be applied only to a sub set of files
	 */
	overrides?: Overrides;
	/**
	 * List of plugins to load.
	 */
	plugins?: Plugins;
	/**
	 * Indicates whether this configuration file is at the root of a Biome project. By default, this is `true`.
	 */
	root?: Bool;
	/**
	 * The configuration of the VCS integration
	 */
	vcs?: VcsConfiguration;
}
export type Schema = string;
export interface AssistConfiguration {
	/**
	 * Whether Biome should fail in CLI if the assist were not applied to the code.
	 */
	actions?: Actions;
	/**
	 * Whether Biome should enable assist via LSP and CLI.
	 */
	enabled?: Bool;
	/**
	 * A list of glob patterns. Biome will include files/folders that will match these patterns.
	 */
	includes?: NormalizedGlob[];
}
/**
 * Options applied to CSS files
 */
export interface CssConfiguration {
	/**
	 * CSS assist options
	 */
	assist?: CssAssistConfiguration;
	/**
	 * CSS formatter options
	 */
	formatter?: CssFormatterConfiguration;
	/**
	 * CSS globals
	 */
	globals?: string[];
	/**
	 * CSS linter options
	 */
	linter?: CssLinterConfiguration;
	/**
	 * CSS parsing options
	 */
	parser?: CssParserConfiguration;
}
export type Extends = string[] | string;
/**
 * The configuration of the filesystem
 */
export interface FilesConfiguration {
	/**
	* Set of file and folder names that should be unconditionally ignored by Biome's scanner.

Biome maintains an internal list of default ignore entries, which is based on user feedback and which may change in any release. This setting allows overriding this internal list completely.

This is considered an advanced feature that users _should_ not need to tweak themselves, but they can as a last resort. This setting can only be configured in root configurations, and is ignored in nested configs.

Entries must be file or folder *names*. Specific paths and globs are not supported.

Examples where this may be useful:

```jsonc { "files": { "experimentalScannerIgnores": [ // You almost certainly don't want to scan your `.git` // folder, which is why it's already ignored by default: ".git",

// But the scanner does scan `node_modules` by default. If // you *really* don't want this, you can ignore it like // this: "node_modules",

// But it's probably better to ignore a specific dependency. // For instance, one that happens to be particularly slow to // scan: "RedisCommander.d.ts", ], } } ```

Please be aware that rules relying on the module graph or type inference information may be negatively affected if dependencies of your project aren't (fully) scanned. 
	 */
	experimentalScannerIgnores?: string[];
	/**
	 * Tells Biome to not emit diagnostics when handling files that doesn't know
	 */
	ignoreUnknown?: Bool;
	/**
	 * A list of glob patterns. Biome will handle only those files/folders that will match these patterns.
	 */
	includes?: NormalizedGlob[];
	/**
	 * The maximum allowed size for source code files in bytes. Files above this limit will be ignored for performance reasons. Defaults to 1 MiB
	 */
	maxSize?: MaxSize;
}
/**
 * Generic options applied to all files
 */
export interface FormatterConfiguration {
	/**
	 * The attribute position style in HTML-ish languages. Defaults to auto.
	 */
	attributePosition?: AttributePosition;
	/**
	 * Put the `>` of a multi-line HTML or JSX element at the end of the last line instead of being alone on the next line (does not apply to self closing elements).
	 */
	bracketSameLine?: BracketSameLine;
	/**
	 * Whether to insert spaces around brackets in object literals. Defaults to true.
	 */
	bracketSpacing?: BracketSpacing;
	enabled?: Bool;
	/**
	 * Whether to expand arrays and objects on multiple lines. When set to `auto`, object literals are formatted on multiple lines if the first property has a newline, and array literals are formatted on a single line if it fits in the line. When set to `always`, these literals are formatted on multiple lines, regardless of length of the list. When set to `never`, these literals are formatted on a single line if it fits in the line. When formatting `package.json`, Biome will use `always` unless configured otherwise. Defaults to "auto".
	 */
	expand?: Expand;
	/**
	 * Stores whether formatting should be allowed to proceed if a given file has syntax errors
	 */
	formatWithErrors?: Bool;
	/**
	 * A list of glob patterns. The formatter will include files/folders that will match these patterns.
	 */
	includes?: NormalizedGlob[];
	/**
	 * The indent style.
	 */
	indentStyle?: IndentStyle;
	/**
	 * The size of the indentation, 2 by default
	 */
	indentWidth?: IndentWidth;
	/**
	 * The type of line ending.
	 */
	lineEnding?: LineEnding;
	/**
	 * What's the max width of a line. Defaults to 80.
	 */
	lineWidth?: LineWidth;
	/**
	* Use any `.editorconfig` files to configure the formatter. Configuration in `biome.json` will override `.editorconfig` configuration.

Default: `true`. 
	 */
	useEditorconfig?: Bool;
}
/**
 * Options applied to GraphQL files
 */
export interface GraphqlConfiguration {
	/**
	 * Assist options
	 */
	assist?: GraphqlAssistConfiguration;
	/**
	 * GraphQL formatter options
	 */
	formatter?: GraphqlFormatterConfiguration;
	linter?: GraphqlLinterConfiguration;
}
/**
 * Options applied to GritQL files
 */
export interface GritConfiguration {
	/**
	 * Assist options
	 */
	assist?: GritAssistConfiguration;
	/**
	 * Formatting options
	 */
	formatter?: GritFormatterConfiguration;
	/**
	 * Formatting options
	 */
	linter?: GritLinterConfiguration;
}
/**
 * Options applied to HTML files
 */
export interface HtmlConfiguration {
	/**
	 * HTML formatter options
	 */
	formatter?: HtmlFormatterConfiguration;
	/**
	 * HTML parsing options
	 */
	parser?: HtmlParserConfiguration;
}
/**
 * A set of options applied to the JavaScript files
 */
export interface JsConfiguration {
	/**
	 * Assist options
	 */
	assist?: JsAssistConfiguration;
	/**
	 * Formatting options
	 */
	formatter?: JsFormatterConfiguration;
	/**
	* A list of global bindings that should be ignored by the analyzers

If defined here, they should not emit diagnostics. 
	 */
	globals?: string[];
	/**
	 * Indicates the type of runtime or transformation used for interpreting JSX.
	 */
	jsxRuntime?: JsxRuntime;
	/**
	 * Linter options
	 */
	linter?: JsLinterConfiguration;
	/**
	 * Parsing options
	 */
	parser?: JsParserConfiguration;
}
/**
 * Options applied to JSON files
 */
export interface JsonConfiguration {
	/**
	 * Assist options
	 */
	assist?: JsonAssistConfiguration;
	/**
	 * Formatting options
	 */
	formatter?: JsonFormatterConfiguration;
	/**
	 * Linting options
	 */
	linter?: JsonLinterConfiguration;
	/**
	 * Parsing options
	 */
	parser?: JsonParserConfiguration;
}
export interface LinterConfiguration {
	/**
	 * An object where the keys are the names of the domains, and the values are `all`, `recommended`, or `none`.
	 */
	domains?: RuleDomains;
	/**
	 * if `false`, it disables the feature and the linter won't be executed. `true` by default
	 */
	enabled?: Bool;
	/**
	 * A list of glob patterns. The analyzer will handle only those files/folders that will match these patterns.
	 */
	includes?: NormalizedGlob[];
	/**
	 * List of rules
	 */
	rules?: Rules;
}
export type Overrides = OverridePattern[];
export type Plugins = PluginConfiguration[];
export type Bool = boolean;
/**
 * Set of properties to integrate Biome with a VCS software.
 */
export interface VcsConfiguration {
	/**
	 * The kind of client.
	 */
	clientKind?: VcsClientKind;
	/**
	 * The main branch of the project
	 */
	defaultBranch?: string;
	/**
	 * Whether Biome should integrate itself with the VCS client
	 */
	enabled?: Bool;
	/**
	* The folder where Biome should check for VCS files. By default, Biome will use the same folder where `biome.json` was found.

If Biome can't find the configuration, it will attempt to use the current working directory. If no current working directory can't be found, Biome won't use the VCS integration, and a diagnostic will be emitted 
	 */
	root?: string;
	/**
	 * Whether Biome should use the VCS ignore file. When [true], Biome will ignore the files specified in the ignore file.
	 */
	useIgnoreFile?: Bool;
}
export interface Actions {
	/**
	 * It enables the assist actions recommended by Biome. `true` by default.
	 */
	recommended?: boolean;
	source?: Source;
}
/**
 * Normalized Biome glob pattern that strips `./` from the pattern.
 */
export type NormalizedGlob = Glob;
/**
 * Options that changes how the CSS assist behaves
 */
export interface CssAssistConfiguration {
	/**
	 * Control the assist for CSS files.
	 */
	enabled?: Bool;
}
/**
 * Options that changes how the CSS formatter behaves
 */
export interface CssFormatterConfiguration {
	/**
	 * Control the formatter for CSS (and its super languages) files.
	 */
	enabled?: Bool;
	/**
	 * The indent style applied to CSS (and its super languages) files.
	 */
	indentStyle?: IndentStyle;
	/**
	 * The size of the indentation applied to CSS (and its super languages) files. Default to 2.
	 */
	indentWidth?: IndentWidth;
	/**
	 * The type of line ending applied to CSS (and its super languages) files.
	 */
	lineEnding?: LineEnding;
	/**
	 * What's the max width of a line applied to CSS (and its super languages) files. Defaults to 80.
	 */
	lineWidth?: LineWidth;
	/**
	 * The type of quotes used in CSS code. Defaults to double.
	 */
	quoteStyle?: QuoteStyle;
}
/**
 * Options that changes how the CSS linter behaves
 */
export interface CssLinterConfiguration {
	/**
	 * Control the linter for CSS files.
	 */
	enabled?: Bool;
}
/**
 * Options that changes how the CSS parser behaves
 */
export interface CssParserConfiguration {
	/**
	 * Allow comments to appear on incorrect lines in `.css` files
	 */
	allowWrongLineComments?: Bool;
	/**
	 * Enables parsing of CSS Modules specific features.
	 */
	cssModules?: Bool;
}
export type MaxSize = number;
export type AttributePosition = "auto" | "multiline";
/**
 * Put the `>` of a multi-line HTML or JSX element at the end of the last line instead of being alone on the next line (does not apply to self closing elements).
 */
export type BracketSameLine = boolean;
export type BracketSpacing = boolean;
export type Expand = "auto" | "always" | "never";
export type IndentStyle = "tab" | "space";
export type IndentWidth = number;
export type LineEnding = "lf" | "crlf" | "cr";
/**
	* Validated value for the `line_width` formatter options

The allowed range of values is 1..=320 
	 */
export type LineWidth = number;
/**
 * Options that changes how the GraphQL linter behaves
 */
export interface GraphqlAssistConfiguration {
	/**
	 * Control the formatter for GraphQL files.
	 */
	enabled?: Bool;
}
/**
 * Options that changes how the GraphQL formatter behaves
 */
export interface GraphqlFormatterConfiguration {
	/**
	 * Whether to insert spaces around brackets in object literals. Defaults to true.
	 */
	bracketSpacing?: BracketSpacing;
	/**
	 * Control the formatter for GraphQL files.
	 */
	enabled?: Bool;
	/**
	 * The indent style applied to GraphQL files.
	 */
	indentStyle?: IndentStyle;
	/**
	 * The size of the indentation applied to GraphQL files. Default to 2.
	 */
	indentWidth?: IndentWidth;
	/**
	 * The type of line ending applied to GraphQL files.
	 */
	lineEnding?: LineEnding;
	/**
	 * What's the max width of a line applied to GraphQL files. Defaults to 80.
	 */
	lineWidth?: LineWidth;
	/**
	 * The type of quotes used in GraphQL code. Defaults to double.
	 */
	quoteStyle?: QuoteStyle;
}
/**
 * Options that change how the GraphQL linter behaves.
 */
export interface GraphqlLinterConfiguration {
	/**
	 * Control the formatter for GraphQL files.
	 */
	enabled?: Bool;
}
export interface GritAssistConfiguration {
	/**
	 * Control the assist functionality for Grit files.
	 */
	enabled?: Bool;
}
export interface GritFormatterConfiguration {
	/**
	 * Control the formatter for Grit files.
	 */
	enabled?: Bool;
	/**
	 * The indent style applied to Grit files.
	 */
	indentStyle?: IndentStyle;
	/**
	 * The size of the indentation applied to Grit files. Default to 2.
	 */
	indentWidth?: IndentWidth;
	/**
	 * The type of line ending applied to Grit files.
	 */
	lineEnding?: LineEnding;
	/**
	 * What's the max width of a line applied to Grit files. Defaults to 80.
	 */
	lineWidth?: LineWidth;
}
export interface GritLinterConfiguration {
	/**
	 * Control the linter for Grit files.
	 */
	enabled?: Bool;
}
/**
 * Options that changes how the HTML formatter behaves
 */
export interface HtmlFormatterConfiguration {
	/**
	 * The attribute position style in HTML elements. Defaults to auto.
	 */
	attributePosition?: AttributePosition;
	/**
	 * Whether to hug the closing bracket of multiline HTML tags to the end of the last line, rather than being alone on the following line. Defaults to false.
	 */
	bracketSameLine?: BracketSameLine;
	/**
	 * Control the formatter for HTML (and its super languages) files.
	 */
	enabled?: Bool;
	/**
	 * Whether to indent the `<script>` and `<style>` tags for HTML (and its super languages). Defaults to false.
	 */
	indentScriptAndStyle?: IndentScriptAndStyle;
	/**
	 * The indent style applied to HTML (and its super languages) files.
	 */
	indentStyle?: IndentStyle;
	/**
	 * The size of the indentation applied to HTML (and its super languages) files. Default to 2.
	 */
	indentWidth?: IndentWidth;
	/**
	 * The type of line ending applied to HTML (and its super languages) files.
	 */
	lineEnding?: LineEnding;
	/**
	 * What's the max width of a line applied to HTML (and its super languages) files. Defaults to 80.
	 */
	lineWidth?: LineWidth;
	/**
	 * Whether void elements should be self-closed. Defaults to never.
	 */
	selfCloseVoidElements?: SelfCloseVoidElements;
	/**
	 * Whether to account for whitespace sensitivity when formatting HTML (and its super languages). Defaults to "css".
	 */
	whitespaceSensitivity?: WhitespaceSensitivity;
}
/**
 * Options that changes how the HTML parser behaves
 */
export type HtmlParserConfiguration = null;
/**
 * Assist options specific to the JavaScript assist
 */
export interface JsAssistConfiguration {
	/**
	 * Control the assist for JavaScript (and its super languages) files.
	 */
	enabled?: Bool;
}
/**
 * Formatting options specific to the JavaScript files
 */
export interface JsFormatterConfiguration {
	/**
	 * Whether to add non-necessary parentheses to arrow functions. Defaults to "always".
	 */
	arrowParentheses?: ArrowParentheses;
	/**
	 * The attribute position style in JSX elements. Defaults to auto.
	 */
	attributePosition?: AttributePosition;
	/**
	 * Whether to hug the closing bracket of multiline HTML/JSX tags to the end of the last line, rather than being alone on the following line. Defaults to false.
	 */
	bracketSameLine?: BracketSameLine;
	/**
	 * Whether to insert spaces around brackets in object literals. Defaults to true.
	 */
	bracketSpacing?: BracketSpacing;
	/**
	 * Control the formatter for JavaScript (and its super languages) files.
	 */
	enabled?: Bool;
	/**
	 * Whether to expand arrays and objects on multiple lines. When set to `auto`, object literals are formatted on multiple lines if the first property has a newline, and array literals are formatted on a single line if it fits in the line. When set to `always`, these literals are formatted on multiple lines, regardless of length of the list. When set to `never`, these literals are formatted on a single line if it fits in the line. When formatting `package.json`, Biome will use `always` unless configured otherwise. Defaults to "auto".
	 */
	expand?: Expand;
	/**
	 * The indent style applied to JavaScript (and its super languages) files.
	 */
	indentStyle?: IndentStyle;
	/**
	 * The size of the indentation applied to JavaScript (and its super languages) files. Default to 2.
	 */
	indentWidth?: IndentWidth;
	/**
	 * The type of quotes used in JSX. Defaults to double.
	 */
	jsxQuoteStyle?: QuoteStyle;
	/**
	 * The type of line ending applied to JavaScript (and its super languages) files.
	 */
	lineEnding?: LineEnding;
	/**
	 * What's the max width of a line applied to JavaScript (and its super languages) files. Defaults to 80.
	 */
	lineWidth?: LineWidth;
	/**
	 * When properties in objects are quoted. Defaults to asNeeded.
	 */
	quoteProperties?: QuoteProperties;
	/**
	 * The type of quotes used in JavaScript code. Defaults to double.
	 */
	quoteStyle?: QuoteStyle;
	/**
	 * Whether the formatter prints semicolons for all statements or only in for statements where it is necessary because of ASI.
	 */
	semicolons?: Semicolons;
	/**
	 * Print trailing commas wherever possible in multi-line comma-separated syntactic structures. Defaults to "all".
	 */
	trailingCommas?: TrailingCommas;
}
/**
 * Indicates the type of runtime or transformation used for interpreting JSX.
 */
export type JsxRuntime = "transparent" | "reactClassic";
/**
 * Linter options specific to the JavaScript linter
 */
export interface JsLinterConfiguration {
	/**
	 * Control the linter for JavaScript (and its super languages) files.
	 */
	enabled?: Bool;
}
/**
 * Options that changes how the JavaScript parser behaves
 */
export interface JsParserConfiguration {
	/**
	 * Enables parsing of Grit metavariables. Defaults to `false`.
	 */
	gritMetavariables?: Bool;
	/**
	* When enabled, files like `.js`/`.mjs`/`.cjs` may contain JSX syntax.

Defaults to `true`. 
	 */
	jsxEverywhere?: Bool;
	/**
	* It enables the experimental and unsafe parsing of parameter decorators

These decorators belong to an old proposal, and they are subject to change. 
	 */
	unsafeParameterDecoratorsEnabled?: Bool;
}
/**
 * Linter options specific to the JSON linter
 */
export interface JsonAssistConfiguration {
	/**
	 * Control the assist for JSON (and its super languages) files.
	 */
	enabled?: Bool;
}
export interface JsonFormatterConfiguration {
	/**
	 * Whether to insert spaces around brackets in object literals. Defaults to true.
	 */
	bracketSpacing?: BracketSpacing;
	/**
	 * Control the formatter for JSON (and its super languages) files.
	 */
	enabled?: Bool;
	/**
	 * Whether to expand arrays and objects on multiple lines. When set to `auto`, object literals are formatted on multiple lines if the first property has a newline, and array literals are formatted on a single line if it fits in the line. When set to `always`, these literals are formatted on multiple lines, regardless of length of the list. When set to `never`, these literals are formatted on a single line if it fits in the line. When formatting `package.json`, Biome will use `always` unless configured otherwise. Defaults to "auto".
	 */
	expand?: Expand;
	/**
	 * The indent style applied to JSON (and its super languages) files.
	 */
	indentStyle?: IndentStyle;
	/**
	 * The size of the indentation applied to JSON (and its super languages) files. Default to 2.
	 */
	indentWidth?: IndentWidth;
	/**
	 * The type of line ending applied to JSON (and its super languages) files.
	 */
	lineEnding?: LineEnding;
	/**
	 * What's the max width of a line applied to JSON (and its super languages) files. Defaults to 80.
	 */
	lineWidth?: LineWidth;
	/**
	 * Print trailing commas wherever possible in multi-line comma-separated syntactic structures. Defaults to "none".
	 */
	trailingCommas?: TrailingCommas2;
}
/**
 * Linter options specific to the JSON linter
 */
export interface JsonLinterConfiguration {
	/**
	 * Control the linter for JSON (and its super languages) files.
	 */
	enabled?: Bool;
}
/**
 * Options that changes how the JSON parser behaves
 */
export interface JsonParserConfiguration {
	/**
	 * Allow parsing comments in `.json` files
	 */
	allowComments?: Bool;
	/**
	 * Allow parsing trailing commas in `.json` files
	 */
	allowTrailingCommas?: Bool;
}
export type RuleDomains = { [K in RuleDomain]?: RuleDomainValue };
export interface Rules {
	a11y?: SeverityOrGroup_for_A11y;
	complexity?: SeverityOrGroup_for_Complexity;
	correctness?: SeverityOrGroup_for_Correctness;
	nursery?: SeverityOrGroup_for_Nursery;
	performance?: SeverityOrGroup_for_Performance;
	/**
	 * It enables the lint rules recommended by Biome. `true` by default.
	 */
	recommended?: boolean;
	security?: SeverityOrGroup_for_Security;
	style?: SeverityOrGroup_for_Style;
	suspicious?: SeverityOrGroup_for_Suspicious;
}
export interface OverridePattern {
	/**
	 * Specific configuration for the Json language
	 */
	assist?: OverrideAssistConfiguration;
	/**
	 * Specific configuration for the CSS language
	 */
	css?: CssConfiguration;
	/**
	 * Specific configuration for the filesystem
	 */
	files?: OverrideFilesConfiguration;
	/**
	 * Specific configuration for the Json language
	 */
	formatter?: OverrideFormatterConfiguration;
	/**
	 * Specific configuration for the Graphql language
	 */
	graphql?: GraphqlConfiguration;
	/**
	 * Specific configuration for the GritQL language
	 */
	grit?: GritConfiguration;
	/**
	 * Specific configuration for the GritQL language
	 */
	html?: HtmlConfiguration;
	/**
	 * A list of glob patterns. Biome will include files/folders that will match these patterns.
	 */
	includes?: OverrideGlobs;
	/**
	 * Specific configuration for the JavaScript language
	 */
	javascript?: JsConfiguration;
	/**
	 * Specific configuration for the Json language
	 */
	json?: JsonConfiguration;
	/**
	 * Specific configuration for the Json language
	 */
	linter?: OverrideLinterConfiguration;
	/**
	 * Specific configuration for additional plugins
	 */
	plugins?: Plugins;
}
export type PluginConfiguration = string;
export type VcsClientKind = "git";
/**
 * A list of rules that belong to this group
 */
export interface Source {
	/**
	 * Provides a code action to sort the imports and exports in the file using a built-in or custom order.
	 */
	organizeImports?: RuleAssistConfiguration_for_OrganizeImportsOptions;
	/**
	 * It enables the recommended rules for this group
	 */
	recommended?: boolean;
	/**
	 * Enforce attribute sorting in JSX elements.
	 */
	useSortedAttributes?: RuleAssistConfiguration_for_UseSortedAttributesOptions;
	/**
	 * Sorts the keys of a JSON object in natural order
	 */
	useSortedKeys?: RuleAssistConfiguration_for_UseSortedKeysOptions;
	/**
	 * Enforce ordering of CSS properties and nested rules.
	 */
	useSortedProperties?: RuleAssistConfiguration_for_UseSortedPropertiesOptions;
}
export type Glob = string;
export type QuoteStyle = "double" | "single";
/**
	* Whether to indent the content of `<script>` and `<style>` tags for HTML-ish templating languages (Vue, Svelte, etc.).

When true, the content of `<script>` and `<style>` tags will be indented one level. 
	 */
export type IndentScriptAndStyle = boolean;
/**
 * Controls whether void-elements should be self closed
 */
export type SelfCloseVoidElements = "never" | "always";
/**
	* Whitespace sensitivity for HTML formatting.

The following two cases won't produce the same output:

|                |      html      |    output    | | -------------- | :------------: | :----------: | | with spaces    | `1<b> 2 </b>3` | 1<b> 2 </b>3 | | without spaces |  `1<b>2</b>3`  |  1<b>2</b>3  |

This happens because whitespace is significant in inline elements.

As a consequence of this, the formatter must format blocks that look like this (assume a small line width, <20): ```html <span>really long content</span> ``` as this, where the content hugs the tags: ```html <span >really long content</span > ```

Note that this is only necessary for inline elements. Block elements do not have this restriction. 
	 */
export type WhitespaceSensitivity = "css" | "strict" | "ignore";
export type ArrowParentheses = "always" | "asNeeded";
export type QuoteProperties = "asNeeded" | "preserve";
export type Semicolons = "always" | "asNeeded";
/**
 * Print trailing commas wherever possible in multi-line comma-separated syntactic structures.
 */
export type TrailingCommas = "all" | "es5" | "none";
export type TrailingCommas2 = "none" | "all";
/**
 * Rule domains
 */
export type RuleDomain =
	| "react"
	| "test"
	| "solid"
	| "next"
	| "qwik"
	| "vue"
	| "project";
export type RuleDomainValue = "all" | "none" | "recommended";
export type SeverityOrGroup_for_A11y = GroupPlainConfiguration | A11y;
export type SeverityOrGroup_for_Complexity =
	| GroupPlainConfiguration
	| Complexity;
export type SeverityOrGroup_for_Correctness =
	| GroupPlainConfiguration
	| Correctness;
export type SeverityOrGroup_for_Nursery = GroupPlainConfiguration | Nursery;
export type SeverityOrGroup_for_Performance =
	| GroupPlainConfiguration
	| Performance;
export type SeverityOrGroup_for_Security = GroupPlainConfiguration | Security;
export type SeverityOrGroup_for_Style = GroupPlainConfiguration | Style;
export type SeverityOrGroup_for_Suspicious =
	| GroupPlainConfiguration
	| Suspicious;
export interface OverrideAssistConfiguration {
	/**
	 * List of actions
	 */
	actions?: Actions;
	/**
	 * if `false`, it disables the feature and the assist won't be executed. `true` by default
	 */
	enabled?: Bool;
}
export interface OverrideFilesConfiguration {
	/**
	 * File size limit in bytes
	 */
	maxSize?: MaxSize;
}
export interface OverrideFormatterConfiguration {
	/**
	 * The attribute position style.
	 */
	attributePosition?: AttributePosition;
	/**
	 * Put the `>` of a multi-line HTML or JSX element at the end of the last line instead of being alone on the next line (does not apply to self closing elements).
	 */
	bracketSameLine?: BracketSameLine;
	/**
	 * Whether to insert spaces around brackets in object literals. Defaults to true.
	 */
	bracketSpacing?: BracketSpacing;
	enabled?: Bool;
	/**
	 * Whether to expand arrays and objects on multiple lines. When set to `auto`, object literals are formatted on multiple lines if the first property has a newline, and array literals are formatted on a single line if it fits in the line. When set to `always`, these literals are formatted on multiple lines, regardless of length of the list. When set to `never`, these literals are formatted on a single line if it fits in the line. When formatting `package.json`, Biome will use `always` unless configured otherwise. Defaults to "auto".
	 */
	expand?: Expand;
	/**
	 * Stores whether formatting should be allowed to proceed if a given file has syntax errors
	 */
	formatWithErrors?: Bool;
	/**
	 * The size of the indentation, 2 by default (deprecated, use `indent-width`)
	 */
	indentSize?: IndentWidth;
	/**
	 * The indent style.
	 */
	indentStyle?: IndentStyle;
	/**
	 * The size of the indentation, 2 by default
	 */
	indentWidth?: IndentWidth;
	/**
	 * The type of line ending.
	 */
	lineEnding?: LineEnding;
	/**
	 * What's the max width of a line. Defaults to 80.
	 */
	lineWidth?: LineWidth;
}
export type OverrideGlobs = Glob[];
export interface OverrideLinterConfiguration {
	/**
	 * List of rules
	 */
	domains?: RuleDomains;
	/**
	 * if `false`, it disables the feature and the linter won't be executed. `true` by default
	 */
	enabled?: Bool;
	/**
	 * List of rules
	 */
	rules?: Rules;
}
export type RuleAssistConfiguration_for_OrganizeImportsOptions =
	| RuleAssistPlainConfiguration
	| RuleAssistWithOptions_for_OrganizeImportsOptions;
export type RuleAssistConfiguration_for_UseSortedAttributesOptions =
	| RuleAssistPlainConfiguration
	| RuleAssistWithOptions_for_UseSortedAttributesOptions;
export type RuleAssistConfiguration_for_UseSortedKeysOptions =
	| RuleAssistPlainConfiguration
	| RuleAssistWithOptions_for_UseSortedKeysOptions;
export type RuleAssistConfiguration_for_UseSortedPropertiesOptions =
	| RuleAssistPlainConfiguration
	| RuleAssistWithOptions_for_UseSortedPropertiesOptions;
export type GroupPlainConfiguration = "off" | "on" | "info" | "warn" | "error";
/**
 * A list of rules that belong to this group
 */
export interface A11y {
	/**
	 * Enforce that the accessKey attribute is not used on any HTML element.
	 */
	noAccessKey?: RuleFixConfiguration_for_NoAccessKeyOptions;
	/**
	 * Enforce that aria-hidden="true" is not set on focusable elements.
	 */
	noAriaHiddenOnFocusable?: RuleFixConfiguration_for_NoAriaHiddenOnFocusableOptions;
	/**
	 * Enforce that elements that do not support ARIA roles, states, and properties do not have those attributes.
	 */
	noAriaUnsupportedElements?: RuleFixConfiguration_for_NoAriaUnsupportedElementsOptions;
	/**
	 * Enforce that autoFocus prop is not used on elements.
	 */
	noAutofocus?: RuleFixConfiguration_for_NoAutofocusOptions;
	/**
	 * Enforces that no distracting elements are used.
	 */
	noDistractingElements?: RuleFixConfiguration_for_NoDistractingElementsOptions;
	/**
	 * The scope prop should be used only on \<th> elements.
	 */
	noHeaderScope?: RuleFixConfiguration_for_NoHeaderScopeOptions;
	/**
	 * Enforce that non-interactive ARIA roles are not assigned to interactive HTML elements.
	 */
	noInteractiveElementToNoninteractiveRole?: RuleFixConfiguration_for_NoInteractiveElementToNoninteractiveRoleOptions;
	/**
	 * Enforce that a label element or component has a text label and an associated input.
	 */
	noLabelWithoutControl?: RuleConfiguration_for_NoLabelWithoutControlOptions;
	/**
	 * Enforce that interactive ARIA roles are not assigned to non-interactive HTML elements.
	 */
	noNoninteractiveElementToInteractiveRole?: RuleFixConfiguration_for_NoNoninteractiveElementToInteractiveRoleOptions;
	/**
	 * Enforce that tabIndex is not assigned to non-interactive HTML elements.
	 */
	noNoninteractiveTabindex?: RuleFixConfiguration_for_NoNoninteractiveTabindexOptions;
	/**
	 * Prevent the usage of positive integers on tabIndex property
	 */
	noPositiveTabindex?: RuleFixConfiguration_for_NoPositiveTabindexOptions;
	/**
	 * Enforce img alt prop does not contain the word "image", "picture", or "photo".
	 */
	noRedundantAlt?: RuleConfiguration_for_NoRedundantAltOptions;
	/**
	 * Enforce explicit role property is not the same as implicit/default role property on an element.
	 */
	noRedundantRoles?: RuleFixConfiguration_for_NoRedundantRolesOptions;
	/**
	 * Enforce that static, visible elements (such as \<div>) that have click handlers use the valid role attribute.
	 */
	noStaticElementInteractions?: RuleConfiguration_for_NoStaticElementInteractionsOptions;
	/**
	 * Enforces the usage of the title element for the svg element.
	 */
	noSvgWithoutTitle?: RuleConfiguration_for_NoSvgWithoutTitleOptions;
	/**
	 * It enables the recommended rules for this group
	 */
	recommended?: boolean;
	/**
	 * Enforce that all elements that require alternative text have meaningful information to relay back to the end user.
	 */
	useAltText?: RuleConfiguration_for_UseAltTextOptions;
	/**
	 * Enforce that anchors have content and that the content is accessible to screen readers.
	 */
	useAnchorContent?: RuleFixConfiguration_for_UseAnchorContentOptions;
	/**
	 * Enforce that tabIndex is assigned to non-interactive HTML elements with aria-activedescendant.
	 */
	useAriaActivedescendantWithTabindex?: RuleFixConfiguration_for_UseAriaActivedescendantWithTabindexOptions;
	/**
	 * Enforce that elements with ARIA roles must have all required ARIA attributes for that role.
	 */
	useAriaPropsForRole?: RuleConfiguration_for_UseAriaPropsForRoleOptions;
	/**
	 * Enforce that ARIA properties are valid for the roles that are supported by the element.
	 */
	useAriaPropsSupportedByRole?: RuleConfiguration_for_UseAriaPropsSupportedByRoleOptions;
	/**
	 * Enforces the usage of the attribute type for the element button
	 */
	useButtonType?: RuleConfiguration_for_UseButtonTypeOptions;
	/**
	 * Elements with an interactive role and interaction handlers must be focusable.
	 */
	useFocusableInteractive?: RuleConfiguration_for_UseFocusableInteractiveOptions;
	/**
	 * Disallow a missing generic family keyword within font families.
	 */
	useGenericFontNames?: RuleConfiguration_for_UseGenericFontNamesOptions;
	/**
	 * Enforce that heading elements (h1, h2, etc.) have content and that the content is accessible to screen readers. Accessible means that it is not hidden using the aria-hidden prop.
	 */
	useHeadingContent?: RuleConfiguration_for_UseHeadingContentOptions;
	/**
	 * Enforce that html element has lang attribute.
	 */
	useHtmlLang?: RuleConfiguration_for_UseHtmlLangOptions;
	/**
	 * Enforces the usage of the attribute title for the element iframe.
	 */
	useIframeTitle?: RuleConfiguration_for_UseIframeTitleOptions;
	/**
	 * Enforce onClick is accompanied by at least one of the following: onKeyUp, onKeyDown, onKeyPress.
	 */
	useKeyWithClickEvents?: RuleConfiguration_for_UseKeyWithClickEventsOptions;
	/**
	 * Enforce onMouseOver / onMouseOut are accompanied by onFocus / onBlur.
	 */
	useKeyWithMouseEvents?: RuleConfiguration_for_UseKeyWithMouseEventsOptions;
	/**
	 * Enforces that audio and video elements must have a track for captions.
	 */
	useMediaCaption?: RuleConfiguration_for_UseMediaCaptionOptions;
	/**
	 * It detects the use of role attributes in JSX elements and suggests using semantic elements instead.
	 */
	useSemanticElements?: RuleConfiguration_for_UseSemanticElementsOptions;
	/**
	 * Enforce that all anchors are valid, and they are navigable elements.
	 */
	useValidAnchor?: RuleConfiguration_for_UseValidAnchorOptions;
	/**
	 * Ensures that ARIA properties aria-* are all valid.
	 */
	useValidAriaProps?: RuleFixConfiguration_for_UseValidAriaPropsOptions;
	/**
	 * Elements with ARIA roles must use a valid, non-abstract ARIA role.
	 */
	useValidAriaRole?: RuleFixConfiguration_for_UseValidAriaRoleOptions;
	/**
	 * Enforce that ARIA state and property values are valid.
	 */
	useValidAriaValues?: RuleConfiguration_for_UseValidAriaValuesOptions;
	/**
	 * Use valid values for the autocomplete attribute on input elements.
	 */
	useValidAutocomplete?: RuleConfiguration_for_UseValidAutocompleteOptions;
	/**
	 * Ensure that the attribute passed to the lang attribute is a correct ISO language and/or country.
	 */
	useValidLang?: RuleConfiguration_for_UseValidLangOptions;
}
/**
 * A list of rules that belong to this group
 */
export interface Complexity {
	/**
	 * Disallow unclear usage of consecutive space characters in regular expression literals
	 */
	noAdjacentSpacesInRegex?: RuleFixConfiguration_for_NoAdjacentSpacesInRegexOptions;
	/**
	 * Disallow the use of arguments.
	 */
	noArguments?: RuleConfiguration_for_NoArgumentsOptions;
	/**
	 * Disallow primitive type aliases and misleading types.
	 */
	noBannedTypes?: RuleFixConfiguration_for_NoBannedTypesOptions;
	/**
	 * Disallow comma operator.
	 */
	noCommaOperator?: RuleConfiguration_for_NoCommaOperatorOptions;
	/**
	 * Disallow empty type parameters in type aliases and interfaces.
	 */
	noEmptyTypeParameters?: RuleConfiguration_for_NoEmptyTypeParametersOptions;
	/**
	 * Disallow functions that exceed a given Cognitive Complexity score.
	 */
	noExcessiveCognitiveComplexity?: RuleConfiguration_for_NoExcessiveCognitiveComplexityOptions;
	/**
	 * This rule enforces a maximum depth to nested describe() in test files.
	 */
	noExcessiveNestedTestSuites?: RuleConfiguration_for_NoExcessiveNestedTestSuitesOptions;
	/**
	 * Disallow unnecessary boolean casts
	 */
	noExtraBooleanCast?: RuleFixConfiguration_for_NoExtraBooleanCastOptions;
	/**
	 * Disallow to use unnecessary callback on flatMap.
	 */
	noFlatMapIdentity?: RuleFixConfiguration_for_NoFlatMapIdentityOptions;
	/**
	 * Prefer for...of statement instead of Array.forEach.
	 */
	noForEach?: RuleConfiguration_for_NoForEachOptions;
	/**
	 * This rule reports when a class has no non-static members, such as for a class used exclusively as a static namespace.
	 */
	noStaticOnlyClass?: RuleConfiguration_for_NoStaticOnlyClassOptions;
	/**
	 * Disallow this and super in static contexts.
	 */
	noThisInStatic?: RuleFixConfiguration_for_NoThisInStaticOptions;
	/**
	 * Disallow unnecessary catch clauses.
	 */
	noUselessCatch?: RuleFixConfiguration_for_NoUselessCatchOptions;
	/**
	 * Disallow unnecessary constructors.
	 */
	noUselessConstructor?: RuleFixConfiguration_for_NoUselessConstructorOptions;
	/**
	 * Avoid using unnecessary continue.
	 */
	noUselessContinue?: RuleFixConfiguration_for_NoUselessContinueOptions;
	/**
	 * Disallow empty exports that don't change anything in a module file.
	 */
	noUselessEmptyExport?: RuleFixConfiguration_for_NoUselessEmptyExportOptions;
	/**
	 * Disallow unnecessary escape sequence in regular expression literals.
	 */
	noUselessEscapeInRegex?: RuleFixConfiguration_for_NoUselessEscapeInRegexOptions;
	/**
	 * Disallow unnecessary fragments
	 */
	noUselessFragments?: RuleFixConfiguration_for_NoUselessFragmentsOptions;
	/**
	 * Disallow unnecessary labels.
	 */
	noUselessLabel?: RuleFixConfiguration_for_NoUselessLabelOptions;
	/**
	 * Disallow unnecessary nested block statements.
	 */
	noUselessLoneBlockStatements?: RuleFixConfiguration_for_NoUselessLoneBlockStatementsOptions;
	/**
	 * Disallow renaming import, export, and destructured assignments to the same name.
	 */
	noUselessRename?: RuleFixConfiguration_for_NoUselessRenameOptions;
	/**
	 * Disallow unnecessary concatenation of string or template literals.
	 */
	noUselessStringConcat?: RuleFixConfiguration_for_NoUselessStringConcatOptions;
	/**
	 * Disallow unnecessary String.raw function in template string literals without any escape sequence.
	 */
	noUselessStringRaw?: RuleConfiguration_for_NoUselessStringRawOptions;
	/**
	 * Disallow useless case in switch statements.
	 */
	noUselessSwitchCase?: RuleFixConfiguration_for_NoUselessSwitchCaseOptions;
	/**
	 * Disallow ternary operators when simpler alternatives exist.
	 */
	noUselessTernary?: RuleFixConfiguration_for_NoUselessTernaryOptions;
	/**
	 * Disallow useless this aliasing.
	 */
	noUselessThisAlias?: RuleFixConfiguration_for_NoUselessThisAliasOptions;
	/**
	 * Disallow using any or unknown as type constraint.
	 */
	noUselessTypeConstraint?: RuleFixConfiguration_for_NoUselessTypeConstraintOptions;
	/**
	 * Disallow initializing variables to undefined.
	 */
	noUselessUndefinedInitialization?: RuleFixConfiguration_for_NoUselessUndefinedInitializationOptions;
	/**
	 * Disallow the use of void operators, which is not a familiar operator.
	 */
	noVoid?: RuleConfiguration_for_NoVoidOptions;
	/**
	 * It enables the recommended rules for this group
	 */
	recommended?: boolean;
	/**
	 * Use arrow functions over function expressions.
	 */
	useArrowFunction?: RuleFixConfiguration_for_UseArrowFunctionOptions;
	/**
	 * Use Date.now() to get the number of milliseconds since the Unix Epoch.
	 */
	useDateNow?: RuleFixConfiguration_for_UseDateNowOptions;
	/**
	 * Promotes the use of .flatMap() when map().flat() are used together.
	 */
	useFlatMap?: RuleFixConfiguration_for_UseFlatMapOptions;
	/**
	 * Enforce the usage of a literal access to properties over computed property access.
	 */
	useLiteralKeys?: RuleFixConfiguration_for_UseLiteralKeysOptions;
	/**
	 * Disallow parseInt() and Number.parseInt() in favor of binary, octal, and hexadecimal literals
	 */
	useNumericLiterals?: RuleFixConfiguration_for_UseNumericLiteralsOptions;
	/**
	 * Enforce using concise optional chain instead of chained logical expressions.
	 */
	useOptionalChain?: RuleFixConfiguration_for_UseOptionalChainOptions;
	/**
	 * Enforce the use of the regular expression literals instead of the RegExp constructor if possible.
	 */
	useRegexLiterals?: RuleFixConfiguration_for_UseRegexLiteralsOptions;
	/**
	 * Disallow number literal object member names which are not base 10 or use underscore as separator.
	 */
	useSimpleNumberKeys?: RuleFixConfiguration_for_UseSimpleNumberKeysOptions;
	/**
	 * Discard redundant terms from logical expressions.
	 */
	useSimplifiedLogicExpression?: RuleFixConfiguration_for_UseSimplifiedLogicExpressionOptions;
	/**
	 * Enforce the use of while loops instead of for loops when the initializer and update expressions are not needed.
	 */
	useWhile?: RuleFixConfiguration_for_UseWhileOptions;
}
/**
 * A list of rules that belong to this group
 */
export interface Correctness {
	/**
	 * Prevent passing of children as props.
	 */
	noChildrenProp?: RuleConfiguration_for_NoChildrenPropOptions;
	/**
	 * Prevents from having const variables being re-assigned.
	 */
	noConstAssign?: RuleFixConfiguration_for_NoConstAssignOptions;
	/**
	 * Disallow constant expressions in conditions
	 */
	noConstantCondition?: RuleConfiguration_for_NoConstantConditionOptions;
	/**
	 * Disallow the use of Math.min and Math.max to clamp a value where the result itself is constant.
	 */
	noConstantMathMinMaxClamp?: RuleFixConfiguration_for_NoConstantMathMinMaxClampOptions;
	/**
	 * Disallow returning a value from a constructor.
	 */
	noConstructorReturn?: RuleConfiguration_for_NoConstructorReturnOptions;
	/**
	 * Disallow empty character classes in regular expression literals.
	 */
	noEmptyCharacterClassInRegex?: RuleConfiguration_for_NoEmptyCharacterClassInRegexOptions;
	/**
	 * Disallows empty destructuring patterns.
	 */
	noEmptyPattern?: RuleConfiguration_for_NoEmptyPatternOptions;
	/**
	 * Disallow calling global object properties as functions
	 */
	noGlobalObjectCalls?: RuleConfiguration_for_NoGlobalObjectCallsOptions;
	/**
	 * Disallow function and var declarations that are accessible outside their block.
	 */
	noInnerDeclarations?: RuleConfiguration_for_NoInnerDeclarationsOptions;
	/**
	 * Ensure that builtins are correctly instantiated.
	 */
	noInvalidBuiltinInstantiation?: RuleFixConfiguration_for_NoInvalidBuiltinInstantiationOptions;
	/**
	 * Prevents the incorrect use of super() inside classes. It also checks whether a call super() is missing from classes that extends other constructors.
	 */
	noInvalidConstructorSuper?: RuleConfiguration_for_NoInvalidConstructorSuperOptions;
	/**
	 * Disallow non-standard direction values for linear gradient functions.
	 */
	noInvalidDirectionInLinearGradient?: RuleConfiguration_for_NoInvalidDirectionInLinearGradientOptions;
	/**
	 * Disallows invalid named grid areas in CSS Grid Layouts.
	 */
	noInvalidGridAreas?: RuleConfiguration_for_NoInvalidGridAreasOptions;
	/**
	 * Disallow the use of @import at-rules in invalid positions.
	 */
	noInvalidPositionAtImportRule?: RuleConfiguration_for_NoInvalidPositionAtImportRuleOptions;
	/**
	 * Disallow the use of variables and function parameters before their declaration
	 */
	noInvalidUseBeforeDeclaration?: RuleConfiguration_for_NoInvalidUseBeforeDeclarationOptions;
	/**
	 * Disallow missing var function for css variables.
	 */
	noMissingVarFunction?: RuleConfiguration_for_NoMissingVarFunctionOptions;
	/**
	 * Forbid the use of Node.js builtin modules.
	 */
	noNodejsModules?: RuleConfiguration_for_NoNodejsModulesOptions;
	/**
	 * Disallow \8 and \9 escape sequences in string literals.
	 */
	noNonoctalDecimalEscape?: RuleFixConfiguration_for_NoNonoctalDecimalEscapeOptions;
	/**
	 * Disallow literal numbers that lose precision
	 */
	noPrecisionLoss?: RuleConfiguration_for_NoPrecisionLossOptions;
	/**
	 * Restrict imports of private exports.
	 */
	noPrivateImports?: RuleConfiguration_for_NoPrivateImportsOptions;
	/**
	 * Prevent the usage of the return value of React.render.
	 */
	noRenderReturnValue?: RuleConfiguration_for_NoRenderReturnValueOptions;
	/**
	 * Disallow assignments where both sides are exactly the same.
	 */
	noSelfAssign?: RuleConfiguration_for_NoSelfAssignOptions;
	/**
	 * Disallow returning a value from a setter
	 */
	noSetterReturn?: RuleConfiguration_for_NoSetterReturnOptions;
	/**
	 * Disallow comparison of expressions modifying the string case with non-compliant value.
	 */
	noStringCaseMismatch?: RuleFixConfiguration_for_NoStringCaseMismatchOptions;
	/**
	 * Disallow lexical declarations in switch clauses.
	 */
	noSwitchDeclarations?: RuleFixConfiguration_for_NoSwitchDeclarationsOptions;
	/**
	 * Disallow the use of dependencies that aren't specified in the package.json.
	 */
	noUndeclaredDependencies?: RuleConfiguration_for_NoUndeclaredDependenciesOptions;
	/**
	 * Prevents the usage of variables that haven't been declared inside the document.
	 */
	noUndeclaredVariables?: RuleConfiguration_for_NoUndeclaredVariablesOptions;
	/**
	 * Disallow unknown CSS value functions.
	 */
	noUnknownFunction?: RuleConfiguration_for_NoUnknownFunctionOptions;
	/**
	 * Disallow unknown media feature names.
	 */
	noUnknownMediaFeatureName?: RuleConfiguration_for_NoUnknownMediaFeatureNameOptions;
	/**
	 * Disallow unknown properties.
	 */
	noUnknownProperty?: RuleConfiguration_for_NoUnknownPropertyOptions;
	/**
	 * Disallow unknown pseudo-class selectors.
	 */
	noUnknownPseudoClass?: RuleConfiguration_for_NoUnknownPseudoClassOptions;
	/**
	 * Disallow unknown pseudo-element selectors.
	 */
	noUnknownPseudoElement?: RuleConfiguration_for_NoUnknownPseudoElementOptions;
	/**
	 * Disallow unknown type selectors.
	 */
	noUnknownTypeSelector?: RuleConfiguration_for_NoUnknownTypeSelectorOptions;
	/**
	 * Disallow unknown CSS units.
	 */
	noUnknownUnit?: RuleConfiguration_for_NoUnknownUnitOptions;
	/**
	 * Disallow unmatchable An+B selectors.
	 */
	noUnmatchableAnbSelector?: RuleConfiguration_for_NoUnmatchableAnbSelectorOptions;
	/**
	 * Disallow unreachable code
	 */
	noUnreachable?: RuleConfiguration_for_NoUnreachableOptions;
	/**
	 * Ensures the super() constructor is called exactly once on every code  path in a class constructor before this is accessed if the class has a superclass
	 */
	noUnreachableSuper?: RuleConfiguration_for_NoUnreachableSuperOptions;
	/**
	 * Disallow control flow statements in finally blocks.
	 */
	noUnsafeFinally?: RuleConfiguration_for_NoUnsafeFinallyOptions;
	/**
	 * Disallow the use of optional chaining in contexts where the undefined value is not allowed.
	 */
	noUnsafeOptionalChaining?: RuleConfiguration_for_NoUnsafeOptionalChainingOptions;
	/**
	 * Disallow unused function parameters.
	 */
	noUnusedFunctionParameters?: RuleFixConfiguration_for_NoUnusedFunctionParametersOptions;
	/**
	 * Disallow unused imports.
	 */
	noUnusedImports?: RuleFixConfiguration_for_NoUnusedImportsOptions;
	/**
	 * Disallow unused labels.
	 */
	noUnusedLabels?: RuleFixConfiguration_for_NoUnusedLabelsOptions;
	/**
	 * Disallow unused private class members
	 */
	noUnusedPrivateClassMembers?: RuleFixConfiguration_for_NoUnusedPrivateClassMembersOptions;
	/**
	 * Disallow unused variables.
	 */
	noUnusedVariables?: RuleFixConfiguration_for_NoUnusedVariablesOptions;
	/**
	 * This rules prevents void elements (AKA self-closing elements) from having children.
	 */
	noVoidElementsWithChildren?: RuleFixConfiguration_for_NoVoidElementsWithChildrenOptions;
	/**
	 * Disallow returning a value from a function with the return type 'void'
	 */
	noVoidTypeReturn?: RuleConfiguration_for_NoVoidTypeReturnOptions;
	/**
	 * It enables the recommended rules for this group
	 */
	recommended?: boolean;
	/**
	 * Enforce all dependencies are correctly specified in a React hook.
	 */
	useExhaustiveDependencies?: RuleFixConfiguration_for_UseExhaustiveDependenciesOptions;
	/**
	 * Enforce that all React hooks are being called from the Top Level component functions.
	 */
	useHookAtTopLevel?: RuleConfiguration_for_UseHookAtTopLevelOptions;
	/**
	 * Enforce file extensions for relative imports.
	 */
	useImportExtensions?: RuleFixConfiguration_for_UseImportExtensionsOptions;
	/**
	 * Require calls to isNaN() when checking for NaN.
	 */
	useIsNan?: RuleFixConfiguration_for_UseIsNanOptions;
	/**
	 * Disallow missing key props in iterators/collection literals.
	 */
	useJsxKeyInIterable?: RuleConfiguration_for_UseJsxKeyInIterableOptions;
	/**
	 * Enforce "for" loop update clause moving the counter in the right direction.
	 */
	useValidForDirection?: RuleConfiguration_for_UseValidForDirectionOptions;
	/**
	 * This rule checks that the result of a typeof expression is compared to a valid value.
	 */
	useValidTypeof?: RuleFixConfiguration_for_UseValidTypeofOptions;
	/**
	 * Require generator functions to contain yield.
	 */
	useYield?: RuleConfiguration_for_UseYieldOptions;
}
/**
 * A list of rules that belong to this group
 */
export interface Nursery {
	/**
	 * Disallow await inside loops.
	 */
	noAwaitInLoop?: RuleConfiguration_for_NoAwaitInLoopOptions;
	/**
	 * Disallow bitwise operators.
	 */
	noBitwiseOperators?: RuleConfiguration_for_NoBitwiseOperatorsOptions;
	/**
	 * Disallow expressions where the operation doesn't affect the value
	 */
	noConstantBinaryExpression?: RuleConfiguration_for_NoConstantBinaryExpressionOptions;
	/**
	 * Disallow destructuring props inside JSX components in Solid projects.
	 */
	noDestructuredProps?: RuleConfiguration_for_NoDestructuredPropsOptions;
	/**
	 * Restrict the number of lines of code in a function.
	 */
	noExcessiveLinesPerFunction?: RuleConfiguration_for_NoExcessiveLinesPerFunctionOptions;
	/**
	 * Require Promise-like statements to be handled appropriately.
	 */
	noFloatingPromises?: RuleFixConfiguration_for_NoFloatingPromisesOptions;
	/**
	 * Disallow the use of __dirname and __filename in the global scope.
	 */
	noGlobalDirnameFilename?: RuleFixConfiguration_for_NoGlobalDirnameFilenameOptions;
	/**
	 * Disallow shorthand type conversions.
	 */
	noImplicitCoercion?: RuleFixConfiguration_for_NoImplicitCoercionOptions;
	/**
	 * Prevent import cycles.
	 */
	noImportCycles?: RuleConfiguration_for_NoImportCyclesOptions;
	/**
	 * Disallow the use of the !important style.
	 */
	noImportantStyles?: RuleFixConfiguration_for_NoImportantStylesOptions;
	/**
	 * Reports usage of "magic numbers" — numbers used directly instead of being assigned to named constants.
	 */
	noMagicNumbers?: RuleConfiguration_for_NoMagicNumbersOptions;
	/**
	 * Disallow missing key props in iterators/collection literals.
	 */
	noMissingJsxKey?: RuleConfiguration_for_NoMissingJsxKeyOptions;
	/**
	 * Disallow Promises to be used in places where they are almost certainly a mistake.
	 */
	noMisusedPromises?: RuleFixConfiguration_for_NoMisusedPromisesOptions;
	/**
	 * Disallows defining React components inside other components.
	 */
	noNestedComponentDefinitions?: RuleConfiguration_for_NoNestedComponentDefinitionsOptions;
	/**
	 * Disallow use event handlers on non-interactive elements.
	 */
	noNoninteractiveElementInteractions?: RuleConfiguration_for_NoNoninteractiveElementInteractionsOptions;
	/**
	 * Disallow the use of process global.
	 */
	noProcessGlobal?: RuleFixConfiguration_for_NoProcessGlobalOptions;
	/**
	 * Disallow assigning to React component props.
	 */
	noReactPropAssign?: RuleConfiguration_for_NoReactPropAssignOptions;
	/**
	 * Disallow React-specific className/htmlFor props in Qwik components.
	 */
	noReactProps?: RuleFixConfiguration_for_NoReactPropsOptions;
	/**
	 * Disallow the use of configured elements.
	 */
	noRestrictedElements?: RuleConfiguration_for_NoRestrictedElementsOptions;
	/**
	 * Disallow usage of sensitive data such as API keys and tokens.
	 */
	noSecrets?: RuleConfiguration_for_NoSecretsOptions;
	/**
	 * Disallow variable declarations from shadowing variables declared in the outer scope.
	 */
	noShadow?: RuleConfiguration_for_NoShadowOptions;
	/**
	 * Prevents the use of the TypeScript directive @ts-ignore.
	 */
	noTsIgnore?: RuleFixConfiguration_for_NoTsIgnoreOptions;
	/**
	 * Disallow let or var variables that are read but never assigned.
	 */
	noUnassignedVariables?: RuleConfiguration_for_NoUnassignedVariablesOptions;
	/**
	 * Disallow unknown at-rules.
	 */
	noUnknownAtRule?: RuleConfiguration_for_NoUnknownAtRuleOptions;
	/**
	 * Warn when importing non-existing exports.
	 */
	noUnresolvedImports?: RuleConfiguration_for_NoUnresolvedImportsOptions;
	/**
	 * Prevent duplicate polyfills from Polyfill.io.
	 */
	noUnwantedPolyfillio?: RuleConfiguration_for_NoUnwantedPolyfillioOptions;
	/**
	 * Disallow useVisibleTask$() functions in Qwik components.
	 */
	noUseVisibleTask?: RuleConfiguration_for_NoUseVisibleTaskOptions;
	/**
	 * Disallow useless backreferences in regular expression literals that always match an empty string.
	 */
	noUselessBackrefInRegex?: RuleConfiguration_for_NoUselessBackrefInRegexOptions;
	/**
	 * Disallow unnecessary escapes in string literals.
	 */
	noUselessEscapeInString?: RuleFixConfiguration_for_NoUselessEscapeInStringOptions;
	/**
	 * Disallow the use of useless undefined.
	 */
	noUselessUndefined?: RuleFixConfiguration_for_NoUselessUndefinedOptions;
	/**
	 * Disallow reserved names to be used as props.
	 */
	noVueReservedProps?: RuleConfiguration_for_NoVueReservedPropsOptions;
	/**
	 * It enables the recommended rules for this group
	 */
	recommended?: boolean;
	/**
	 * Enforce that getters and setters for the same property are adjacent in class and object definitions.
	 */
	useAdjacentGetterSetter?: RuleConfiguration_for_UseAdjacentGetterSetterOptions;
	/**
	 * Prefer using the classlist prop over the classnames helper.
	 */
	useClasslist?: RuleConfiguration_for_UseClasslistOptions;
	/**
	 * Require the consistent declaration of object literals. Defaults to explicit definitions.
	 */
	useConsistentObjectDefinition?: RuleFixConfiguration_for_UseConsistentObjectDefinitionOptions;
	/**
	 * Use static Response methods instead of new Response() constructor when possible.
	 */
	useConsistentResponse?: RuleFixConfiguration_for_UseConsistentResponseOptions;
	/**
	 * Require switch-case statements to be exhaustive.
	 */
	useExhaustiveSwitchCases?: RuleFixConfiguration_for_UseExhaustiveSwitchCasesOptions;
	/**
	 * Enforce types in functions, methods, variables, and parameters.
	 */
	useExplicitType?: RuleConfiguration_for_UseExplicitTypeOptions;
	/**
	 * Require that all exports are declared after all non-export statements.
	 */
	useExportsLast?: RuleConfiguration_for_UseExportsLastOptions;
	/**
	 * Enforce using Solid's \<For /> component for mapping an array to JSX elements.
	 */
	useForComponent?: RuleConfiguration_for_UseForComponentOptions;
	/**
	 * Ensure the preconnect attribute is used when using Google Fonts.
	 */
	useGoogleFontPreconnect?: RuleFixConfiguration_for_UseGoogleFontPreconnectOptions;
	/**
	 * Prefer Array#{indexOf,lastIndexOf}() over Array#{findIndex,findLastIndex}() when looking for the index of an item.
	 */
	useIndexOf?: RuleFixConfiguration_for_UseIndexOfOptions;
	/**
	 * Enforce consistent return values in iterable callbacks.
	 */
	useIterableCallbackReturn?: RuleConfiguration_for_UseIterableCallbackReturnOptions;
	/**
	 * Enforces the use of with { type: "json" } for JSON module imports.
	 */
	useJsonImportAttribute?: RuleFixConfiguration_for_UseJsonImportAttributeOptions;
	/**
	 * Require href attribute for \<a> elements in JSX.
	 */
	useJsxA?: RuleConfiguration_for_UseJsxAOptions;
	/**
	 * For performance reasons, always provide width and height attributes for \<img> elements; it will help to prevent layout shifts.
	 */
	useJsxImg?: RuleConfiguration_for_UseJsxImgOptions;
	/**
	 * Enforce specifying the name of GraphQL operations.
	 */
	useNamedOperation?: RuleFixConfiguration_for_UseNamedOperationOptions;
	/**
	 * Validates that all enum values are capitalized.
	 */
	useNamingConvention?: RuleConfiguration_for_UseNamingConventionOptions;
	/**
	 * Enforce the use of numeric separators in numeric literals.
	 */
	useNumericSeparators?: RuleFixConfiguration_for_UseNumericSeparatorsOptions;
	/**
	 * Prefer object spread over Object.assign() when constructing new objects.
	 */
	useObjectSpread?: RuleFixConfiguration_for_UseObjectSpreadOptions;
	/**
	 * Enforce the consistent use of the radix argument when using parseInt().
	 */
	useParseIntRadix?: RuleFixConfiguration_for_UseParseIntRadixOptions;
	/**
	 * Enforce marking members as readonly if they are never modified outside the constructor.
	 */
	useReadonlyClassProperties?: RuleFixConfiguration_for_UseReadonlyClassPropertiesOptions;
	/**
	 * Enforce JSDoc comment lines to start with a single asterisk, except for the first one.
	 */
	useSingleJsDocAsterisk?: RuleFixConfiguration_for_UseSingleJsDocAsteriskOptions;
	/**
	 * Enforce the sorting of CSS utility classes.
	 */
	useSortedClasses?: RuleFixConfiguration_for_UseSortedClassesOptions;
	/**
	 * Require a description parameter for the Symbol().
	 */
	useSymbolDescription?: RuleConfiguration_for_UseSymbolDescriptionOptions;
	/**
	 * Disallow overload signatures that can be unified into a single signature.
	 */
	useUnifiedTypeSignature?: RuleFixConfiguration_for_UseUnifiedTypeSignatureOptions;
	/**
	 * Prevent the usage of static string literal id attribute on elements.
	 */
	useUniqueElementIds?: RuleConfiguration_for_UseUniqueElementIdsOptions;
}
/**
 * A list of rules that belong to this group
 */
export interface Performance {
	/**
	 * Disallow the use of spread (...) syntax on accumulators.
	 */
	noAccumulatingSpread?: RuleConfiguration_for_NoAccumulatingSpreadOptions;
	/**
	 * Disallow the use of barrel file.
	 */
	noBarrelFile?: RuleConfiguration_for_NoBarrelFileOptions;
	/**
	 * Disallow the use of the delete operator.
	 */
	noDelete?: RuleFixConfiguration_for_NoDeleteOptions;
	/**
	 * Disallow accessing namespace imports dynamically.
	 */
	noDynamicNamespaceImportAccess?: RuleConfiguration_for_NoDynamicNamespaceImportAccessOptions;
	/**
	 * Prevent usage of \<img> element in a Next.js project.
	 */
	noImgElement?: RuleConfiguration_for_NoImgElementOptions;
	/**
	 * Disallow the use of namespace imports.
	 */
	noNamespaceImport?: RuleConfiguration_for_NoNamespaceImportOptions;
	/**
	 * Avoid re-export all.
	 */
	noReExportAll?: RuleConfiguration_for_NoReExportAllOptions;
	/**
	 * It enables the recommended rules for this group
	 */
	recommended?: boolean;
	/**
	 * Require regex literals to be declared at the top level.
	 */
	useTopLevelRegex?: RuleConfiguration_for_UseTopLevelRegexOptions;
}
/**
 * A list of rules that belong to this group
 */
export interface Security {
	/**
	 * Disallow target="_blank" attribute without rel="noopener".
	 */
	noBlankTarget?: RuleFixConfiguration_for_NoBlankTargetOptions;
	/**
	 * Prevent the usage of dangerous JSX props
	 */
	noDangerouslySetInnerHtml?: RuleConfiguration_for_NoDangerouslySetInnerHtmlOptions;
	/**
	 * Report when a DOM element or a component uses both children and dangerouslySetInnerHTML prop.
	 */
	noDangerouslySetInnerHtmlWithChildren?: RuleConfiguration_for_NoDangerouslySetInnerHtmlWithChildrenOptions;
	/**
	 * Disallow the use of global eval().
	 */
	noGlobalEval?: RuleConfiguration_for_NoGlobalEvalOptions;
	/**
	 * It enables the recommended rules for this group
	 */
	recommended?: boolean;
}
/**
 * A list of rules that belong to this group
 */
export interface Style {
	/**
	 * Disallow use of CommonJs module system in favor of ESM style imports.
	 */
	noCommonJs?: RuleConfiguration_for_NoCommonJsOptions;
	/**
	 * Disallow default exports.
	 */
	noDefaultExport?: RuleConfiguration_for_NoDefaultExportOptions;
	/**
	 * Disallow a lower specificity selector from coming after a higher specificity selector.
	 */
	noDescendingSpecificity?: RuleConfiguration_for_NoDescendingSpecificityOptions;
	/**
	 * Disallow using a callback in asynchronous tests and hooks.
	 */
	noDoneCallback?: RuleConfiguration_for_NoDoneCallbackOptions;
	/**
	 * Disallow TypeScript enum.
	 */
	noEnum?: RuleConfiguration_for_NoEnumOptions;
	/**
	 * Disallow exporting an imported variable.
	 */
	noExportedImports?: RuleConfiguration_for_NoExportedImportsOptions;
	/**
	 * Prevent usage of \<head> element in a Next.js project.
	 */
	noHeadElement?: RuleConfiguration_for_NoHeadElementOptions;
	/**
	 * Disallow implicit true values on JSX boolean attributes
	 */
	noImplicitBoolean?: RuleFixConfiguration_for_NoImplicitBooleanOptions;
	/**
	 * Disallow type annotations for variables, parameters, and class properties initialized with a literal expression.
	 */
	noInferrableTypes?: RuleFixConfiguration_for_NoInferrableTypesOptions;
	/**
	 * Disallow the use of TypeScript's namespaces.
	 */
	noNamespace?: RuleConfiguration_for_NoNamespaceOptions;
	/**
	 * Disallow negation in the condition of an if statement if it has an else clause.
	 */
	noNegationElse?: RuleFixConfiguration_for_NoNegationElseOptions;
	/**
	 * Disallow nested ternary expressions.
	 */
	noNestedTernary?: RuleConfiguration_for_NoNestedTernaryOptions;
	/**
	 * Disallow non-null assertions using the ! postfix operator.
	 */
	noNonNullAssertion?: RuleFixConfiguration_for_NoNonNullAssertionOptions;
	/**
	 * Disallow reassigning function parameters.
	 */
	noParameterAssign?: RuleConfiguration_for_NoParameterAssignOptions;
	/**
	 * Disallow the use of parameter properties in class constructors.
	 */
	noParameterProperties?: RuleConfiguration_for_NoParameterPropertiesOptions;
	/**
	 * Disallow the use of process.env.
	 */
	noProcessEnv?: RuleConfiguration_for_NoProcessEnvOptions;
	/**
	 * This rule allows you to specify global variable names that you don’t want to use in your application.
	 */
	noRestrictedGlobals?: RuleConfiguration_for_NoRestrictedGlobalsOptions;
	/**
	 * Disallow specified modules when loaded by import or require.
	 */
	noRestrictedImports?: RuleConfiguration_for_NoRestrictedImportsOptions;
	/**
	 * Disallow user defined types.
	 */
	noRestrictedTypes?: RuleFixConfiguration_for_NoRestrictedTypesOptions;
	/**
	 * Disallow the use of constants which its value is the upper-case version of its name.
	 */
	noShoutyConstants?: RuleFixConfiguration_for_NoShoutyConstantsOptions;
	/**
	 * Enforce the use of String.slice() over String.substr() and String.substring().
	 */
	noSubstr?: RuleFixConfiguration_for_NoSubstrOptions;
	/**
	 * Disallow template literals if interpolation and special-character handling are not needed
	 */
	noUnusedTemplateLiteral?: RuleFixConfiguration_for_NoUnusedTemplateLiteralOptions;
	/**
	 * Disallow else block when the if block breaks early.
	 */
	noUselessElse?: RuleFixConfiguration_for_NoUselessElseOptions;
	/**
	 * Disallow use of @value rule in css modules.
	 */
	noValueAtRule?: RuleConfiguration_for_NoValueAtRuleOptions;
	/**
	 * Disallow the use of yoda expressions.
	 */
	noYodaExpression?: RuleFixConfiguration_for_NoYodaExpressionOptions;
	/**
	 * It enables the recommended rules for this group
	 */
	recommended?: boolean;
	/**
	 * Disallow Array constructors.
	 */
	useArrayLiterals?: RuleFixConfiguration_for_UseArrayLiteralsOptions;
	/**
	 * Enforce the use of as const over literal type and type annotation.
	 */
	useAsConstAssertion?: RuleFixConfiguration_for_UseAsConstAssertionOptions;
	/**
	 * Use at() instead of integer index access.
	 */
	useAtIndex?: RuleFixConfiguration_for_UseAtIndexOptions;
	/**
	 * Requires following curly brace conventions.
	 */
	useBlockStatements?: RuleFixConfiguration_for_UseBlockStatementsOptions;
	/**
	 * Enforce using else if instead of nested if in else clauses.
	 */
	useCollapsedElseIf?: RuleFixConfiguration_for_UseCollapsedElseIfOptions;
	/**
	 * Enforce using single if instead of nested if clauses.
	 */
	useCollapsedIf?: RuleFixConfiguration_for_UseCollapsedIfOptions;
	/**
	 * Enforce declaring components only within modules that export React Components exclusively.
	 */
	useComponentExportOnlyModules?: RuleConfiguration_for_UseComponentExportOnlyModulesOptions;
	/**
	 * Require consistently using either T\[] or Array\<T>
	 */
	useConsistentArrayType?: RuleFixConfiguration_for_UseConsistentArrayTypeOptions;
	/**
	 * Enforce the use of new for all builtins, except String, Number and Boolean.
	 */
	useConsistentBuiltinInstantiation?: RuleFixConfiguration_for_UseConsistentBuiltinInstantiationOptions;
	/**
	 * This rule enforces consistent use of curly braces inside JSX attributes and JSX children.
	 */
	useConsistentCurlyBraces?: RuleFixConfiguration_for_UseConsistentCurlyBracesOptions;
	/**
	 * Require consistent accessibility modifiers on class properties and methods.
	 */
	useConsistentMemberAccessibility?: RuleConfiguration_for_UseConsistentMemberAccessibilityOptions;
	/**
	 * Require const declarations for variables that are only assigned once.
	 */
	useConst?: RuleFixConfiguration_for_UseConstOptions;
	/**
	 * Enforce default function parameters and optional function parameters to be last.
	 */
	useDefaultParameterLast?: RuleFixConfiguration_for_UseDefaultParameterLastOptions;
	/**
	 * Require the default clause in switch statements.
	 */
	useDefaultSwitchClause?: RuleConfiguration_for_UseDefaultSwitchClauseOptions;
	/**
	 * Require specifying the reason argument when using @deprecated directive
	 */
	useDeprecatedReason?: RuleConfiguration_for_UseDeprecatedReasonOptions;
	/**
	 * Require that each enum member value be explicitly initialized.
	 */
	useEnumInitializers?: RuleFixConfiguration_for_UseEnumInitializersOptions;
	/**
	 * Enforce explicitly comparing the length, size, byteLength or byteOffset property of a value.
	 */
	useExplicitLengthCheck?: RuleFixConfiguration_for_UseExplicitLengthCheckOptions;
	/**
	 * Disallow the use of Math.pow in favor of the ** operator.
	 */
	useExponentiationOperator?: RuleFixConfiguration_for_UseExponentiationOperatorOptions;
	/**
	 * Promotes the use of export type for types.
	 */
	useExportType?: RuleFixConfiguration_for_UseExportTypeOptions;
	/**
	 * Enforce naming conventions for JavaScript and TypeScript filenames.
	 */
	useFilenamingConvention?: RuleConfiguration_for_UseFilenamingConventionOptions;
	/**
	 * This rule recommends a for-of loop when in a for loop, the index used to extract an item from the iterated array.
	 */
	useForOf?: RuleConfiguration_for_UseForOfOptions;
	/**
	 * This rule enforces the use of \<>...\</> over \<Fragment>...\</Fragment>.
	 */
	useFragmentSyntax?: RuleFixConfiguration_for_UseFragmentSyntaxOptions;
	/**
	 * Promotes the use of import type for types.
	 */
	useImportType?: RuleFixConfiguration_for_UseImportTypeOptions;
	/**
	 * Require all enum members to be literal values.
	 */
	useLiteralEnumMembers?: RuleConfiguration_for_UseLiteralEnumMembersOptions;
	/**
	 * Enforce naming conventions for everything across a codebase.
	 */
	useNamingConvention?: RuleFixConfiguration_for_UseNamingConventionOptions;
	/**
	 * Promotes the usage of node:assert/strict over node:assert.
	 */
	useNodeAssertStrict?: RuleFixConfiguration_for_UseNodeAssertStrictOptions;
	/**
	 * Enforces using the node: protocol for Node.js builtin modules.
	 */
	useNodejsImportProtocol?: RuleFixConfiguration_for_UseNodejsImportProtocolOptions;
	/**
	 * Use the Number properties instead of global ones.
	 */
	useNumberNamespace?: RuleFixConfiguration_for_UseNumberNamespaceOptions;
	/**
	 * Prevent extra closing tags for components without children.
	 */
	useSelfClosingElements?: RuleFixConfiguration_for_UseSelfClosingElementsOptions;
	/**
	 * Require assignment operator shorthand where possible.
	 */
	useShorthandAssign?: RuleFixConfiguration_for_UseShorthandAssignOptions;
	/**
	 * Enforce using function types instead of object type with call signatures.
	 */
	useShorthandFunctionType?: RuleFixConfiguration_for_UseShorthandFunctionTypeOptions;
	/**
	 * Disallow multiple variable declarations in the same variable statement
	 */
	useSingleVarDeclarator?: RuleFixConfiguration_for_UseSingleVarDeclaratorOptions;
	/**
	 * Prefer template literals over string concatenation.
	 */
	useTemplate?: RuleFixConfiguration_for_UseTemplateOptions;
	/**
	 * Require new when throwing an error.
	 */
	useThrowNewError?: RuleFixConfiguration_for_UseThrowNewErrorOptions;
	/**
	 * Disallow throwing non-Error values.
	 */
	useThrowOnlyError?: RuleConfiguration_for_UseThrowOnlyErrorOptions;
	/**
	 * Enforce the use of String.trimStart() and String.trimEnd() over String.trimLeft() and String.trimRight().
	 */
	useTrimStartEnd?: RuleFixConfiguration_for_UseTrimStartEndOptions;
}
/**
 * A list of rules that belong to this group
 */
export interface Suspicious {
	/**
	 * Disallow the use of alert, confirm, and prompt.
	 */
	noAlert?: RuleConfiguration_for_NoAlertOptions;
	/**
	 * Use standard constants instead of approximated literals.
	 */
	noApproximativeNumericConstant?: RuleFixConfiguration_for_NoApproximativeNumericConstantOptions;
	/**
	 * Discourage the usage of Array index in keys.
	 */
	noArrayIndexKey?: RuleConfiguration_for_NoArrayIndexKeyOptions;
	/**
	 * Disallow assignments in expressions.
	 */
	noAssignInExpressions?: RuleConfiguration_for_NoAssignInExpressionsOptions;
	/**
	 * Disallows using an async function as a Promise executor.
	 */
	noAsyncPromiseExecutor?: RuleConfiguration_for_NoAsyncPromiseExecutorOptions;
	/**
	 * Disallow reassigning exceptions in catch clauses.
	 */
	noCatchAssign?: RuleConfiguration_for_NoCatchAssignOptions;
	/**
	 * Disallow reassigning class members.
	 */
	noClassAssign?: RuleConfiguration_for_NoClassAssignOptions;
	/**
	 * Prevent comments from being inserted as text nodes
	 */
	noCommentText?: RuleFixConfiguration_for_NoCommentTextOptions;
	/**
	 * Disallow comparing against -0
	 */
	noCompareNegZero?: RuleFixConfiguration_for_NoCompareNegZeroOptions;
	/**
	 * Disallow labeled statements that are not loops.
	 */
	noConfusingLabels?: RuleConfiguration_for_NoConfusingLabelsOptions;
	/**
	 * Disallow void type outside of generic or return types.
	 */
	noConfusingVoidType?: RuleFixConfiguration_for_NoConfusingVoidTypeOptions;
	/**
	 * Disallow the use of console.
	 */
	noConsole?: RuleFixConfiguration_for_NoConsoleOptions;
	/**
	 * Disallow TypeScript const enum
	 */
	noConstEnum?: RuleFixConfiguration_for_NoConstEnumOptions;
	/**
	 * Prevents from having control characters and some escape sequences that match control characters in regular expression literals.
	 */
	noControlCharactersInRegex?: RuleConfiguration_for_NoControlCharactersInRegexOptions;
	/**
	 * Disallow the use of debugger
	 */
	noDebugger?: RuleFixConfiguration_for_NoDebuggerOptions;
	/**
	 * Disallow direct assignments to document.cookie.
	 */
	noDocumentCookie?: RuleConfiguration_for_NoDocumentCookieOptions;
	/**
	 * Prevents importing next/document outside of pages/_document.jsx in Next.js projects.
	 */
	noDocumentImportInPage?: RuleConfiguration_for_NoDocumentImportInPageOptions;
	/**
	 * Require the use of === and !==.
	 */
	noDoubleEquals?: RuleFixConfiguration_for_NoDoubleEqualsOptions;
	/**
	 * Disallow duplicate @import rules.
	 */
	noDuplicateAtImportRules?: RuleConfiguration_for_NoDuplicateAtImportRulesOptions;
	/**
	 * Disallow duplicate case labels.
	 */
	noDuplicateCase?: RuleConfiguration_for_NoDuplicateCaseOptions;
	/**
	 * Disallow duplicate class members.
	 */
	noDuplicateClassMembers?: RuleConfiguration_for_NoDuplicateClassMembersOptions;
	/**
	 * Disallow duplicate custom properties within declaration blocks.
	 */
	noDuplicateCustomProperties?: RuleConfiguration_for_NoDuplicateCustomPropertiesOptions;
	/**
	 * Disallow duplicate conditions in if-else-if chains
	 */
	noDuplicateElseIf?: RuleConfiguration_for_NoDuplicateElseIfOptions;
	/**
	 * No duplicated fields in GraphQL operations.
	 */
	noDuplicateFields?: RuleConfiguration_for_NoDuplicateFieldsOptions;
	/**
	 * Disallow duplicate names within font families.
	 */
	noDuplicateFontNames?: RuleConfiguration_for_NoDuplicateFontNamesOptions;
	/**
	 * Prevents JSX properties to be assigned multiple times.
	 */
	noDuplicateJsxProps?: RuleConfiguration_for_NoDuplicateJsxPropsOptions;
	/**
	 * Disallow two keys with the same name inside objects.
	 */
	noDuplicateObjectKeys?: RuleConfiguration_for_NoDuplicateObjectKeysOptions;
	/**
	 * Disallow duplicate function parameter name.
	 */
	noDuplicateParameters?: RuleConfiguration_for_NoDuplicateParametersOptions;
	/**
	 * Disallow duplicate properties within declaration blocks.
	 */
	noDuplicateProperties?: RuleConfiguration_for_NoDuplicatePropertiesOptions;
	/**
	 * Disallow duplicate selectors within keyframe blocks.
	 */
	noDuplicateSelectorsKeyframeBlock?: RuleConfiguration_for_NoDuplicateSelectorsKeyframeBlockOptions;
	/**
	 * A describe block should not contain duplicate hooks.
	 */
	noDuplicateTestHooks?: RuleConfiguration_for_NoDuplicateTestHooksOptions;
	/**
	 * Disallow CSS empty blocks.
	 */
	noEmptyBlock?: RuleConfiguration_for_NoEmptyBlockOptions;
	/**
	 * Disallow empty block statements and static blocks.
	 */
	noEmptyBlockStatements?: RuleConfiguration_for_NoEmptyBlockStatementsOptions;
	/**
	 * Disallow the declaration of empty interfaces.
	 */
	noEmptyInterface?: RuleFixConfiguration_for_NoEmptyInterfaceOptions;
	/**
	 * Disallow variables from evolving into any type through reassignments.
	 */
	noEvolvingTypes?: RuleConfiguration_for_NoEvolvingTypesOptions;
	/**
	 * Disallow the any type usage.
	 */
	noExplicitAny?: RuleConfiguration_for_NoExplicitAnyOptions;
	/**
	 * Disallow using export or module.exports in files containing tests
	 */
	noExportsInTest?: RuleConfiguration_for_NoExportsInTestOptions;
	/**
	 * Prevents the wrong usage of the non-null assertion operator (!) in TypeScript files.
	 */
	noExtraNonNullAssertion?: RuleFixConfiguration_for_NoExtraNonNullAssertionOptions;
	/**
	 * Disallow fallthrough of switch clauses.
	 */
	noFallthroughSwitchClause?: RuleConfiguration_for_NoFallthroughSwitchClauseOptions;
	/**
	 * Disallow focused tests.
	 */
	noFocusedTests?: RuleFixConfiguration_for_NoFocusedTestsOptions;
	/**
	 * Disallow reassigning function declarations.
	 */
	noFunctionAssign?: RuleConfiguration_for_NoFunctionAssignOptions;
	/**
	 * Disallow assignments to native objects and read-only global variables.
	 */
	noGlobalAssign?: RuleConfiguration_for_NoGlobalAssignOptions;
	/**
	 * Use Number.isFinite instead of global isFinite.
	 */
	noGlobalIsFinite?: RuleFixConfiguration_for_NoGlobalIsFiniteOptions;
	/**
	 * Use Number.isNaN instead of global isNaN.
	 */
	noGlobalIsNan?: RuleFixConfiguration_for_NoGlobalIsNanOptions;
	/**
	 * Prevent using the next/head module in pages/_document.js on Next.js projects.
	 */
	noHeadImportInDocument?: RuleConfiguration_for_NoHeadImportInDocumentOptions;
	/**
	 * Disallow use of implicit any type on variable declarations.
	 */
	noImplicitAnyLet?: RuleConfiguration_for_NoImplicitAnyLetOptions;
	/**
	 * Disallow assigning to imported bindings
	 */
	noImportAssign?: RuleConfiguration_for_NoImportAssignOptions;
	/**
	 * Disallow invalid !important within keyframe declarations
	 */
	noImportantInKeyframe?: RuleConfiguration_for_NoImportantInKeyframeOptions;
	/**
	 * Disallows the use of irregular whitespace characters.
	 */
	noIrregularWhitespace?: RuleConfiguration_for_NoIrregularWhitespaceOptions;
	/**
	 * Disallow labels that share a name with a variable
	 */
	noLabelVar?: RuleConfiguration_for_NoLabelVarOptions;
	/**
	 * Disallow characters made with multiple code points in character class syntax.
	 */
	noMisleadingCharacterClass?: RuleFixConfiguration_for_NoMisleadingCharacterClassOptions;
	/**
	 * Enforce proper usage of new and constructor.
	 */
	noMisleadingInstantiator?: RuleConfiguration_for_NoMisleadingInstantiatorOptions;
	/**
	 * Checks that the assertion function, for example expect, is placed inside an it() function call.
	 */
	noMisplacedAssertion?: RuleConfiguration_for_NoMisplacedAssertionOptions;
	/**
	 * Disallow shorthand assign when variable appears on both sides.
	 */
	noMisrefactoredShorthandAssign?: RuleFixConfiguration_for_NoMisrefactoredShorthandAssignOptions;
	/**
	 * Disallow octal escape sequences in string literals
	 */
	noOctalEscape?: RuleFixConfiguration_for_NoOctalEscapeOptions;
	/**
	 * Disallow direct use of Object.prototype builtins.
	 */
	noPrototypeBuiltins?: RuleFixConfiguration_for_NoPrototypeBuiltinsOptions;
	/**
	 * Prevents React-specific JSX properties from being used.
	 */
	noReactSpecificProps?: RuleFixConfiguration_for_NoReactSpecificPropsOptions;
	/**
	 * Disallow variable, function, class, and type redeclarations in the same scope.
	 */
	noRedeclare?: RuleConfiguration_for_NoRedeclareOptions;
	/**
	 * Prevents from having redundant "use strict".
	 */
	noRedundantUseStrict?: RuleFixConfiguration_for_NoRedundantUseStrictOptions;
	/**
	 * Disallow comparisons where both sides are exactly the same.
	 */
	noSelfCompare?: RuleConfiguration_for_NoSelfCompareOptions;
	/**
	 * Disallow identifiers from shadowing restricted names.
	 */
	noShadowRestrictedNames?: RuleConfiguration_for_NoShadowRestrictedNamesOptions;
	/**
	 * Disallow shorthand properties that override related longhand properties.
	 */
	noShorthandPropertyOverrides?: RuleConfiguration_for_NoShorthandPropertyOverridesOptions;
	/**
	 * Disallow disabled tests.
	 */
	noSkippedTests?: RuleFixConfiguration_for_NoSkippedTestsOptions;
	/**
	 * Prevents the use of sparse arrays (arrays with holes).
	 */
	noSparseArray?: RuleFixConfiguration_for_NoSparseArrayOptions;
	/**
	 * It detects possible "wrong" semicolons inside JSX elements.
	 */
	noSuspiciousSemicolonInJsx?: RuleConfiguration_for_NoSuspiciousSemicolonInJsxOptions;
	/**
	 * Disallow template literal placeholder syntax in regular strings.
	 */
	noTemplateCurlyInString?: RuleConfiguration_for_NoTemplateCurlyInStringOptions;
	/**
	 * Disallow then property.
	 */
	noThenProperty?: RuleConfiguration_for_NoThenPropertyOptions;
	/**
	 * Disallow unsafe declaration merging between interfaces and classes.
	 */
	noUnsafeDeclarationMerging?: RuleConfiguration_for_NoUnsafeDeclarationMergingOptions;
	/**
	 * Disallow using unsafe negation.
	 */
	noUnsafeNegation?: RuleFixConfiguration_for_NoUnsafeNegationOptions;
	/**
	 * Disallow the use of var
	 */
	noVar?: RuleFixConfiguration_for_NoVarOptions;
	/**
	 * Disallow with statements in non-strict contexts.
	 */
	noWith?: RuleConfiguration_for_NoWithOptions;
	/**
	 * It enables the recommended rules for this group
	 */
	recommended?: boolean;
	/**
	 * Disallow the use of overload signatures that are not next to each other.
	 */
	useAdjacentOverloadSignatures?: RuleConfiguration_for_UseAdjacentOverloadSignaturesOptions;
	/**
	 * Ensure async functions utilize await.
	 */
	useAwait?: RuleConfiguration_for_UseAwaitOptions;
	/**
	 * Enforce default clauses in switch statements to be last
	 */
	useDefaultSwitchClauseLast?: RuleConfiguration_for_UseDefaultSwitchClauseLastOptions;
	/**
	 * Enforce passing a message value when creating a built-in error.
	 */
	useErrorMessage?: RuleConfiguration_for_UseErrorMessageOptions;
	/**
	 * Enforce get methods to always return a value.
	 */
	useGetterReturn?: RuleConfiguration_for_UseGetterReturnOptions;
	/**
	 * Enforces the use of a recommended display strategy with Google Fonts.
	 */
	useGoogleFontDisplay?: RuleConfiguration_for_UseGoogleFontDisplayOptions;
	/**
	 * Require for-in loops to include an if statement.
	 */
	useGuardForIn?: RuleConfiguration_for_UseGuardForInOptions;
	/**
	 * Use Array.isArray() instead of instanceof Array.
	 */
	useIsArray?: RuleFixConfiguration_for_UseIsArrayOptions;
	/**
	 * Require using the namespace keyword over the module keyword to declare TypeScript namespaces.
	 */
	useNamespaceKeyword?: RuleFixConfiguration_for_UseNamespaceKeywordOptions;
	/**
	 * Enforce using the digits argument with Number#toFixed().
	 */
	useNumberToFixedDigitsArgument?: RuleFixConfiguration_for_UseNumberToFixedDigitsArgumentOptions;
	/**
	 * Enforce the use of the directive "use strict" in script files.
	 */
	useStrictMode?: RuleFixConfiguration_for_UseStrictModeOptions;
}
export type RuleAssistPlainConfiguration = "off" | "on";
export interface RuleAssistWithOptions_for_OrganizeImportsOptions {
	/**
	 * The severity of the emitted diagnostics by the rule
	 */
	level: RuleAssistPlainConfiguration;
	/**
	 * Rule's options
	 */
	options: OrganizeImportsOptions;
}
export interface RuleAssistWithOptions_for_UseSortedAttributesOptions {
	/**
	 * The severity of the emitted diagnostics by the rule
	 */
	level: RuleAssistPlainConfiguration;
	/**
	 * Rule's options
	 */
	options: UseSortedAttributesOptions;
}
export interface RuleAssistWithOptions_for_UseSortedKeysOptions {
	/**
	 * The severity of the emitted diagnostics by the rule
	 */
	level: RuleAssistPlainConfiguration;
	/**
	 * Rule's options
	 */
	options: UseSortedKeysOptions;
}
export interface RuleAssistWithOptions_for_UseSortedPropertiesOptions {
	/**
	 * The severity of the emitted diagnostics by the rule
	 */
	level: RuleAssistPlainConfiguration;
	/**
	 * Rule's options
	 */
	options: UseSortedPropertiesOptions;
}
export type RuleFixConfiguration_for_NoAccessKeyOptions =
	| RulePlainConfiguration
	| RuleWithFixOptions_for_NoAccessKeyOptions;
export type RuleFixConfiguration_for_NoAriaHiddenOnFocusableOptions =
	| RulePlainConfiguration
	| RuleWithFixOptions_for_NoAriaHiddenOnFocusableOptions;
export type RuleFixConfiguration_for_NoAriaUnsupportedElementsOptions =
	| RulePlainConfiguration
	| RuleWithFixOptions_for_NoAriaUnsupportedElementsOptions;
export type RuleFixConfiguration_for_NoAutofocusOptions =
	| RulePlainConfiguration
	| RuleWithFixOptions_for_NoAutofocusOptions;
export type RuleFixConfiguration_for_NoDistractingElementsOptions =
	| RulePlainConfiguration
	| RuleWithFixOptions_for_NoDistractingElementsOptions;
export type RuleFixConfiguration_for_NoHeaderScopeOptions =
	| RulePlainConfiguration
	| RuleWithFixOptions_for_NoHeaderScopeOptions;
export type RuleFixConfiguration_for_NoInteractiveElementToNoninteractiveRoleOptions =
	| RulePlainConfiguration
	| RuleWithFixOptions_for_NoInteractiveElementToNoninteractiveRoleOptions;
export type RuleConfiguration_for_NoLabelWithoutControlOptions =
	| RulePlainConfiguration
	| RuleWithOptions_for_NoLabelWithoutControlOptions;
export type RuleFixConfiguration_for_NoNoninteractiveElementToInteractiveRoleOptions =
	| RulePlainConfiguration
	| RuleWithFixOptions_for_NoNoninteractiveElementToInteractiveRoleOptions;
export type RuleFixConfiguration_for_NoNoninteractiveTabindexOptions =
	| RulePlainConfiguration
	| RuleWithFixOptions_for_NoNoninteractiveTabindexOptions;
export type RuleFixConfiguration_for_NoPositiveTabindexOptions =
	| RulePlainConfiguration
	| RuleWithFixOptions_for_NoPositiveTabindexOptions;
export type RuleConfiguration_for_NoRedundantAltOptions =
	| RulePlainConfiguration
	| RuleWithOptions_for_NoRedundantAltOptions;
export type RuleFixConfiguration_for_NoRedundantRolesOptions =
	| RulePlainConfiguration
	| RuleWithFixOptions_for_NoRedundantRolesOptions;
export type RuleConfiguration_for_NoStaticElementInteractionsOptions =
	| RulePlainConfiguration
	| RuleWithOptions_for_NoStaticElementInteractionsOptions;
export type RuleConfiguration_for_NoSvgWithoutTitleOptions =
	| RulePlainConfiguration
	| RuleWithOptions_for_NoSvgWithoutTitleOptions;
export type RuleConfiguration_for_UseAltTextOptions =
	| RulePlainConfiguration
	| RuleWithOptions_for_UseAltTextOptions;
export type RuleFixConfiguration_for_UseAnchorContentOptions =
	| RulePlainConfiguration
	| RuleWithFixOptions_for_UseAnchorContentOptions;
export type RuleFixConfiguration_for_UseAriaActivedescendantWithTabindexOptions =
	| RulePlainConfiguration
	| RuleWithFixOptions_for_UseAriaActivedescendantWithTabindexOptions;
export type RuleConfiguration_for_UseAriaPropsForRoleOptions =
	| RulePlainConfiguration
	| RuleWithOptions_for_UseAriaPropsForRoleOptions;
export type RuleConfiguration_for_UseAriaPropsSupportedByRoleOptions =
	| RulePlainConfiguration
	| RuleWithOptions_for_UseAriaPropsSupportedByRoleOptions;
export type RuleConfiguration_for_UseButtonTypeOptions =
	| RulePlainConfiguration
	| RuleWithOptions_for_UseButtonTypeOptions;
export type RuleConfiguration_for_UseFocusableInteractiveOptions =
	| RulePlainConfiguration
	| RuleWithOptions_for_UseFocusableInteractiveOptions;
export type RuleConfiguration_for_UseGenericFontNamesOptions =
	| RulePlainConfiguration
	| RuleWithOptions_for_UseGenericFontNamesOptions;
export type RuleConfiguration_for_UseHeadingContentOptions =
	| RulePlainConfiguration
	| RuleWithOptions_for_UseHeadingContentOptions;
export type RuleConfiguration_for_UseHtmlLangOptions =
	| RulePlainConfiguration
	| RuleWithOptions_for_UseHtmlLangOptions;
export type RuleConfiguration_for_UseIframeTitleOptions =
	| RulePlainConfiguration
	| RuleWithOptions_for_UseIframeTitleOptions;
export type RuleConfiguration_for_UseKeyWithClickEventsOptions =
	| RulePlainConfiguration
	| RuleWithOptions_for_UseKeyWithClickEventsOptions;
export type RuleConfiguration_for_UseKeyWithMouseEventsOptions =
	| RulePlainConfiguration
	| RuleWithOptions_for_UseKeyWithMouseEventsOptions;
export type RuleConfiguration_for_UseMediaCaptionOptions =
	| RulePlainConfiguration
	| RuleWithOptions_for_UseMediaCaptionOptions;
export type RuleConfiguration_for_UseSemanticElementsOptions =
	| RulePlainConfiguration
	| RuleWithOptions_for_UseSemanticElementsOptions;
export type RuleConfiguration_for_UseValidAnchorOptions =
	| RulePlainConfiguration
	| RuleWithOptions_for_UseValidAnchorOptions;
export type RuleFixConfiguration_for_UseValidAriaPropsOptions =
	| RulePlainConfiguration
	| RuleWithFixOptions_for_UseValidAriaPropsOptions;
export type RuleFixConfiguration_for_UseValidAriaRoleOptions =
	| RulePlainConfiguration
	| RuleWithFixOptions_for_UseValidAriaRoleOptions;
export type RuleConfiguration_for_UseValidAriaValuesOptions =
	| RulePlainConfiguration
	| RuleWithOptions_for_UseValidAriaValuesOptions;
export type RuleConfiguration_for_UseValidAutocompleteOptions =
	| RulePlainConfiguration
	| RuleWithOptions_for_UseValidAutocompleteOptions;
export type RuleConfiguration_for_UseValidLangOptions =
	| RulePlainConfiguration
	| RuleWithOptions_for_UseValidLangOptions;
export type RuleFixConfiguration_for_NoAdjacentSpacesInRegexOptions =
	| RulePlainConfiguration
	| RuleWithFixOptions_for_NoAdjacentSpacesInRegexOptions;
export type RuleConfiguration_for_NoArgumentsOptions =
	| RulePlainConfiguration
	| RuleWithOptions_for_NoArgumentsOptions;
export type RuleFixConfiguration_for_NoBannedTypesOptions =
	| RulePlainConfiguration
	| RuleWithFixOptions_for_NoBannedTypesOptions;
export type RuleConfiguration_for_NoCommaOperatorOptions =
	| RulePlainConfiguration
	| RuleWithOptions_for_NoCommaOperatorOptions;
export type RuleConfiguration_for_NoEmptyTypeParametersOptions =
	| RulePlainConfiguration
	| RuleWithOptions_for_NoEmptyTypeParametersOptions;
export type RuleConfiguration_for_NoExcessiveCognitiveComplexityOptions =
	| RulePlainConfiguration
	| RuleWithOptions_for_NoExcessiveCognitiveComplexityOptions;
export type RuleConfiguration_for_NoExcessiveNestedTestSuitesOptions =
	| RulePlainConfiguration
	| RuleWithOptions_for_NoExcessiveNestedTestSuitesOptions;
export type RuleFixConfiguration_for_NoExtraBooleanCastOptions =
	| RulePlainConfiguration
	| RuleWithFixOptions_for_NoExtraBooleanCastOptions;
export type RuleFixConfiguration_for_NoFlatMapIdentityOptions =
	| RulePlainConfiguration
	| RuleWithFixOptions_for_NoFlatMapIdentityOptions;
export type RuleConfiguration_for_NoForEachOptions =
	| RulePlainConfiguration
	| RuleWithOptions_for_NoForEachOptions;
export type RuleConfiguration_for_NoStaticOnlyClassOptions =
	| RulePlainConfiguration
	| RuleWithOptions_for_NoStaticOnlyClassOptions;
export type RuleFixConfiguration_for_NoThisInStaticOptions =
	| RulePlainConfiguration
	| RuleWithFixOptions_for_NoThisInStaticOptions;
export type RuleFixConfiguration_for_NoUselessCatchOptions =
	| RulePlainConfiguration
	| RuleWithFixOptions_for_NoUselessCatchOptions;
export type RuleFixConfiguration_for_NoUselessConstructorOptions =
	| RulePlainConfiguration
	| RuleWithFixOptions_for_NoUselessConstructorOptions;
export type RuleFixConfiguration_for_NoUselessContinueOptions =
	| RulePlainConfiguration
	| RuleWithFixOptions_for_NoUselessContinueOptions;
export type RuleFixConfiguration_for_NoUselessEmptyExportOptions =
	| RulePlainConfiguration
	| RuleWithFixOptions_for_NoUselessEmptyExportOptions;
export type RuleFixConfiguration_for_NoUselessEscapeInRegexOptions =
	| RulePlainConfiguration
	| RuleWithFixOptions_for_NoUselessEscapeInRegexOptions;
export type RuleFixConfiguration_for_NoUselessFragmentsOptions =
	| RulePlainConfiguration
	| RuleWithFixOptions_for_NoUselessFragmentsOptions;
export type RuleFixConfiguration_for_NoUselessLabelOptions =
	| RulePlainConfiguration
	| RuleWithFixOptions_for_NoUselessLabelOptions;
export type RuleFixConfiguration_for_NoUselessLoneBlockStatementsOptions =
	| RulePlainConfiguration
	| RuleWithFixOptions_for_NoUselessLoneBlockStatementsOptions;
export type RuleFixConfiguration_for_NoUselessRenameOptions =
	| RulePlainConfiguration
	| RuleWithFixOptions_for_NoUselessRenameOptions;
export type RuleFixConfiguration_for_NoUselessStringConcatOptions =
	| RulePlainConfiguration
	| RuleWithFixOptions_for_NoUselessStringConcatOptions;
export type RuleConfiguration_for_NoUselessStringRawOptions =
	| RulePlainConfiguration
	| RuleWithOptions_for_NoUselessStringRawOptions;
export type RuleFixConfiguration_for_NoUselessSwitchCaseOptions =
	| RulePlainConfiguration
	| RuleWithFixOptions_for_NoUselessSwitchCaseOptions;
export type RuleFixConfiguration_for_NoUselessTernaryOptions =
	| RulePlainConfiguration
	| RuleWithFixOptions_for_NoUselessTernaryOptions;
export type RuleFixConfiguration_for_NoUselessThisAliasOptions =
	| RulePlainConfiguration
	| RuleWithFixOptions_for_NoUselessThisAliasOptions;
export type RuleFixConfiguration_for_NoUselessTypeConstraintOptions =
	| RulePlainConfiguration
	| RuleWithFixOptions_for_NoUselessTypeConstraintOptions;
export type RuleFixConfiguration_for_NoUselessUndefinedInitializationOptions =
	| RulePlainConfiguration
	| RuleWithFixOptions_for_NoUselessUndefinedInitializationOptions;
export type RuleConfiguration_for_NoVoidOptions =
	| RulePlainConfiguration
	| RuleWithOptions_for_NoVoidOptions;
export type RuleFixConfiguration_for_UseArrowFunctionOptions =
	| RulePlainConfiguration
	| RuleWithFixOptions_for_UseArrowFunctionOptions;
export type RuleFixConfiguration_for_UseDateNowOptions =
	| RulePlainConfiguration
	| RuleWithFixOptions_for_UseDateNowOptions;
export type RuleFixConfiguration_for_UseFlatMapOptions =
	| RulePlainConfiguration
	| RuleWithFixOptions_for_UseFlatMapOptions;
export type RuleFixConfiguration_for_UseLiteralKeysOptions =
	| RulePlainConfiguration
	| RuleWithFixOptions_for_UseLiteralKeysOptions;
export type RuleFixConfiguration_for_UseNumericLiteralsOptions =
	| RulePlainConfiguration
	| RuleWithFixOptions_for_UseNumericLiteralsOptions;
export type RuleFixConfiguration_for_UseOptionalChainOptions =
	| RulePlainConfiguration
	| RuleWithFixOptions_for_UseOptionalChainOptions;
export type RuleFixConfiguration_for_UseRegexLiteralsOptions =
	| RulePlainConfiguration
	| RuleWithFixOptions_for_UseRegexLiteralsOptions;
export type RuleFixConfiguration_for_UseSimpleNumberKeysOptions =
	| RulePlainConfiguration
	| RuleWithFixOptions_for_UseSimpleNumberKeysOptions;
export type RuleFixConfiguration_for_UseSimplifiedLogicExpressionOptions =
	| RulePlainConfiguration
	| RuleWithFixOptions_for_UseSimplifiedLogicExpressionOptions;
export type RuleFixConfiguration_for_UseWhileOptions =
	| RulePlainConfiguration
	| RuleWithFixOptions_for_UseWhileOptions;
export type RuleConfiguration_for_NoChildrenPropOptions =
	| RulePlainConfiguration
	| RuleWithOptions_for_NoChildrenPropOptions;
export type RuleFixConfiguration_for_NoConstAssignOptions =
	| RulePlainConfiguration
	| RuleWithFixOptions_for_NoConstAssignOptions;
export type RuleConfiguration_for_NoConstantConditionOptions =
	| RulePlainConfiguration
	| RuleWithOptions_for_NoConstantConditionOptions;
export type RuleFixConfiguration_for_NoConstantMathMinMaxClampOptions =
	| RulePlainConfiguration
	| RuleWithFixOptions_for_NoConstantMathMinMaxClampOptions;
export type RuleConfiguration_for_NoConstructorReturnOptions =
	| RulePlainConfiguration
	| RuleWithOptions_for_NoConstructorReturnOptions;
export type RuleConfiguration_for_NoEmptyCharacterClassInRegexOptions =
	| RulePlainConfiguration
	| RuleWithOptions_for_NoEmptyCharacterClassInRegexOptions;
export type RuleConfiguration_for_NoEmptyPatternOptions =
	| RulePlainConfiguration
	| RuleWithOptions_for_NoEmptyPatternOptions;
export type RuleConfiguration_for_NoGlobalObjectCallsOptions =
	| RulePlainConfiguration
	| RuleWithOptions_for_NoGlobalObjectCallsOptions;
export type RuleConfiguration_for_NoInnerDeclarationsOptions =
	| RulePlainConfiguration
	| RuleWithOptions_for_NoInnerDeclarationsOptions;
export type RuleFixConfiguration_for_NoInvalidBuiltinInstantiationOptions =
	| RulePlainConfiguration
	| RuleWithFixOptions_for_NoInvalidBuiltinInstantiationOptions;
export type RuleConfiguration_for_NoInvalidConstructorSuperOptions =
	| RulePlainConfiguration
	| RuleWithOptions_for_NoInvalidConstructorSuperOptions;
export type RuleConfiguration_for_NoInvalidDirectionInLinearGradientOptions =
	| RulePlainConfiguration
	| RuleWithOptions_for_NoInvalidDirectionInLinearGradientOptions;
export type RuleConfiguration_for_NoInvalidGridAreasOptions =
	| RulePlainConfiguration
	| RuleWithOptions_for_NoInvalidGridAreasOptions;
export type RuleConfiguration_for_NoInvalidPositionAtImportRuleOptions =
	| RulePlainConfiguration
	| RuleWithOptions_for_NoInvalidPositionAtImportRuleOptions;
export type RuleConfiguration_for_NoInvalidUseBeforeDeclarationOptions =
	| RulePlainConfiguration
	| RuleWithOptions_for_NoInvalidUseBeforeDeclarationOptions;
export type RuleConfiguration_for_NoMissingVarFunctionOptions =
	| RulePlainConfiguration
	| RuleWithOptions_for_NoMissingVarFunctionOptions;
export type RuleConfiguration_for_NoNodejsModulesOptions =
	| RulePlainConfiguration
	| RuleWithOptions_for_NoNodejsModulesOptions;
export type RuleFixConfiguration_for_NoNonoctalDecimalEscapeOptions =
	| RulePlainConfiguration
	| RuleWithFixOptions_for_NoNonoctalDecimalEscapeOptions;
export type RuleConfiguration_for_NoPrecisionLossOptions =
	| RulePlainConfiguration
	| RuleWithOptions_for_NoPrecisionLossOptions;
export type RuleConfiguration_for_NoPrivateImportsOptions =
	| RulePlainConfiguration
	| RuleWithOptions_for_NoPrivateImportsOptions;
export type RuleConfiguration_for_NoRenderReturnValueOptions =
	| RulePlainConfiguration
	| RuleWithOptions_for_NoRenderReturnValueOptions;
export type RuleConfiguration_for_NoSelfAssignOptions =
	| RulePlainConfiguration
	| RuleWithOptions_for_NoSelfAssignOptions;
export type RuleConfiguration_for_NoSetterReturnOptions =
	| RulePlainConfiguration
	| RuleWithOptions_for_NoSetterReturnOptions;
export type RuleFixConfiguration_for_NoStringCaseMismatchOptions =
	| RulePlainConfiguration
	| RuleWithFixOptions_for_NoStringCaseMismatchOptions;
export type RuleFixConfiguration_for_NoSwitchDeclarationsOptions =
	| RulePlainConfiguration
	| RuleWithFixOptions_for_NoSwitchDeclarationsOptions;
export type RuleConfiguration_for_NoUndeclaredDependenciesOptions =
	| RulePlainConfiguration
	| RuleWithOptions_for_NoUndeclaredDependenciesOptions;
export type RuleConfiguration_for_NoUndeclaredVariablesOptions =
	| RulePlainConfiguration
	| RuleWithOptions_for_NoUndeclaredVariablesOptions;
export type RuleConfiguration_for_NoUnknownFunctionOptions =
	| RulePlainConfiguration
	| RuleWithOptions_for_NoUnknownFunctionOptions;
export type RuleConfiguration_for_NoUnknownMediaFeatureNameOptions =
	| RulePlainConfiguration
	| RuleWithOptions_for_NoUnknownMediaFeatureNameOptions;
export type RuleConfiguration_for_NoUnknownPropertyOptions =
	| RulePlainConfiguration
	| RuleWithOptions_for_NoUnknownPropertyOptions;
export type RuleConfiguration_for_NoUnknownPseudoClassOptions =
	| RulePlainConfiguration
	| RuleWithOptions_for_NoUnknownPseudoClassOptions;
export type RuleConfiguration_for_NoUnknownPseudoElementOptions =
	| RulePlainConfiguration
	| RuleWithOptions_for_NoUnknownPseudoElementOptions;
export type RuleConfiguration_for_NoUnknownTypeSelectorOptions =
	| RulePlainConfiguration
	| RuleWithOptions_for_NoUnknownTypeSelectorOptions;
export type RuleConfiguration_for_NoUnknownUnitOptions =
	| RulePlainConfiguration
	| RuleWithOptions_for_NoUnknownUnitOptions;
export type RuleConfiguration_for_NoUnmatchableAnbSelectorOptions =
	| RulePlainConfiguration
	| RuleWithOptions_for_NoUnmatchableAnbSelectorOptions;
export type RuleConfiguration_for_NoUnreachableOptions =
	| RulePlainConfiguration
	| RuleWithOptions_for_NoUnreachableOptions;
export type RuleConfiguration_for_NoUnreachableSuperOptions =
	| RulePlainConfiguration
	| RuleWithOptions_for_NoUnreachableSuperOptions;
export type RuleConfiguration_for_NoUnsafeFinallyOptions =
	| RulePlainConfiguration
	| RuleWithOptions_for_NoUnsafeFinallyOptions;
export type RuleConfiguration_for_NoUnsafeOptionalChainingOptions =
	| RulePlainConfiguration
	| RuleWithOptions_for_NoUnsafeOptionalChainingOptions;
export type RuleFixConfiguration_for_NoUnusedFunctionParametersOptions =
	| RulePlainConfiguration
	| RuleWithFixOptions_for_NoUnusedFunctionParametersOptions;
export type RuleFixConfiguration_for_NoUnusedImportsOptions =
	| RulePlainConfiguration
	| RuleWithFixOptions_for_NoUnusedImportsOptions;
export type RuleFixConfiguration_for_NoUnusedLabelsOptions =
	| RulePlainConfiguration
	| RuleWithFixOptions_for_NoUnusedLabelsOptions;
export type RuleFixConfiguration_for_NoUnusedPrivateClassMembersOptions =
	| RulePlainConfiguration
	| RuleWithFixOptions_for_NoUnusedPrivateClassMembersOptions;
export type RuleFixConfiguration_for_NoUnusedVariablesOptions =
	| RulePlainConfiguration
	| RuleWithFixOptions_for_NoUnusedVariablesOptions;
export type RuleFixConfiguration_for_NoVoidElementsWithChildrenOptions =
	| RulePlainConfiguration
	| RuleWithFixOptions_for_NoVoidElementsWithChildrenOptions;
export type RuleConfiguration_for_NoVoidTypeReturnOptions =
	| RulePlainConfiguration
	| RuleWithOptions_for_NoVoidTypeReturnOptions;
export type RuleFixConfiguration_for_UseExhaustiveDependenciesOptions =
	| RulePlainConfiguration
	| RuleWithFixOptions_for_UseExhaustiveDependenciesOptions;
export type RuleConfiguration_for_UseHookAtTopLevelOptions =
	| RulePlainConfiguration
	| RuleWithOptions_for_UseHookAtTopLevelOptions;
export type RuleFixConfiguration_for_UseImportExtensionsOptions =
	| RulePlainConfiguration
	| RuleWithFixOptions_for_UseImportExtensionsOptions;
export type RuleFixConfiguration_for_UseIsNanOptions =
	| RulePlainConfiguration
	| RuleWithFixOptions_for_UseIsNanOptions;
export type RuleConfiguration_for_UseJsxKeyInIterableOptions =
	| RulePlainConfiguration
	| RuleWithOptions_for_UseJsxKeyInIterableOptions;
export type RuleConfiguration_for_UseValidForDirectionOptions =
	| RulePlainConfiguration
	| RuleWithOptions_for_UseValidForDirectionOptions;
export type RuleFixConfiguration_for_UseValidTypeofOptions =
	| RulePlainConfiguration
	| RuleWithFixOptions_for_UseValidTypeofOptions;
export type RuleConfiguration_for_UseYieldOptions =
	| RulePlainConfiguration
	| RuleWithOptions_for_UseYieldOptions;
export type RuleConfiguration_for_NoAwaitInLoopOptions =
	| RulePlainConfiguration
	| RuleWithOptions_for_NoAwaitInLoopOptions;
export type RuleConfiguration_for_NoBitwiseOperatorsOptions =
	| RulePlainConfiguration
	| RuleWithOptions_for_NoBitwiseOperatorsOptions;
export type RuleConfiguration_for_NoConstantBinaryExpressionOptions =
	| RulePlainConfiguration
	| RuleWithOptions_for_NoConstantBinaryExpressionOptions;
export type RuleConfiguration_for_NoDestructuredPropsOptions =
	| RulePlainConfiguration
	| RuleWithOptions_for_NoDestructuredPropsOptions;
export type RuleConfiguration_for_NoExcessiveLinesPerFunctionOptions =
	| RulePlainConfiguration
	| RuleWithOptions_for_NoExcessiveLinesPerFunctionOptions;
export type RuleFixConfiguration_for_NoFloatingPromisesOptions =
	| RulePlainConfiguration
	| RuleWithFixOptions_for_NoFloatingPromisesOptions;
export type RuleFixConfiguration_for_NoGlobalDirnameFilenameOptions =
	| RulePlainConfiguration
	| RuleWithFixOptions_for_NoGlobalDirnameFilenameOptions;
export type RuleFixConfiguration_for_NoImplicitCoercionOptions =
	| RulePlainConfiguration
	| RuleWithFixOptions_for_NoImplicitCoercionOptions;
export type RuleConfiguration_for_NoImportCyclesOptions =
	| RulePlainConfiguration
	| RuleWithOptions_for_NoImportCyclesOptions;
export type RuleFixConfiguration_for_NoImportantStylesOptions =
	| RulePlainConfiguration
	| RuleWithFixOptions_for_NoImportantStylesOptions;
export type RuleConfiguration_for_NoMagicNumbersOptions =
	| RulePlainConfiguration
	| RuleWithOptions_for_NoMagicNumbersOptions;
export type RuleConfiguration_for_NoMissingJsxKeyOptions =
	| RulePlainConfiguration
	| RuleWithOptions_for_NoMissingJsxKeyOptions;
export type RuleFixConfiguration_for_NoMisusedPromisesOptions =
	| RulePlainConfiguration
	| RuleWithFixOptions_for_NoMisusedPromisesOptions;
export type RuleConfiguration_for_NoNestedComponentDefinitionsOptions =
	| RulePlainConfiguration
	| RuleWithOptions_for_NoNestedComponentDefinitionsOptions;
export type RuleConfiguration_for_NoNoninteractiveElementInteractionsOptions =
	| RulePlainConfiguration
	| RuleWithOptions_for_NoNoninteractiveElementInteractionsOptions;
export type RuleFixConfiguration_for_NoProcessGlobalOptions =
	| RulePlainConfiguration
	| RuleWithFixOptions_for_NoProcessGlobalOptions;
export type RuleConfiguration_for_NoReactPropAssignOptions =
	| RulePlainConfiguration
	| RuleWithOptions_for_NoReactPropAssignOptions;
export type RuleFixConfiguration_for_NoReactPropsOptions =
	| RulePlainConfiguration
	| RuleWithFixOptions_for_NoReactPropsOptions;
export type RuleConfiguration_for_NoRestrictedElementsOptions =
	| RulePlainConfiguration
	| RuleWithOptions_for_NoRestrictedElementsOptions;
export type RuleConfiguration_for_NoSecretsOptions =
	| RulePlainConfiguration
	| RuleWithOptions_for_NoSecretsOptions;
export type RuleConfiguration_for_NoShadowOptions =
	| RulePlainConfiguration
	| RuleWithOptions_for_NoShadowOptions;
export type RuleFixConfiguration_for_NoTsIgnoreOptions =
	| RulePlainConfiguration
	| RuleWithFixOptions_for_NoTsIgnoreOptions;
export type RuleConfiguration_for_NoUnassignedVariablesOptions =
	| RulePlainConfiguration
	| RuleWithOptions_for_NoUnassignedVariablesOptions;
export type RuleConfiguration_for_NoUnknownAtRuleOptions =
	| RulePlainConfiguration
	| RuleWithOptions_for_NoUnknownAtRuleOptions;
export type RuleConfiguration_for_NoUnresolvedImportsOptions =
	| RulePlainConfiguration
	| RuleWithOptions_for_NoUnresolvedImportsOptions;
export type RuleConfiguration_for_NoUnwantedPolyfillioOptions =
	| RulePlainConfiguration
	| RuleWithOptions_for_NoUnwantedPolyfillioOptions;
export type RuleConfiguration_for_NoUseVisibleTaskOptions =
	| RulePlainConfiguration
	| RuleWithOptions_for_NoUseVisibleTaskOptions;
export type RuleConfiguration_for_NoUselessBackrefInRegexOptions =
	| RulePlainConfiguration
	| RuleWithOptions_for_NoUselessBackrefInRegexOptions;
export type RuleFixConfiguration_for_NoUselessEscapeInStringOptions =
	| RulePlainConfiguration
	| RuleWithFixOptions_for_NoUselessEscapeInStringOptions;
export type RuleFixConfiguration_for_NoUselessUndefinedOptions =
	| RulePlainConfiguration
	| RuleWithFixOptions_for_NoUselessUndefinedOptions;
export type RuleConfiguration_for_NoVueReservedPropsOptions =
	| RulePlainConfiguration
	| RuleWithOptions_for_NoVueReservedPropsOptions;
export type RuleConfiguration_for_UseAdjacentGetterSetterOptions =
	| RulePlainConfiguration
	| RuleWithOptions_for_UseAdjacentGetterSetterOptions;
export type RuleConfiguration_for_UseClasslistOptions =
	| RulePlainConfiguration
	| RuleWithOptions_for_UseClasslistOptions;
export type RuleFixConfiguration_for_UseConsistentObjectDefinitionOptions =
	| RulePlainConfiguration
	| RuleWithFixOptions_for_UseConsistentObjectDefinitionOptions;
export type RuleFixConfiguration_for_UseConsistentResponseOptions =
	| RulePlainConfiguration
	| RuleWithFixOptions_for_UseConsistentResponseOptions;
export type RuleFixConfiguration_for_UseExhaustiveSwitchCasesOptions =
	| RulePlainConfiguration
	| RuleWithFixOptions_for_UseExhaustiveSwitchCasesOptions;
export type RuleConfiguration_for_UseExplicitTypeOptions =
	| RulePlainConfiguration
	| RuleWithOptions_for_UseExplicitTypeOptions;
export type RuleConfiguration_for_UseExportsLastOptions =
	| RulePlainConfiguration
	| RuleWithOptions_for_UseExportsLastOptions;
export type RuleConfiguration_for_UseForComponentOptions =
	| RulePlainConfiguration
	| RuleWithOptions_for_UseForComponentOptions;
export type RuleFixConfiguration_for_UseGoogleFontPreconnectOptions =
	| RulePlainConfiguration
	| RuleWithFixOptions_for_UseGoogleFontPreconnectOptions;
export type RuleFixConfiguration_for_UseIndexOfOptions =
	| RulePlainConfiguration
	| RuleWithFixOptions_for_UseIndexOfOptions;
export type RuleConfiguration_for_UseIterableCallbackReturnOptions =
	| RulePlainConfiguration
	| RuleWithOptions_for_UseIterableCallbackReturnOptions;
export type RuleFixConfiguration_for_UseJsonImportAttributeOptions =
	| RulePlainConfiguration
	| RuleWithFixOptions_for_UseJsonImportAttributeOptions;
export type RuleConfiguration_for_UseJsxAOptions =
	| RulePlainConfiguration
	| RuleWithOptions_for_UseJsxAOptions;
export type RuleConfiguration_for_UseJsxImgOptions =
	| RulePlainConfiguration
	| RuleWithOptions_for_UseJsxImgOptions;
export type RuleFixConfiguration_for_UseNamedOperationOptions =
	| RulePlainConfiguration
	| RuleWithFixOptions_for_UseNamedOperationOptions;
export type RuleConfiguration_for_UseNamingConventionOptions =
	| RulePlainConfiguration
	| RuleWithOptions_for_UseNamingConventionOptions;
export type RuleFixConfiguration_for_UseNumericSeparatorsOptions =
	| RulePlainConfiguration
	| RuleWithFixOptions_for_UseNumericSeparatorsOptions;
export type RuleFixConfiguration_for_UseObjectSpreadOptions =
	| RulePlainConfiguration
	| RuleWithFixOptions_for_UseObjectSpreadOptions;
export type RuleFixConfiguration_for_UseParseIntRadixOptions =
	| RulePlainConfiguration
	| RuleWithFixOptions_for_UseParseIntRadixOptions;
export type RuleFixConfiguration_for_UseReadonlyClassPropertiesOptions =
	| RulePlainConfiguration
	| RuleWithFixOptions_for_UseReadonlyClassPropertiesOptions;
export type RuleFixConfiguration_for_UseSingleJsDocAsteriskOptions =
	| RulePlainConfiguration
	| RuleWithFixOptions_for_UseSingleJsDocAsteriskOptions;
export type RuleFixConfiguration_for_UseSortedClassesOptions =
	| RulePlainConfiguration
	| RuleWithFixOptions_for_UseSortedClassesOptions;
export type RuleConfiguration_for_UseSymbolDescriptionOptions =
	| RulePlainConfiguration
	| RuleWithOptions_for_UseSymbolDescriptionOptions;
export type RuleFixConfiguration_for_UseUnifiedTypeSignatureOptions =
	| RulePlainConfiguration
	| RuleWithFixOptions_for_UseUnifiedTypeSignatureOptions;
export type RuleConfiguration_for_UseUniqueElementIdsOptions =
	| RulePlainConfiguration
	| RuleWithOptions_for_UseUniqueElementIdsOptions;
export type RuleConfiguration_for_NoAccumulatingSpreadOptions =
	| RulePlainConfiguration
	| RuleWithOptions_for_NoAccumulatingSpreadOptions;
export type RuleConfiguration_for_NoBarrelFileOptions =
	| RulePlainConfiguration
	| RuleWithOptions_for_NoBarrelFileOptions;
export type RuleFixConfiguration_for_NoDeleteOptions =
	| RulePlainConfiguration
	| RuleWithFixOptions_for_NoDeleteOptions;
export type RuleConfiguration_for_NoDynamicNamespaceImportAccessOptions =
	| RulePlainConfiguration
	| RuleWithOptions_for_NoDynamicNamespaceImportAccessOptions;
export type RuleConfiguration_for_NoImgElementOptions =
	| RulePlainConfiguration
	| RuleWithOptions_for_NoImgElementOptions;
export type RuleConfiguration_for_NoNamespaceImportOptions =
	| RulePlainConfiguration
	| RuleWithOptions_for_NoNamespaceImportOptions;
export type RuleConfiguration_for_NoReExportAllOptions =
	| RulePlainConfiguration
	| RuleWithOptions_for_NoReExportAllOptions;
export type RuleConfiguration_for_UseTopLevelRegexOptions =
	| RulePlainConfiguration
	| RuleWithOptions_for_UseTopLevelRegexOptions;
export type RuleFixConfiguration_for_NoBlankTargetOptions =
	| RulePlainConfiguration
	| RuleWithFixOptions_for_NoBlankTargetOptions;
export type RuleConfiguration_for_NoDangerouslySetInnerHtmlOptions =
	| RulePlainConfiguration
	| RuleWithOptions_for_NoDangerouslySetInnerHtmlOptions;
export type RuleConfiguration_for_NoDangerouslySetInnerHtmlWithChildrenOptions =
	| RulePlainConfiguration
	| RuleWithOptions_for_NoDangerouslySetInnerHtmlWithChildrenOptions;
export type RuleConfiguration_for_NoGlobalEvalOptions =
	| RulePlainConfiguration
	| RuleWithOptions_for_NoGlobalEvalOptions;
export type RuleConfiguration_for_NoCommonJsOptions =
	| RulePlainConfiguration
	| RuleWithOptions_for_NoCommonJsOptions;
export type RuleConfiguration_for_NoDefaultExportOptions =
	| RulePlainConfiguration
	| RuleWithOptions_for_NoDefaultExportOptions;
export type RuleConfiguration_for_NoDescendingSpecificityOptions =
	| RulePlainConfiguration
	| RuleWithOptions_for_NoDescendingSpecificityOptions;
export type RuleConfiguration_for_NoDoneCallbackOptions =
	| RulePlainConfiguration
	| RuleWithOptions_for_NoDoneCallbackOptions;
export type RuleConfiguration_for_NoEnumOptions =
	| RulePlainConfiguration
	| RuleWithOptions_for_NoEnumOptions;
export type RuleConfiguration_for_NoExportedImportsOptions =
	| RulePlainConfiguration
	| RuleWithOptions_for_NoExportedImportsOptions;
export type RuleConfiguration_for_NoHeadElementOptions =
	| RulePlainConfiguration
	| RuleWithOptions_for_NoHeadElementOptions;
export type RuleFixConfiguration_for_NoImplicitBooleanOptions =
	| RulePlainConfiguration
	| RuleWithFixOptions_for_NoImplicitBooleanOptions;
export type RuleFixConfiguration_for_NoInferrableTypesOptions =
	| RulePlainConfiguration
	| RuleWithFixOptions_for_NoInferrableTypesOptions;
export type RuleConfiguration_for_NoNamespaceOptions =
	| RulePlainConfiguration
	| RuleWithOptions_for_NoNamespaceOptions;
export type RuleFixConfiguration_for_NoNegationElseOptions =
	| RulePlainConfiguration
	| RuleWithFixOptions_for_NoNegationElseOptions;
export type RuleConfiguration_for_NoNestedTernaryOptions =
	| RulePlainConfiguration
	| RuleWithOptions_for_NoNestedTernaryOptions;
export type RuleFixConfiguration_for_NoNonNullAssertionOptions =
	| RulePlainConfiguration
	| RuleWithFixOptions_for_NoNonNullAssertionOptions;
export type RuleConfiguration_for_NoParameterAssignOptions =
	| RulePlainConfiguration
	| RuleWithOptions_for_NoParameterAssignOptions;
export type RuleConfiguration_for_NoParameterPropertiesOptions =
	| RulePlainConfiguration
	| RuleWithOptions_for_NoParameterPropertiesOptions;
export type RuleConfiguration_for_NoProcessEnvOptions =
	| RulePlainConfiguration
	| RuleWithOptions_for_NoProcessEnvOptions;
export type RuleConfiguration_for_NoRestrictedGlobalsOptions =
	| RulePlainConfiguration
	| RuleWithOptions_for_NoRestrictedGlobalsOptions;
export type RuleConfiguration_for_NoRestrictedImportsOptions =
	| RulePlainConfiguration
	| RuleWithOptions_for_NoRestrictedImportsOptions;
export type RuleFixConfiguration_for_NoRestrictedTypesOptions =
	| RulePlainConfiguration
	| RuleWithFixOptions_for_NoRestrictedTypesOptions;
export type RuleFixConfiguration_for_NoShoutyConstantsOptions =
	| RulePlainConfiguration
	| RuleWithFixOptions_for_NoShoutyConstantsOptions;
export type RuleFixConfiguration_for_NoSubstrOptions =
	| RulePlainConfiguration
	| RuleWithFixOptions_for_NoSubstrOptions;
export type RuleFixConfiguration_for_NoUnusedTemplateLiteralOptions =
	| RulePlainConfiguration
	| RuleWithFixOptions_for_NoUnusedTemplateLiteralOptions;
export type RuleFixConfiguration_for_NoUselessElseOptions =
	| RulePlainConfiguration
	| RuleWithFixOptions_for_NoUselessElseOptions;
export type RuleConfiguration_for_NoValueAtRuleOptions =
	| RulePlainConfiguration
	| RuleWithOptions_for_NoValueAtRuleOptions;
export type RuleFixConfiguration_for_NoYodaExpressionOptions =
	| RulePlainConfiguration
	| RuleWithFixOptions_for_NoYodaExpressionOptions;
export type RuleFixConfiguration_for_UseArrayLiteralsOptions =
	| RulePlainConfiguration
	| RuleWithFixOptions_for_UseArrayLiteralsOptions;
export type RuleFixConfiguration_for_UseAsConstAssertionOptions =
	| RulePlainConfiguration
	| RuleWithFixOptions_for_UseAsConstAssertionOptions;
export type RuleFixConfiguration_for_UseAtIndexOptions =
	| RulePlainConfiguration
	| RuleWithFixOptions_for_UseAtIndexOptions;
export type RuleFixConfiguration_for_UseBlockStatementsOptions =
	| RulePlainConfiguration
	| RuleWithFixOptions_for_UseBlockStatementsOptions;
export type RuleFixConfiguration_for_UseCollapsedElseIfOptions =
	| RulePlainConfiguration
	| RuleWithFixOptions_for_UseCollapsedElseIfOptions;
export type RuleFixConfiguration_for_UseCollapsedIfOptions =
	| RulePlainConfiguration
	| RuleWithFixOptions_for_UseCollapsedIfOptions;
export type RuleConfiguration_for_UseComponentExportOnlyModulesOptions =
	| RulePlainConfiguration
	| RuleWithOptions_for_UseComponentExportOnlyModulesOptions;
export type RuleFixConfiguration_for_UseConsistentArrayTypeOptions =
	| RulePlainConfiguration
	| RuleWithFixOptions_for_UseConsistentArrayTypeOptions;
export type RuleFixConfiguration_for_UseConsistentBuiltinInstantiationOptions =
	| RulePlainConfiguration
	| RuleWithFixOptions_for_UseConsistentBuiltinInstantiationOptions;
export type RuleFixConfiguration_for_UseConsistentCurlyBracesOptions =
	| RulePlainConfiguration
	| RuleWithFixOptions_for_UseConsistentCurlyBracesOptions;
export type RuleConfiguration_for_UseConsistentMemberAccessibilityOptions =
	| RulePlainConfiguration
	| RuleWithOptions_for_UseConsistentMemberAccessibilityOptions;
export type RuleFixConfiguration_for_UseConstOptions =
	| RulePlainConfiguration
	| RuleWithFixOptions_for_UseConstOptions;
export type RuleFixConfiguration_for_UseDefaultParameterLastOptions =
	| RulePlainConfiguration
	| RuleWithFixOptions_for_UseDefaultParameterLastOptions;
export type RuleConfiguration_for_UseDefaultSwitchClauseOptions =
	| RulePlainConfiguration
	| RuleWithOptions_for_UseDefaultSwitchClauseOptions;
export type RuleConfiguration_for_UseDeprecatedReasonOptions =
	| RulePlainConfiguration
	| RuleWithOptions_for_UseDeprecatedReasonOptions;
export type RuleFixConfiguration_for_UseEnumInitializersOptions =
	| RulePlainConfiguration
	| RuleWithFixOptions_for_UseEnumInitializersOptions;
export type RuleFixConfiguration_for_UseExplicitLengthCheckOptions =
	| RulePlainConfiguration
	| RuleWithFixOptions_for_UseExplicitLengthCheckOptions;
export type RuleFixConfiguration_for_UseExponentiationOperatorOptions =
	| RulePlainConfiguration
	| RuleWithFixOptions_for_UseExponentiationOperatorOptions;
export type RuleFixConfiguration_for_UseExportTypeOptions =
	| RulePlainConfiguration
	| RuleWithFixOptions_for_UseExportTypeOptions;
export type RuleConfiguration_for_UseFilenamingConventionOptions =
	| RulePlainConfiguration
	| RuleWithOptions_for_UseFilenamingConventionOptions;
export type RuleConfiguration_for_UseForOfOptions =
	| RulePlainConfiguration
	| RuleWithOptions_for_UseForOfOptions;
export type RuleFixConfiguration_for_UseFragmentSyntaxOptions =
	| RulePlainConfiguration
	| RuleWithFixOptions_for_UseFragmentSyntaxOptions;
export type RuleFixConfiguration_for_UseImportTypeOptions =
	| RulePlainConfiguration
	| RuleWithFixOptions_for_UseImportTypeOptions;
export type RuleConfiguration_for_UseLiteralEnumMembersOptions =
	| RulePlainConfiguration
	| RuleWithOptions_for_UseLiteralEnumMembersOptions;
export type RuleFixConfiguration_for_UseNamingConventionOptions =
	| RulePlainConfiguration
	| RuleWithFixOptions_for_UseNamingConventionOptions;
export type RuleFixConfiguration_for_UseNodeAssertStrictOptions =
	| RulePlainConfiguration
	| RuleWithFixOptions_for_UseNodeAssertStrictOptions;
export type RuleFixConfiguration_for_UseNodejsImportProtocolOptions =
	| RulePlainConfiguration
	| RuleWithFixOptions_for_UseNodejsImportProtocolOptions;
export type RuleFixConfiguration_for_UseNumberNamespaceOptions =
	| RulePlainConfiguration
	| RuleWithFixOptions_for_UseNumberNamespaceOptions;
export type RuleFixConfiguration_for_UseSelfClosingElementsOptions =
	| RulePlainConfiguration
	| RuleWithFixOptions_for_UseSelfClosingElementsOptions;
export type RuleFixConfiguration_for_UseShorthandAssignOptions =
	| RulePlainConfiguration
	| RuleWithFixOptions_for_UseShorthandAssignOptions;
export type RuleFixConfiguration_for_UseShorthandFunctionTypeOptions =
	| RulePlainConfiguration
	| RuleWithFixOptions_for_UseShorthandFunctionTypeOptions;
export type RuleFixConfiguration_for_UseSingleVarDeclaratorOptions =
	| RulePlainConfiguration
	| RuleWithFixOptions_for_UseSingleVarDeclaratorOptions;
export type RuleFixConfiguration_for_UseTemplateOptions =
	| RulePlainConfiguration
	| RuleWithFixOptions_for_UseTemplateOptions;
export type RuleFixConfiguration_for_UseThrowNewErrorOptions =
	| RulePlainConfiguration
	| RuleWithFixOptions_for_UseThrowNewErrorOptions;
export type RuleConfiguration_for_UseThrowOnlyErrorOptions =
	| RulePlainConfiguration
	| RuleWithOptions_for_UseThrowOnlyErrorOptions;
export type RuleFixConfiguration_for_UseTrimStartEndOptions =
	| RulePlainConfiguration
	| RuleWithFixOptions_for_UseTrimStartEndOptions;
export type RuleConfiguration_for_NoAlertOptions =
	| RulePlainConfiguration
	| RuleWithOptions_for_NoAlertOptions;
export type RuleFixConfiguration_for_NoApproximativeNumericConstantOptions =
	| RulePlainConfiguration
	| RuleWithFixOptions_for_NoApproximativeNumericConstantOptions;
export type RuleConfiguration_for_NoArrayIndexKeyOptions =
	| RulePlainConfiguration
	| RuleWithOptions_for_NoArrayIndexKeyOptions;
export type RuleConfiguration_for_NoAssignInExpressionsOptions =
	| RulePlainConfiguration
	| RuleWithOptions_for_NoAssignInExpressionsOptions;
export type RuleConfiguration_for_NoAsyncPromiseExecutorOptions =
	| RulePlainConfiguration
	| RuleWithOptions_for_NoAsyncPromiseExecutorOptions;
export type RuleConfiguration_for_NoCatchAssignOptions =
	| RulePlainConfiguration
	| RuleWithOptions_for_NoCatchAssignOptions;
export type RuleConfiguration_for_NoClassAssignOptions =
	| RulePlainConfiguration
	| RuleWithOptions_for_NoClassAssignOptions;
export type RuleFixConfiguration_for_NoCommentTextOptions =
	| RulePlainConfiguration
	| RuleWithFixOptions_for_NoCommentTextOptions;
export type RuleFixConfiguration_for_NoCompareNegZeroOptions =
	| RulePlainConfiguration
	| RuleWithFixOptions_for_NoCompareNegZeroOptions;
export type RuleConfiguration_for_NoConfusingLabelsOptions =
	| RulePlainConfiguration
	| RuleWithOptions_for_NoConfusingLabelsOptions;
export type RuleFixConfiguration_for_NoConfusingVoidTypeOptions =
	| RulePlainConfiguration
	| RuleWithFixOptions_for_NoConfusingVoidTypeOptions;
export type RuleFixConfiguration_for_NoConsoleOptions =
	| RulePlainConfiguration
	| RuleWithFixOptions_for_NoConsoleOptions;
export type RuleFixConfiguration_for_NoConstEnumOptions =
	| RulePlainConfiguration
	| RuleWithFixOptions_for_NoConstEnumOptions;
export type RuleConfiguration_for_NoControlCharactersInRegexOptions =
	| RulePlainConfiguration
	| RuleWithOptions_for_NoControlCharactersInRegexOptions;
export type RuleFixConfiguration_for_NoDebuggerOptions =
	| RulePlainConfiguration
	| RuleWithFixOptions_for_NoDebuggerOptions;
export type RuleConfiguration_for_NoDocumentCookieOptions =
	| RulePlainConfiguration
	| RuleWithOptions_for_NoDocumentCookieOptions;
export type RuleConfiguration_for_NoDocumentImportInPageOptions =
	| RulePlainConfiguration
	| RuleWithOptions_for_NoDocumentImportInPageOptions;
export type RuleFixConfiguration_for_NoDoubleEqualsOptions =
	| RulePlainConfiguration
	| RuleWithFixOptions_for_NoDoubleEqualsOptions;
export type RuleConfiguration_for_NoDuplicateAtImportRulesOptions =
	| RulePlainConfiguration
	| RuleWithOptions_for_NoDuplicateAtImportRulesOptions;
export type RuleConfiguration_for_NoDuplicateCaseOptions =
	| RulePlainConfiguration
	| RuleWithOptions_for_NoDuplicateCaseOptions;
export type RuleConfiguration_for_NoDuplicateClassMembersOptions =
	| RulePlainConfiguration
	| RuleWithOptions_for_NoDuplicateClassMembersOptions;
export type RuleConfiguration_for_NoDuplicateCustomPropertiesOptions =
	| RulePlainConfiguration
	| RuleWithOptions_for_NoDuplicateCustomPropertiesOptions;
export type RuleConfiguration_for_NoDuplicateElseIfOptions =
	| RulePlainConfiguration
	| RuleWithOptions_for_NoDuplicateElseIfOptions;
export type RuleConfiguration_for_NoDuplicateFieldsOptions =
	| RulePlainConfiguration
	| RuleWithOptions_for_NoDuplicateFieldsOptions;
export type RuleConfiguration_for_NoDuplicateFontNamesOptions =
	| RulePlainConfiguration
	| RuleWithOptions_for_NoDuplicateFontNamesOptions;
export type RuleConfiguration_for_NoDuplicateJsxPropsOptions =
	| RulePlainConfiguration
	| RuleWithOptions_for_NoDuplicateJsxPropsOptions;
export type RuleConfiguration_for_NoDuplicateObjectKeysOptions =
	| RulePlainConfiguration
	| RuleWithOptions_for_NoDuplicateObjectKeysOptions;
export type RuleConfiguration_for_NoDuplicateParametersOptions =
	| RulePlainConfiguration
	| RuleWithOptions_for_NoDuplicateParametersOptions;
export type RuleConfiguration_for_NoDuplicatePropertiesOptions =
	| RulePlainConfiguration
	| RuleWithOptions_for_NoDuplicatePropertiesOptions;
export type RuleConfiguration_for_NoDuplicateSelectorsKeyframeBlockOptions =
	| RulePlainConfiguration
	| RuleWithOptions_for_NoDuplicateSelectorsKeyframeBlockOptions;
export type RuleConfiguration_for_NoDuplicateTestHooksOptions =
	| RulePlainConfiguration
	| RuleWithOptions_for_NoDuplicateTestHooksOptions;
export type RuleConfiguration_for_NoEmptyBlockOptions =
	| RulePlainConfiguration
	| RuleWithOptions_for_NoEmptyBlockOptions;
export type RuleConfiguration_for_NoEmptyBlockStatementsOptions =
	| RulePlainConfiguration
	| RuleWithOptions_for_NoEmptyBlockStatementsOptions;
export type RuleFixConfiguration_for_NoEmptyInterfaceOptions =
	| RulePlainConfiguration
	| RuleWithFixOptions_for_NoEmptyInterfaceOptions;
export type RuleConfiguration_for_NoEvolvingTypesOptions =
	| RulePlainConfiguration
	| RuleWithOptions_for_NoEvolvingTypesOptions;
export type RuleConfiguration_for_NoExplicitAnyOptions =
	| RulePlainConfiguration
	| RuleWithOptions_for_NoExplicitAnyOptions;
export type RuleConfiguration_for_NoExportsInTestOptions =
	| RulePlainConfiguration
	| RuleWithOptions_for_NoExportsInTestOptions;
export type RuleFixConfiguration_for_NoExtraNonNullAssertionOptions =
	| RulePlainConfiguration
	| RuleWithFixOptions_for_NoExtraNonNullAssertionOptions;
export type RuleConfiguration_for_NoFallthroughSwitchClauseOptions =
	| RulePlainConfiguration
	| RuleWithOptions_for_NoFallthroughSwitchClauseOptions;
export type RuleFixConfiguration_for_NoFocusedTestsOptions =
	| RulePlainConfiguration
	| RuleWithFixOptions_for_NoFocusedTestsOptions;
export type RuleConfiguration_for_NoFunctionAssignOptions =
	| RulePlainConfiguration
	| RuleWithOptions_for_NoFunctionAssignOptions;
export type RuleConfiguration_for_NoGlobalAssignOptions =
	| RulePlainConfiguration
	| RuleWithOptions_for_NoGlobalAssignOptions;
export type RuleFixConfiguration_for_NoGlobalIsFiniteOptions =
	| RulePlainConfiguration
	| RuleWithFixOptions_for_NoGlobalIsFiniteOptions;
export type RuleFixConfiguration_for_NoGlobalIsNanOptions =
	| RulePlainConfiguration
	| RuleWithFixOptions_for_NoGlobalIsNanOptions;
export type RuleConfiguration_for_NoHeadImportInDocumentOptions =
	| RulePlainConfiguration
	| RuleWithOptions_for_NoHeadImportInDocumentOptions;
export type RuleConfiguration_for_NoImplicitAnyLetOptions =
	| RulePlainConfiguration
	| RuleWithOptions_for_NoImplicitAnyLetOptions;
export type RuleConfiguration_for_NoImportAssignOptions =
	| RulePlainConfiguration
	| RuleWithOptions_for_NoImportAssignOptions;
export type RuleConfiguration_for_NoImportantInKeyframeOptions =
	| RulePlainConfiguration
	| RuleWithOptions_for_NoImportantInKeyframeOptions;
export type RuleConfiguration_for_NoIrregularWhitespaceOptions =
	| RulePlainConfiguration
	| RuleWithOptions_for_NoIrregularWhitespaceOptions;
export type RuleConfiguration_for_NoLabelVarOptions =
	| RulePlainConfiguration
	| RuleWithOptions_for_NoLabelVarOptions;
export type RuleFixConfiguration_for_NoMisleadingCharacterClassOptions =
	| RulePlainConfiguration
	| RuleWithFixOptions_for_NoMisleadingCharacterClassOptions;
export type RuleConfiguration_for_NoMisleadingInstantiatorOptions =
	| RulePlainConfiguration
	| RuleWithOptions_for_NoMisleadingInstantiatorOptions;
export type RuleConfiguration_for_NoMisplacedAssertionOptions =
	| RulePlainConfiguration
	| RuleWithOptions_for_NoMisplacedAssertionOptions;
export type RuleFixConfiguration_for_NoMisrefactoredShorthandAssignOptions =
	| RulePlainConfiguration
	| RuleWithFixOptions_for_NoMisrefactoredShorthandAssignOptions;
export type RuleFixConfiguration_for_NoOctalEscapeOptions =
	| RulePlainConfiguration
	| RuleWithFixOptions_for_NoOctalEscapeOptions;
export type RuleFixConfiguration_for_NoPrototypeBuiltinsOptions =
	| RulePlainConfiguration
	| RuleWithFixOptions_for_NoPrototypeBuiltinsOptions;
export type RuleFixConfiguration_for_NoReactSpecificPropsOptions =
	| RulePlainConfiguration
	| RuleWithFixOptions_for_NoReactSpecificPropsOptions;
export type RuleConfiguration_for_NoRedeclareOptions =
	| RulePlainConfiguration
	| RuleWithOptions_for_NoRedeclareOptions;
export type RuleFixConfiguration_for_NoRedundantUseStrictOptions =
	| RulePlainConfiguration
	| RuleWithFixOptions_for_NoRedundantUseStrictOptions;
export type RuleConfiguration_for_NoSelfCompareOptions =
	| RulePlainConfiguration
	| RuleWithOptions_for_NoSelfCompareOptions;
export type RuleConfiguration_for_NoShadowRestrictedNamesOptions =
	| RulePlainConfiguration
	| RuleWithOptions_for_NoShadowRestrictedNamesOptions;
export type RuleConfiguration_for_NoShorthandPropertyOverridesOptions =
	| RulePlainConfiguration
	| RuleWithOptions_for_NoShorthandPropertyOverridesOptions;
export type RuleFixConfiguration_for_NoSkippedTestsOptions =
	| RulePlainConfiguration
	| RuleWithFixOptions_for_NoSkippedTestsOptions;
export type RuleFixConfiguration_for_NoSparseArrayOptions =
	| RulePlainConfiguration
	| RuleWithFixOptions_for_NoSparseArrayOptions;
export type RuleConfiguration_for_NoSuspiciousSemicolonInJsxOptions =
	| RulePlainConfiguration
	| RuleWithOptions_for_NoSuspiciousSemicolonInJsxOptions;
export type RuleConfiguration_for_NoTemplateCurlyInStringOptions =
	| RulePlainConfiguration
	| RuleWithOptions_for_NoTemplateCurlyInStringOptions;
export type RuleConfiguration_for_NoThenPropertyOptions =
	| RulePlainConfiguration
	| RuleWithOptions_for_NoThenPropertyOptions;
export type RuleConfiguration_for_NoUnsafeDeclarationMergingOptions =
	| RulePlainConfiguration
	| RuleWithOptions_for_NoUnsafeDeclarationMergingOptions;
export type RuleFixConfiguration_for_NoUnsafeNegationOptions =
	| RulePlainConfiguration
	| RuleWithFixOptions_for_NoUnsafeNegationOptions;
export type RuleFixConfiguration_for_NoVarOptions =
	| RulePlainConfiguration
	| RuleWithFixOptions_for_NoVarOptions;
export type RuleConfiguration_for_NoWithOptions =
	| RulePlainConfiguration
	| RuleWithOptions_for_NoWithOptions;
export type RuleConfiguration_for_UseAdjacentOverloadSignaturesOptions =
	| RulePlainConfiguration
	| RuleWithOptions_for_UseAdjacentOverloadSignaturesOptions;
export type RuleConfiguration_for_UseAwaitOptions =
	| RulePlainConfiguration
	| RuleWithOptions_for_UseAwaitOptions;
export type RuleConfiguration_for_UseDefaultSwitchClauseLastOptions =
	| RulePlainConfiguration
	| RuleWithOptions_for_UseDefaultSwitchClauseLastOptions;
export type RuleConfiguration_for_UseErrorMessageOptions =
	| RulePlainConfiguration
	| RuleWithOptions_for_UseErrorMessageOptions;
export type RuleConfiguration_for_UseGetterReturnOptions =
	| RulePlainConfiguration
	| RuleWithOptions_for_UseGetterReturnOptions;
export type RuleConfiguration_for_UseGoogleFontDisplayOptions =
	| RulePlainConfiguration
	| RuleWithOptions_for_UseGoogleFontDisplayOptions;
export type RuleConfiguration_for_UseGuardForInOptions =
	| RulePlainConfiguration
	| RuleWithOptions_for_UseGuardForInOptions;
export type RuleFixConfiguration_for_UseIsArrayOptions =
	| RulePlainConfiguration
	| RuleWithFixOptions_for_UseIsArrayOptions;
export type RuleFixConfiguration_for_UseNamespaceKeywordOptions =
	| RulePlainConfiguration
	| RuleWithFixOptions_for_UseNamespaceKeywordOptions;
export type RuleFixConfiguration_for_UseNumberToFixedDigitsArgumentOptions =
	| RulePlainConfiguration
	| RuleWithFixOptions_for_UseNumberToFixedDigitsArgumentOptions;
export type RuleFixConfiguration_for_UseStrictModeOptions =
	| RulePlainConfiguration
	| RuleWithFixOptions_for_UseStrictModeOptions;
export interface OrganizeImportsOptions {
	groups?: ImportGroups;
}
export interface UseSortedAttributesOptions {}
export interface UseSortedKeysOptions {}
export interface UseSortedPropertiesOptions {}
export type RulePlainConfiguration = "off" | "on" | "info" | "warn" | "error";
export interface RuleWithFixOptions_for_NoAccessKeyOptions {
	/**
	 * The kind of the code actions emitted by the rule
	 */
	fix?: FixKind;
	/**
	 * The severity of the emitted diagnostics by the rule
	 */
	level: RulePlainConfiguration;
	/**
	 * Rule's options
	 */
	options: NoAccessKeyOptions;
}
export interface RuleWithFixOptions_for_NoAriaHiddenOnFocusableOptions {
	/**
	 * The kind of the code actions emitted by the rule
	 */
	fix?: FixKind;
	/**
	 * The severity of the emitted diagnostics by the rule
	 */
	level: RulePlainConfiguration;
	/**
	 * Rule's options
	 */
	options: NoAriaHiddenOnFocusableOptions;
}
export interface RuleWithFixOptions_for_NoAriaUnsupportedElementsOptions {
	/**
	 * The kind of the code actions emitted by the rule
	 */
	fix?: FixKind;
	/**
	 * The severity of the emitted diagnostics by the rule
	 */
	level: RulePlainConfiguration;
	/**
	 * Rule's options
	 */
	options: NoAriaUnsupportedElementsOptions;
}
export interface RuleWithFixOptions_for_NoAutofocusOptions {
	/**
	 * The kind of the code actions emitted by the rule
	 */
	fix?: FixKind;
	/**
	 * The severity of the emitted diagnostics by the rule
	 */
	level: RulePlainConfiguration;
	/**
	 * Rule's options
	 */
	options: NoAutofocusOptions;
}
export interface RuleWithFixOptions_for_NoDistractingElementsOptions {
	/**
	 * The kind of the code actions emitted by the rule
	 */
	fix?: FixKind;
	/**
	 * The severity of the emitted diagnostics by the rule
	 */
	level: RulePlainConfiguration;
	/**
	 * Rule's options
	 */
	options: NoDistractingElementsOptions;
}
export interface RuleWithFixOptions_for_NoHeaderScopeOptions {
	/**
	 * The kind of the code actions emitted by the rule
	 */
	fix?: FixKind;
	/**
	 * The severity of the emitted diagnostics by the rule
	 */
	level: RulePlainConfiguration;
	/**
	 * Rule's options
	 */
	options: NoHeaderScopeOptions;
}
export interface RuleWithFixOptions_for_NoInteractiveElementToNoninteractiveRoleOptions {
	/**
	 * The kind of the code actions emitted by the rule
	 */
	fix?: FixKind;
	/**
	 * The severity of the emitted diagnostics by the rule
	 */
	level: RulePlainConfiguration;
	/**
	 * Rule's options
	 */
	options: NoInteractiveElementToNoninteractiveRoleOptions;
}
export interface RuleWithOptions_for_NoLabelWithoutControlOptions {
	/**
	 * The severity of the emitted diagnostics by the rule
	 */
	level: RulePlainConfiguration;
	/**
	 * Rule's options
	 */
	options: NoLabelWithoutControlOptions;
}
export interface RuleWithFixOptions_for_NoNoninteractiveElementToInteractiveRoleOptions {
	/**
	 * The kind of the code actions emitted by the rule
	 */
	fix?: FixKind;
	/**
	 * The severity of the emitted diagnostics by the rule
	 */
	level: RulePlainConfiguration;
	/**
	 * Rule's options
	 */
	options: NoNoninteractiveElementToInteractiveRoleOptions;
}
export interface RuleWithFixOptions_for_NoNoninteractiveTabindexOptions {
	/**
	 * The kind of the code actions emitted by the rule
	 */
	fix?: FixKind;
	/**
	 * The severity of the emitted diagnostics by the rule
	 */
	level: RulePlainConfiguration;
	/**
	 * Rule's options
	 */
	options: NoNoninteractiveTabindexOptions;
}
export interface RuleWithFixOptions_for_NoPositiveTabindexOptions {
	/**
	 * The kind of the code actions emitted by the rule
	 */
	fix?: FixKind;
	/**
	 * The severity of the emitted diagnostics by the rule
	 */
	level: RulePlainConfiguration;
	/**
	 * Rule's options
	 */
	options: NoPositiveTabindexOptions;
}
export interface RuleWithOptions_for_NoRedundantAltOptions {
	/**
	 * The severity of the emitted diagnostics by the rule
	 */
	level: RulePlainConfiguration;
	/**
	 * Rule's options
	 */
	options: NoRedundantAltOptions;
}
export interface RuleWithFixOptions_for_NoRedundantRolesOptions {
	/**
	 * The kind of the code actions emitted by the rule
	 */
	fix?: FixKind;
	/**
	 * The severity of the emitted diagnostics by the rule
	 */
	level: RulePlainConfiguration;
	/**
	 * Rule's options
	 */
	options: NoRedundantRolesOptions;
}
export interface RuleWithOptions_for_NoStaticElementInteractionsOptions {
	/**
	 * The severity of the emitted diagnostics by the rule
	 */
	level: RulePlainConfiguration;
	/**
	 * Rule's options
	 */
	options: NoStaticElementInteractionsOptions;
}
export interface RuleWithOptions_for_NoSvgWithoutTitleOptions {
	/**
	 * The severity of the emitted diagnostics by the rule
	 */
	level: RulePlainConfiguration;
	/**
	 * Rule's options
	 */
	options: NoSvgWithoutTitleOptions;
}
export interface RuleWithOptions_for_UseAltTextOptions {
	/**
	 * The severity of the emitted diagnostics by the rule
	 */
	level: RulePlainConfiguration;
	/**
	 * Rule's options
	 */
	options: UseAltTextOptions;
}
export interface RuleWithFixOptions_for_UseAnchorContentOptions {
	/**
	 * The kind of the code actions emitted by the rule
	 */
	fix?: FixKind;
	/**
	 * The severity of the emitted diagnostics by the rule
	 */
	level: RulePlainConfiguration;
	/**
	 * Rule's options
	 */
	options: UseAnchorContentOptions;
}
export interface RuleWithFixOptions_for_UseAriaActivedescendantWithTabindexOptions {
	/**
	 * The kind of the code actions emitted by the rule
	 */
	fix?: FixKind;
	/**
	 * The severity of the emitted diagnostics by the rule
	 */
	level: RulePlainConfiguration;
	/**
	 * Rule's options
	 */
	options: UseAriaActivedescendantWithTabindexOptions;
}
export interface RuleWithOptions_for_UseAriaPropsForRoleOptions {
	/**
	 * The severity of the emitted diagnostics by the rule
	 */
	level: RulePlainConfiguration;
	/**
	 * Rule's options
	 */
	options: UseAriaPropsForRoleOptions;
}
export interface RuleWithOptions_for_UseAriaPropsSupportedByRoleOptions {
	/**
	 * The severity of the emitted diagnostics by the rule
	 */
	level: RulePlainConfiguration;
	/**
	 * Rule's options
	 */
	options: UseAriaPropsSupportedByRoleOptions;
}
export interface RuleWithOptions_for_UseButtonTypeOptions {
	/**
	 * The severity of the emitted diagnostics by the rule
	 */
	level: RulePlainConfiguration;
	/**
	 * Rule's options
	 */
	options: UseButtonTypeOptions;
}
export interface RuleWithOptions_for_UseFocusableInteractiveOptions {
	/**
	 * The severity of the emitted diagnostics by the rule
	 */
	level: RulePlainConfiguration;
	/**
	 * Rule's options
	 */
	options: UseFocusableInteractiveOptions;
}
export interface RuleWithOptions_for_UseGenericFontNamesOptions {
	/**
	 * The severity of the emitted diagnostics by the rule
	 */
	level: RulePlainConfiguration;
	/**
	 * Rule's options
	 */
	options: UseGenericFontNamesOptions;
}
export interface RuleWithOptions_for_UseHeadingContentOptions {
	/**
	 * The severity of the emitted diagnostics by the rule
	 */
	level: RulePlainConfiguration;
	/**
	 * Rule's options
	 */
	options: UseHeadingContentOptions;
}
export interface RuleWithOptions_for_UseHtmlLangOptions {
	/**
	 * The severity of the emitted diagnostics by the rule
	 */
	level: RulePlainConfiguration;
	/**
	 * Rule's options
	 */
	options: UseHtmlLangOptions;
}
export interface RuleWithOptions_for_UseIframeTitleOptions {
	/**
	 * The severity of the emitted diagnostics by the rule
	 */
	level: RulePlainConfiguration;
	/**
	 * Rule's options
	 */
	options: UseIframeTitleOptions;
}
export interface RuleWithOptions_for_UseKeyWithClickEventsOptions {
	/**
	 * The severity of the emitted diagnostics by the rule
	 */
	level: RulePlainConfiguration;
	/**
	 * Rule's options
	 */
	options: UseKeyWithClickEventsOptions;
}
export interface RuleWithOptions_for_UseKeyWithMouseEventsOptions {
	/**
	 * The severity of the emitted diagnostics by the rule
	 */
	level: RulePlainConfiguration;
	/**
	 * Rule's options
	 */
	options: UseKeyWithMouseEventsOptions;
}
export interface RuleWithOptions_for_UseMediaCaptionOptions {
	/**
	 * The severity of the emitted diagnostics by the rule
	 */
	level: RulePlainConfiguration;
	/**
	 * Rule's options
	 */
	options: UseMediaCaptionOptions;
}
export interface RuleWithOptions_for_UseSemanticElementsOptions {
	/**
	 * The severity of the emitted diagnostics by the rule
	 */
	level: RulePlainConfiguration;
	/**
	 * Rule's options
	 */
	options: UseSemanticElementsOptions;
}
export interface RuleWithOptions_for_UseValidAnchorOptions {
	/**
	 * The severity of the emitted diagnostics by the rule
	 */
	level: RulePlainConfiguration;
	/**
	 * Rule's options
	 */
	options: UseValidAnchorOptions;
}
export interface RuleWithFixOptions_for_UseValidAriaPropsOptions {
	/**
	 * The kind of the code actions emitted by the rule
	 */
	fix?: FixKind;
	/**
	 * The severity of the emitted diagnostics by the rule
	 */
	level: RulePlainConfiguration;
	/**
	 * Rule's options
	 */
	options: UseValidAriaPropsOptions;
}
export interface RuleWithFixOptions_for_UseValidAriaRoleOptions {
	/**
	 * The kind of the code actions emitted by the rule
	 */
	fix?: FixKind;
	/**
	 * The severity of the emitted diagnostics by the rule
	 */
	level: RulePlainConfiguration;
	/**
	 * Rule's options
	 */
	options: UseValidAriaRoleOptions;
}
export interface RuleWithOptions_for_UseValidAriaValuesOptions {
	/**
	 * The severity of the emitted diagnostics by the rule
	 */
	level: RulePlainConfiguration;
	/**
	 * Rule's options
	 */
	options: UseValidAriaValuesOptions;
}
export interface RuleWithOptions_for_UseValidAutocompleteOptions {
	/**
	 * The severity of the emitted diagnostics by the rule
	 */
	level: RulePlainConfiguration;
	/**
	 * Rule's options
	 */
	options: UseValidAutocompleteOptions;
}
export interface RuleWithOptions_for_UseValidLangOptions {
	/**
	 * The severity of the emitted diagnostics by the rule
	 */
	level: RulePlainConfiguration;
	/**
	 * Rule's options
	 */
	options: UseValidLangOptions;
}
export interface RuleWithFixOptions_for_NoAdjacentSpacesInRegexOptions {
	/**
	 * The kind of the code actions emitted by the rule
	 */
	fix?: FixKind;
	/**
	 * The severity of the emitted diagnostics by the rule
	 */
	level: RulePlainConfiguration;
	/**
	 * Rule's options
	 */
	options: NoAdjacentSpacesInRegexOptions;
}
export interface RuleWithOptions_for_NoArgumentsOptions {
	/**
	 * The severity of the emitted diagnostics by the rule
	 */
	level: RulePlainConfiguration;
	/**
	 * Rule's options
	 */
	options: NoArgumentsOptions;
}
export interface RuleWithFixOptions_for_NoBannedTypesOptions {
	/**
	 * The kind of the code actions emitted by the rule
	 */
	fix?: FixKind;
	/**
	 * The severity of the emitted diagnostics by the rule
	 */
	level: RulePlainConfiguration;
	/**
	 * Rule's options
	 */
	options: NoBannedTypesOptions;
}
export interface RuleWithOptions_for_NoCommaOperatorOptions {
	/**
	 * The severity of the emitted diagnostics by the rule
	 */
	level: RulePlainConfiguration;
	/**
	 * Rule's options
	 */
	options: NoCommaOperatorOptions;
}
export interface RuleWithOptions_for_NoEmptyTypeParametersOptions {
	/**
	 * The severity of the emitted diagnostics by the rule
	 */
	level: RulePlainConfiguration;
	/**
	 * Rule's options
	 */
	options: NoEmptyTypeParametersOptions;
}
export interface RuleWithOptions_for_NoExcessiveCognitiveComplexityOptions {
	/**
	 * The severity of the emitted diagnostics by the rule
	 */
	level: RulePlainConfiguration;
	/**
	 * Rule's options
	 */
	options: NoExcessiveCognitiveComplexityOptions;
}
export interface RuleWithOptions_for_NoExcessiveNestedTestSuitesOptions {
	/**
	 * The severity of the emitted diagnostics by the rule
	 */
	level: RulePlainConfiguration;
	/**
	 * Rule's options
	 */
	options: NoExcessiveNestedTestSuitesOptions;
}
export interface RuleWithFixOptions_for_NoExtraBooleanCastOptions {
	/**
	 * The kind of the code actions emitted by the rule
	 */
	fix?: FixKind;
	/**
	 * The severity of the emitted diagnostics by the rule
	 */
	level: RulePlainConfiguration;
	/**
	 * Rule's options
	 */
	options: NoExtraBooleanCastOptions;
}
export interface RuleWithFixOptions_for_NoFlatMapIdentityOptions {
	/**
	 * The kind of the code actions emitted by the rule
	 */
	fix?: FixKind;
	/**
	 * The severity of the emitted diagnostics by the rule
	 */
	level: RulePlainConfiguration;
	/**
	 * Rule's options
	 */
	options: NoFlatMapIdentityOptions;
}
export interface RuleWithOptions_for_NoForEachOptions {
	/**
	 * The severity of the emitted diagnostics by the rule
	 */
	level: RulePlainConfiguration;
	/**
	 * Rule's options
	 */
	options: NoForEachOptions;
}
export interface RuleWithOptions_for_NoStaticOnlyClassOptions {
	/**
	 * The severity of the emitted diagnostics by the rule
	 */
	level: RulePlainConfiguration;
	/**
	 * Rule's options
	 */
	options: NoStaticOnlyClassOptions;
}
export interface RuleWithFixOptions_for_NoThisInStaticOptions {
	/**
	 * The kind of the code actions emitted by the rule
	 */
	fix?: FixKind;
	/**
	 * The severity of the emitted diagnostics by the rule
	 */
	level: RulePlainConfiguration;
	/**
	 * Rule's options
	 */
	options: NoThisInStaticOptions;
}
export interface RuleWithFixOptions_for_NoUselessCatchOptions {
	/**
	 * The kind of the code actions emitted by the rule
	 */
	fix?: FixKind;
	/**
	 * The severity of the emitted diagnostics by the rule
	 */
	level: RulePlainConfiguration;
	/**
	 * Rule's options
	 */
	options: NoUselessCatchOptions;
}
export interface RuleWithFixOptions_for_NoUselessConstructorOptions {
	/**
	 * The kind of the code actions emitted by the rule
	 */
	fix?: FixKind;
	/**
	 * The severity of the emitted diagnostics by the rule
	 */
	level: RulePlainConfiguration;
	/**
	 * Rule's options
	 */
	options: NoUselessConstructorOptions;
}
export interface RuleWithFixOptions_for_NoUselessContinueOptions {
	/**
	 * The kind of the code actions emitted by the rule
	 */
	fix?: FixKind;
	/**
	 * The severity of the emitted diagnostics by the rule
	 */
	level: RulePlainConfiguration;
	/**
	 * Rule's options
	 */
	options: NoUselessContinueOptions;
}
export interface RuleWithFixOptions_for_NoUselessEmptyExportOptions {
	/**
	 * The kind of the code actions emitted by the rule
	 */
	fix?: FixKind;
	/**
	 * The severity of the emitted diagnostics by the rule
	 */
	level: RulePlainConfiguration;
	/**
	 * Rule's options
	 */
	options: NoUselessEmptyExportOptions;
}
export interface RuleWithFixOptions_for_NoUselessEscapeInRegexOptions {
	/**
	 * The kind of the code actions emitted by the rule
	 */
	fix?: FixKind;
	/**
	 * The severity of the emitted diagnostics by the rule
	 */
	level: RulePlainConfiguration;
	/**
	 * Rule's options
	 */
	options: NoUselessEscapeInRegexOptions;
}
export interface RuleWithFixOptions_for_NoUselessFragmentsOptions {
	/**
	 * The kind of the code actions emitted by the rule
	 */
	fix?: FixKind;
	/**
	 * The severity of the emitted diagnostics by the rule
	 */
	level: RulePlainConfiguration;
	/**
	 * Rule's options
	 */
	options: NoUselessFragmentsOptions;
}
export interface RuleWithFixOptions_for_NoUselessLabelOptions {
	/**
	 * The kind of the code actions emitted by the rule
	 */
	fix?: FixKind;
	/**
	 * The severity of the emitted diagnostics by the rule
	 */
	level: RulePlainConfiguration;
	/**
	 * Rule's options
	 */
	options: NoUselessLabelOptions;
}
export interface RuleWithFixOptions_for_NoUselessLoneBlockStatementsOptions {
	/**
	 * The kind of the code actions emitted by the rule
	 */
	fix?: FixKind;
	/**
	 * The severity of the emitted diagnostics by the rule
	 */
	level: RulePlainConfiguration;
	/**
	 * Rule's options
	 */
	options: NoUselessLoneBlockStatementsOptions;
}
export interface RuleWithFixOptions_for_NoUselessRenameOptions {
	/**
	 * The kind of the code actions emitted by the rule
	 */
	fix?: FixKind;
	/**
	 * The severity of the emitted diagnostics by the rule
	 */
	level: RulePlainConfiguration;
	/**
	 * Rule's options
	 */
	options: NoUselessRenameOptions;
}
export interface RuleWithFixOptions_for_NoUselessStringConcatOptions {
	/**
	 * The kind of the code actions emitted by the rule
	 */
	fix?: FixKind;
	/**
	 * The severity of the emitted diagnostics by the rule
	 */
	level: RulePlainConfiguration;
	/**
	 * Rule's options
	 */
	options: NoUselessStringConcatOptions;
}
export interface RuleWithOptions_for_NoUselessStringRawOptions {
	/**
	 * The severity of the emitted diagnostics by the rule
	 */
	level: RulePlainConfiguration;
	/**
	 * Rule's options
	 */
	options: NoUselessStringRawOptions;
}
export interface RuleWithFixOptions_for_NoUselessSwitchCaseOptions {
	/**
	 * The kind of the code actions emitted by the rule
	 */
	fix?: FixKind;
	/**
	 * The severity of the emitted diagnostics by the rule
	 */
	level: RulePlainConfiguration;
	/**
	 * Rule's options
	 */
	options: NoUselessSwitchCaseOptions;
}
export interface RuleWithFixOptions_for_NoUselessTernaryOptions {
	/**
	 * The kind of the code actions emitted by the rule
	 */
	fix?: FixKind;
	/**
	 * The severity of the emitted diagnostics by the rule
	 */
	level: RulePlainConfiguration;
	/**
	 * Rule's options
	 */
	options: NoUselessTernaryOptions;
}
export interface RuleWithFixOptions_for_NoUselessThisAliasOptions {
	/**
	 * The kind of the code actions emitted by the rule
	 */
	fix?: FixKind;
	/**
	 * The severity of the emitted diagnostics by the rule
	 */
	level: RulePlainConfiguration;
	/**
	 * Rule's options
	 */
	options: NoUselessThisAliasOptions;
}
export interface RuleWithFixOptions_for_NoUselessTypeConstraintOptions {
	/**
	 * The kind of the code actions emitted by the rule
	 */
	fix?: FixKind;
	/**
	 * The severity of the emitted diagnostics by the rule
	 */
	level: RulePlainConfiguration;
	/**
	 * Rule's options
	 */
	options: NoUselessTypeConstraintOptions;
}
export interface RuleWithFixOptions_for_NoUselessUndefinedInitializationOptions {
	/**
	 * The kind of the code actions emitted by the rule
	 */
	fix?: FixKind;
	/**
	 * The severity of the emitted diagnostics by the rule
	 */
	level: RulePlainConfiguration;
	/**
	 * Rule's options
	 */
	options: NoUselessUndefinedInitializationOptions;
}
export interface RuleWithOptions_for_NoVoidOptions {
	/**
	 * The severity of the emitted diagnostics by the rule
	 */
	level: RulePlainConfiguration;
	/**
	 * Rule's options
	 */
	options: NoVoidOptions;
}
export interface RuleWithFixOptions_for_UseArrowFunctionOptions {
	/**
	 * The kind of the code actions emitted by the rule
	 */
	fix?: FixKind;
	/**
	 * The severity of the emitted diagnostics by the rule
	 */
	level: RulePlainConfiguration;
	/**
	 * Rule's options
	 */
	options: UseArrowFunctionOptions;
}
export interface RuleWithFixOptions_for_UseDateNowOptions {
	/**
	 * The kind of the code actions emitted by the rule
	 */
	fix?: FixKind;
	/**
	 * The severity of the emitted diagnostics by the rule
	 */
	level: RulePlainConfiguration;
	/**
	 * Rule's options
	 */
	options: UseDateNowOptions;
}
export interface RuleWithFixOptions_for_UseFlatMapOptions {
	/**
	 * The kind of the code actions emitted by the rule
	 */
	fix?: FixKind;
	/**
	 * The severity of the emitted diagnostics by the rule
	 */
	level: RulePlainConfiguration;
	/**
	 * Rule's options
	 */
	options: UseFlatMapOptions;
}
export interface RuleWithFixOptions_for_UseLiteralKeysOptions {
	/**
	 * The kind of the code actions emitted by the rule
	 */
	fix?: FixKind;
	/**
	 * The severity of the emitted diagnostics by the rule
	 */
	level: RulePlainConfiguration;
	/**
	 * Rule's options
	 */
	options: UseLiteralKeysOptions;
}
export interface RuleWithFixOptions_for_UseNumericLiteralsOptions {
	/**
	 * The kind of the code actions emitted by the rule
	 */
	fix?: FixKind;
	/**
	 * The severity of the emitted diagnostics by the rule
	 */
	level: RulePlainConfiguration;
	/**
	 * Rule's options
	 */
	options: UseNumericLiteralsOptions;
}
export interface RuleWithFixOptions_for_UseOptionalChainOptions {
	/**
	 * The kind of the code actions emitted by the rule
	 */
	fix?: FixKind;
	/**
	 * The severity of the emitted diagnostics by the rule
	 */
	level: RulePlainConfiguration;
	/**
	 * Rule's options
	 */
	options: UseOptionalChainOptions;
}
export interface RuleWithFixOptions_for_UseRegexLiteralsOptions {
	/**
	 * The kind of the code actions emitted by the rule
	 */
	fix?: FixKind;
	/**
	 * The severity of the emitted diagnostics by the rule
	 */
	level: RulePlainConfiguration;
	/**
	 * Rule's options
	 */
	options: UseRegexLiteralsOptions;
}
export interface RuleWithFixOptions_for_UseSimpleNumberKeysOptions {
	/**
	 * The kind of the code actions emitted by the rule
	 */
	fix?: FixKind;
	/**
	 * The severity of the emitted diagnostics by the rule
	 */
	level: RulePlainConfiguration;
	/**
	 * Rule's options
	 */
	options: UseSimpleNumberKeysOptions;
}
export interface RuleWithFixOptions_for_UseSimplifiedLogicExpressionOptions {
	/**
	 * The kind of the code actions emitted by the rule
	 */
	fix?: FixKind;
	/**
	 * The severity of the emitted diagnostics by the rule
	 */
	level: RulePlainConfiguration;
	/**
	 * Rule's options
	 */
	options: UseSimplifiedLogicExpressionOptions;
}
export interface RuleWithFixOptions_for_UseWhileOptions {
	/**
	 * The kind of the code actions emitted by the rule
	 */
	fix?: FixKind;
	/**
	 * The severity of the emitted diagnostics by the rule
	 */
	level: RulePlainConfiguration;
	/**
	 * Rule's options
	 */
	options: UseWhileOptions;
}
export interface RuleWithOptions_for_NoChildrenPropOptions {
	/**
	 * The severity of the emitted diagnostics by the rule
	 */
	level: RulePlainConfiguration;
	/**
	 * Rule's options
	 */
	options: NoChildrenPropOptions;
}
export interface RuleWithFixOptions_for_NoConstAssignOptions {
	/**
	 * The kind of the code actions emitted by the rule
	 */
	fix?: FixKind;
	/**
	 * The severity of the emitted diagnostics by the rule
	 */
	level: RulePlainConfiguration;
	/**
	 * Rule's options
	 */
	options: NoConstAssignOptions;
}
export interface RuleWithOptions_for_NoConstantConditionOptions {
	/**
	 * The severity of the emitted diagnostics by the rule
	 */
	level: RulePlainConfiguration;
	/**
	 * Rule's options
	 */
	options: NoConstantConditionOptions;
}
export interface RuleWithFixOptions_for_NoConstantMathMinMaxClampOptions {
	/**
	 * The kind of the code actions emitted by the rule
	 */
	fix?: FixKind;
	/**
	 * The severity of the emitted diagnostics by the rule
	 */
	level: RulePlainConfiguration;
	/**
	 * Rule's options
	 */
	options: NoConstantMathMinMaxClampOptions;
}
export interface RuleWithOptions_for_NoConstructorReturnOptions {
	/**
	 * The severity of the emitted diagnostics by the rule
	 */
	level: RulePlainConfiguration;
	/**
	 * Rule's options
	 */
	options: NoConstructorReturnOptions;
}
export interface RuleWithOptions_for_NoEmptyCharacterClassInRegexOptions {
	/**
	 * The severity of the emitted diagnostics by the rule
	 */
	level: RulePlainConfiguration;
	/**
	 * Rule's options
	 */
	options: NoEmptyCharacterClassInRegexOptions;
}
export interface RuleWithOptions_for_NoEmptyPatternOptions {
	/**
	 * The severity of the emitted diagnostics by the rule
	 */
	level: RulePlainConfiguration;
	/**
	 * Rule's options
	 */
	options: NoEmptyPatternOptions;
}
export interface RuleWithOptions_for_NoGlobalObjectCallsOptions {
	/**
	 * The severity of the emitted diagnostics by the rule
	 */
	level: RulePlainConfiguration;
	/**
	 * Rule's options
	 */
	options: NoGlobalObjectCallsOptions;
}
export interface RuleWithOptions_for_NoInnerDeclarationsOptions {
	/**
	 * The severity of the emitted diagnostics by the rule
	 */
	level: RulePlainConfiguration;
	/**
	 * Rule's options
	 */
	options: NoInnerDeclarationsOptions;
}
export interface RuleWithFixOptions_for_NoInvalidBuiltinInstantiationOptions {
	/**
	 * The kind of the code actions emitted by the rule
	 */
	fix?: FixKind;
	/**
	 * The severity of the emitted diagnostics by the rule
	 */
	level: RulePlainConfiguration;
	/**
	 * Rule's options
	 */
	options: NoInvalidBuiltinInstantiationOptions;
}
export interface RuleWithOptions_for_NoInvalidConstructorSuperOptions {
	/**
	 * The severity of the emitted diagnostics by the rule
	 */
	level: RulePlainConfiguration;
	/**
	 * Rule's options
	 */
	options: NoInvalidConstructorSuperOptions;
}
export interface RuleWithOptions_for_NoInvalidDirectionInLinearGradientOptions {
	/**
	 * The severity of the emitted diagnostics by the rule
	 */
	level: RulePlainConfiguration;
	/**
	 * Rule's options
	 */
	options: NoInvalidDirectionInLinearGradientOptions;
}
export interface RuleWithOptions_for_NoInvalidGridAreasOptions {
	/**
	 * The severity of the emitted diagnostics by the rule
	 */
	level: RulePlainConfiguration;
	/**
	 * Rule's options
	 */
	options: NoInvalidGridAreasOptions;
}
export interface RuleWithOptions_for_NoInvalidPositionAtImportRuleOptions {
	/**
	 * The severity of the emitted diagnostics by the rule
	 */
	level: RulePlainConfiguration;
	/**
	 * Rule's options
	 */
	options: NoInvalidPositionAtImportRuleOptions;
}
export interface RuleWithOptions_for_NoInvalidUseBeforeDeclarationOptions {
	/**
	 * The severity of the emitted diagnostics by the rule
	 */
	level: RulePlainConfiguration;
	/**
	 * Rule's options
	 */
	options: NoInvalidUseBeforeDeclarationOptions;
}
export interface RuleWithOptions_for_NoMissingVarFunctionOptions {
	/**
	 * The severity of the emitted diagnostics by the rule
	 */
	level: RulePlainConfiguration;
	/**
	 * Rule's options
	 */
	options: NoMissingVarFunctionOptions;
}
export interface RuleWithOptions_for_NoNodejsModulesOptions {
	/**
	 * The severity of the emitted diagnostics by the rule
	 */
	level: RulePlainConfiguration;
	/**
	 * Rule's options
	 */
	options: NoNodejsModulesOptions;
}
export interface RuleWithFixOptions_for_NoNonoctalDecimalEscapeOptions {
	/**
	 * The kind of the code actions emitted by the rule
	 */
	fix?: FixKind;
	/**
	 * The severity of the emitted diagnostics by the rule
	 */
	level: RulePlainConfiguration;
	/**
	 * Rule's options
	 */
	options: NoNonoctalDecimalEscapeOptions;
}
export interface RuleWithOptions_for_NoPrecisionLossOptions {
	/**
	 * The severity of the emitted diagnostics by the rule
	 */
	level: RulePlainConfiguration;
	/**
	 * Rule's options
	 */
	options: NoPrecisionLossOptions;
}
export interface RuleWithOptions_for_NoPrivateImportsOptions {
	/**
	 * The severity of the emitted diagnostics by the rule
	 */
	level: RulePlainConfiguration;
	/**
	 * Rule's options
	 */
	options: NoPrivateImportsOptions;
}
export interface RuleWithOptions_for_NoRenderReturnValueOptions {
	/**
	 * The severity of the emitted diagnostics by the rule
	 */
	level: RulePlainConfiguration;
	/**
	 * Rule's options
	 */
	options: NoRenderReturnValueOptions;
}
export interface RuleWithOptions_for_NoSelfAssignOptions {
	/**
	 * The severity of the emitted diagnostics by the rule
	 */
	level: RulePlainConfiguration;
	/**
	 * Rule's options
	 */
	options: NoSelfAssignOptions;
}
export interface RuleWithOptions_for_NoSetterReturnOptions {
	/**
	 * The severity of the emitted diagnostics by the rule
	 */
	level: RulePlainConfiguration;
	/**
	 * Rule's options
	 */
	options: NoSetterReturnOptions;
}
export interface RuleWithFixOptions_for_NoStringCaseMismatchOptions {
	/**
	 * The kind of the code actions emitted by the rule
	 */
	fix?: FixKind;
	/**
	 * The severity of the emitted diagnostics by the rule
	 */
	level: RulePlainConfiguration;
	/**
	 * Rule's options
	 */
	options: NoStringCaseMismatchOptions;
}
export interface RuleWithFixOptions_for_NoSwitchDeclarationsOptions {
	/**
	 * The kind of the code actions emitted by the rule
	 */
	fix?: FixKind;
	/**
	 * The severity of the emitted diagnostics by the rule
	 */
	level: RulePlainConfiguration;
	/**
	 * Rule's options
	 */
	options: NoSwitchDeclarationsOptions;
}
export interface RuleWithOptions_for_NoUndeclaredDependenciesOptions {
	/**
	 * The severity of the emitted diagnostics by the rule
	 */
	level: RulePlainConfiguration;
	/**
	 * Rule's options
	 */
	options: NoUndeclaredDependenciesOptions;
}
export interface RuleWithOptions_for_NoUndeclaredVariablesOptions {
	/**
	 * The severity of the emitted diagnostics by the rule
	 */
	level: RulePlainConfiguration;
	/**
	 * Rule's options
	 */
	options: NoUndeclaredVariablesOptions;
}
export interface RuleWithOptions_for_NoUnknownFunctionOptions {
	/**
	 * The severity of the emitted diagnostics by the rule
	 */
	level: RulePlainConfiguration;
	/**
	 * Rule's options
	 */
	options: NoUnknownFunctionOptions;
}
export interface RuleWithOptions_for_NoUnknownMediaFeatureNameOptions {
	/**
	 * The severity of the emitted diagnostics by the rule
	 */
	level: RulePlainConfiguration;
	/**
	 * Rule's options
	 */
	options: NoUnknownMediaFeatureNameOptions;
}
export interface RuleWithOptions_for_NoUnknownPropertyOptions {
	/**
	 * The severity of the emitted diagnostics by the rule
	 */
	level: RulePlainConfiguration;
	/**
	 * Rule's options
	 */
	options: NoUnknownPropertyOptions;
}
export interface RuleWithOptions_for_NoUnknownPseudoClassOptions {
	/**
	 * The severity of the emitted diagnostics by the rule
	 */
	level: RulePlainConfiguration;
	/**
	 * Rule's options
	 */
	options: NoUnknownPseudoClassOptions;
}
export interface RuleWithOptions_for_NoUnknownPseudoElementOptions {
	/**
	 * The severity of the emitted diagnostics by the rule
	 */
	level: RulePlainConfiguration;
	/**
	 * Rule's options
	 */
	options: NoUnknownPseudoElementOptions;
}
export interface RuleWithOptions_for_NoUnknownTypeSelectorOptions {
	/**
	 * The severity of the emitted diagnostics by the rule
	 */
	level: RulePlainConfiguration;
	/**
	 * Rule's options
	 */
	options: NoUnknownTypeSelectorOptions;
}
export interface RuleWithOptions_for_NoUnknownUnitOptions {
	/**
	 * The severity of the emitted diagnostics by the rule
	 */
	level: RulePlainConfiguration;
	/**
	 * Rule's options
	 */
	options: NoUnknownUnitOptions;
}
export interface RuleWithOptions_for_NoUnmatchableAnbSelectorOptions {
	/**
	 * The severity of the emitted diagnostics by the rule
	 */
	level: RulePlainConfiguration;
	/**
	 * Rule's options
	 */
	options: NoUnmatchableAnbSelectorOptions;
}
export interface RuleWithOptions_for_NoUnreachableOptions {
	/**
	 * The severity of the emitted diagnostics by the rule
	 */
	level: RulePlainConfiguration;
	/**
	 * Rule's options
	 */
	options: NoUnreachableOptions;
}
export interface RuleWithOptions_for_NoUnreachableSuperOptions {
	/**
	 * The severity of the emitted diagnostics by the rule
	 */
	level: RulePlainConfiguration;
	/**
	 * Rule's options
	 */
	options: NoUnreachableSuperOptions;
}
export interface RuleWithOptions_for_NoUnsafeFinallyOptions {
	/**
	 * The severity of the emitted diagnostics by the rule
	 */
	level: RulePlainConfiguration;
	/**
	 * Rule's options
	 */
	options: NoUnsafeFinallyOptions;
}
export interface RuleWithOptions_for_NoUnsafeOptionalChainingOptions {
	/**
	 * The severity of the emitted diagnostics by the rule
	 */
	level: RulePlainConfiguration;
	/**
	 * Rule's options
	 */
	options: NoUnsafeOptionalChainingOptions;
}
export interface RuleWithFixOptions_for_NoUnusedFunctionParametersOptions {
	/**
	 * The kind of the code actions emitted by the rule
	 */
	fix?: FixKind;
	/**
	 * The severity of the emitted diagnostics by the rule
	 */
	level: RulePlainConfiguration;
	/**
	 * Rule's options
	 */
	options: NoUnusedFunctionParametersOptions;
}
export interface RuleWithFixOptions_for_NoUnusedImportsOptions {
	/**
	 * The kind of the code actions emitted by the rule
	 */
	fix?: FixKind;
	/**
	 * The severity of the emitted diagnostics by the rule
	 */
	level: RulePlainConfiguration;
	/**
	 * Rule's options
	 */
	options: NoUnusedImportsOptions;
}
export interface RuleWithFixOptions_for_NoUnusedLabelsOptions {
	/**
	 * The kind of the code actions emitted by the rule
	 */
	fix?: FixKind;
	/**
	 * The severity of the emitted diagnostics by the rule
	 */
	level: RulePlainConfiguration;
	/**
	 * Rule's options
	 */
	options: NoUnusedLabelsOptions;
}
export interface RuleWithFixOptions_for_NoUnusedPrivateClassMembersOptions {
	/**
	 * The kind of the code actions emitted by the rule
	 */
	fix?: FixKind;
	/**
	 * The severity of the emitted diagnostics by the rule
	 */
	level: RulePlainConfiguration;
	/**
	 * Rule's options
	 */
	options: NoUnusedPrivateClassMembersOptions;
}
export interface RuleWithFixOptions_for_NoUnusedVariablesOptions {
	/**
	 * The kind of the code actions emitted by the rule
	 */
	fix?: FixKind;
	/**
	 * The severity of the emitted diagnostics by the rule
	 */
	level: RulePlainConfiguration;
	/**
	 * Rule's options
	 */
	options: NoUnusedVariablesOptions;
}
export interface RuleWithFixOptions_for_NoVoidElementsWithChildrenOptions {
	/**
	 * The kind of the code actions emitted by the rule
	 */
	fix?: FixKind;
	/**
	 * The severity of the emitted diagnostics by the rule
	 */
	level: RulePlainConfiguration;
	/**
	 * Rule's options
	 */
	options: NoVoidElementsWithChildrenOptions;
}
export interface RuleWithOptions_for_NoVoidTypeReturnOptions {
	/**
	 * The severity of the emitted diagnostics by the rule
	 */
	level: RulePlainConfiguration;
	/**
	 * Rule's options
	 */
	options: NoVoidTypeReturnOptions;
}
export interface RuleWithFixOptions_for_UseExhaustiveDependenciesOptions {
	/**
	 * The kind of the code actions emitted by the rule
	 */
	fix?: FixKind;
	/**
	 * The severity of the emitted diagnostics by the rule
	 */
	level: RulePlainConfiguration;
	/**
	 * Rule's options
	 */
	options: UseExhaustiveDependenciesOptions;
}
export interface RuleWithOptions_for_UseHookAtTopLevelOptions {
	/**
	 * The severity of the emitted diagnostics by the rule
	 */
	level: RulePlainConfiguration;
	/**
	 * Rule's options
	 */
	options: UseHookAtTopLevelOptions;
}
export interface RuleWithFixOptions_for_UseImportExtensionsOptions {
	/**
	 * The kind of the code actions emitted by the rule
	 */
	fix?: FixKind;
	/**
	 * The severity of the emitted diagnostics by the rule
	 */
	level: RulePlainConfiguration;
	/**
	 * Rule's options
	 */
	options: UseImportExtensionsOptions;
}
export interface RuleWithFixOptions_for_UseIsNanOptions {
	/**
	 * The kind of the code actions emitted by the rule
	 */
	fix?: FixKind;
	/**
	 * The severity of the emitted diagnostics by the rule
	 */
	level: RulePlainConfiguration;
	/**
	 * Rule's options
	 */
	options: UseIsNanOptions;
}
export interface RuleWithOptions_for_UseJsxKeyInIterableOptions {
	/**
	 * The severity of the emitted diagnostics by the rule
	 */
	level: RulePlainConfiguration;
	/**
	 * Rule's options
	 */
	options: UseJsxKeyInIterableOptions;
}
export interface RuleWithOptions_for_UseValidForDirectionOptions {
	/**
	 * The severity of the emitted diagnostics by the rule
	 */
	level: RulePlainConfiguration;
	/**
	 * Rule's options
	 */
	options: UseValidForDirectionOptions;
}
export interface RuleWithFixOptions_for_UseValidTypeofOptions {
	/**
	 * The kind of the code actions emitted by the rule
	 */
	fix?: FixKind;
	/**
	 * The severity of the emitted diagnostics by the rule
	 */
	level: RulePlainConfiguration;
	/**
	 * Rule's options
	 */
	options: UseValidTypeofOptions;
}
export interface RuleWithOptions_for_UseYieldOptions {
	/**
	 * The severity of the emitted diagnostics by the rule
	 */
	level: RulePlainConfiguration;
	/**
	 * Rule's options
	 */
	options: UseYieldOptions;
}
export interface RuleWithOptions_for_NoAwaitInLoopOptions {
	/**
	 * The severity of the emitted diagnostics by the rule
	 */
	level: RulePlainConfiguration;
	/**
	 * Rule's options
	 */
	options: NoAwaitInLoopOptions;
}
export interface RuleWithOptions_for_NoBitwiseOperatorsOptions {
	/**
	 * The severity of the emitted diagnostics by the rule
	 */
	level: RulePlainConfiguration;
	/**
	 * Rule's options
	 */
	options: NoBitwiseOperatorsOptions;
}
export interface RuleWithOptions_for_NoConstantBinaryExpressionOptions {
	/**
	 * The severity of the emitted diagnostics by the rule
	 */
	level: RulePlainConfiguration;
	/**
	 * Rule's options
	 */
	options: NoConstantBinaryExpressionOptions;
}
export interface RuleWithOptions_for_NoDestructuredPropsOptions {
	/**
	 * The severity of the emitted diagnostics by the rule
	 */
	level: RulePlainConfiguration;
	/**
	 * Rule's options
	 */
	options: NoDestructuredPropsOptions;
}
export interface RuleWithOptions_for_NoExcessiveLinesPerFunctionOptions {
	/**
	 * The severity of the emitted diagnostics by the rule
	 */
	level: RulePlainConfiguration;
	/**
	 * Rule's options
	 */
	options: NoExcessiveLinesPerFunctionOptions;
}
export interface RuleWithFixOptions_for_NoFloatingPromisesOptions {
	/**
	 * The kind of the code actions emitted by the rule
	 */
	fix?: FixKind;
	/**
	 * The severity of the emitted diagnostics by the rule
	 */
	level: RulePlainConfiguration;
	/**
	 * Rule's options
	 */
	options: NoFloatingPromisesOptions;
}
export interface RuleWithFixOptions_for_NoGlobalDirnameFilenameOptions {
	/**
	 * The kind of the code actions emitted by the rule
	 */
	fix?: FixKind;
	/**
	 * The severity of the emitted diagnostics by the rule
	 */
	level: RulePlainConfiguration;
	/**
	 * Rule's options
	 */
	options: NoGlobalDirnameFilenameOptions;
}
export interface RuleWithFixOptions_for_NoImplicitCoercionOptions {
	/**
	 * The kind of the code actions emitted by the rule
	 */
	fix?: FixKind;
	/**
	 * The severity of the emitted diagnostics by the rule
	 */
	level: RulePlainConfiguration;
	/**
	 * Rule's options
	 */
	options: NoImplicitCoercionOptions;
}
export interface RuleWithOptions_for_NoImportCyclesOptions {
	/**
	 * The severity of the emitted diagnostics by the rule
	 */
	level: RulePlainConfiguration;
	/**
	 * Rule's options
	 */
	options: NoImportCyclesOptions;
}
export interface RuleWithFixOptions_for_NoImportantStylesOptions {
	/**
	 * The kind of the code actions emitted by the rule
	 */
	fix?: FixKind;
	/**
	 * The severity of the emitted diagnostics by the rule
	 */
	level: RulePlainConfiguration;
	/**
	 * Rule's options
	 */
	options: NoImportantStylesOptions;
}
export interface RuleWithOptions_for_NoMagicNumbersOptions {
	/**
	 * The severity of the emitted diagnostics by the rule
	 */
	level: RulePlainConfiguration;
	/**
	 * Rule's options
	 */
	options: NoMagicNumbersOptions;
}
export interface RuleWithOptions_for_NoMissingJsxKeyOptions {
	/**
	 * The severity of the emitted diagnostics by the rule
	 */
	level: RulePlainConfiguration;
	/**
	 * Rule's options
	 */
	options: NoMissingJsxKeyOptions;
}
export interface RuleWithFixOptions_for_NoMisusedPromisesOptions {
	/**
	 * The kind of the code actions emitted by the rule
	 */
	fix?: FixKind;
	/**
	 * The severity of the emitted diagnostics by the rule
	 */
	level: RulePlainConfiguration;
	/**
	 * Rule's options
	 */
	options: NoMisusedPromisesOptions;
}
export interface RuleWithOptions_for_NoNestedComponentDefinitionsOptions {
	/**
	 * The severity of the emitted diagnostics by the rule
	 */
	level: RulePlainConfiguration;
	/**
	 * Rule's options
	 */
	options: NoNestedComponentDefinitionsOptions;
}
export interface RuleWithOptions_for_NoNoninteractiveElementInteractionsOptions {
	/**
	 * The severity of the emitted diagnostics by the rule
	 */
	level: RulePlainConfiguration;
	/**
	 * Rule's options
	 */
	options: NoNoninteractiveElementInteractionsOptions;
}
export interface RuleWithFixOptions_for_NoProcessGlobalOptions {
	/**
	 * The kind of the code actions emitted by the rule
	 */
	fix?: FixKind;
	/**
	 * The severity of the emitted diagnostics by the rule
	 */
	level: RulePlainConfiguration;
	/**
	 * Rule's options
	 */
	options: NoProcessGlobalOptions;
}
export interface RuleWithOptions_for_NoReactPropAssignOptions {
	/**
	 * The severity of the emitted diagnostics by the rule
	 */
	level: RulePlainConfiguration;
	/**
	 * Rule's options
	 */
	options: NoReactPropAssignOptions;
}
export interface RuleWithFixOptions_for_NoReactPropsOptions {
	/**
	 * The kind of the code actions emitted by the rule
	 */
	fix?: FixKind;
	/**
	 * The severity of the emitted diagnostics by the rule
	 */
	level: RulePlainConfiguration;
	/**
	 * Rule's options
	 */
	options: NoReactPropsOptions;
}
export interface RuleWithOptions_for_NoRestrictedElementsOptions {
	/**
	 * The severity of the emitted diagnostics by the rule
	 */
	level: RulePlainConfiguration;
	/**
	 * Rule's options
	 */
	options: NoRestrictedElementsOptions;
}
export interface RuleWithOptions_for_NoSecretsOptions {
	/**
	 * The severity of the emitted diagnostics by the rule
	 */
	level: RulePlainConfiguration;
	/**
	 * Rule's options
	 */
	options: NoSecretsOptions;
}
export interface RuleWithOptions_for_NoShadowOptions {
	/**
	 * The severity of the emitted diagnostics by the rule
	 */
	level: RulePlainConfiguration;
	/**
	 * Rule's options
	 */
	options: NoShadowOptions;
}
export interface RuleWithFixOptions_for_NoTsIgnoreOptions {
	/**
	 * The kind of the code actions emitted by the rule
	 */
	fix?: FixKind;
	/**
	 * The severity of the emitted diagnostics by the rule
	 */
	level: RulePlainConfiguration;
	/**
	 * Rule's options
	 */
	options: NoTsIgnoreOptions;
}
export interface RuleWithOptions_for_NoUnassignedVariablesOptions {
	/**
	 * The severity of the emitted diagnostics by the rule
	 */
	level: RulePlainConfiguration;
	/**
	 * Rule's options
	 */
	options: NoUnassignedVariablesOptions;
}
export interface RuleWithOptions_for_NoUnknownAtRuleOptions {
	/**
	 * The severity of the emitted diagnostics by the rule
	 */
	level: RulePlainConfiguration;
	/**
	 * Rule's options
	 */
	options: NoUnknownAtRuleOptions;
}
export interface RuleWithOptions_for_NoUnresolvedImportsOptions {
	/**
	 * The severity of the emitted diagnostics by the rule
	 */
	level: RulePlainConfiguration;
	/**
	 * Rule's options
	 */
	options: NoUnresolvedImportsOptions;
}
export interface RuleWithOptions_for_NoUnwantedPolyfillioOptions {
	/**
	 * The severity of the emitted diagnostics by the rule
	 */
	level: RulePlainConfiguration;
	/**
	 * Rule's options
	 */
	options: NoUnwantedPolyfillioOptions;
}
export interface RuleWithOptions_for_NoUseVisibleTaskOptions {
	/**
	 * The severity of the emitted diagnostics by the rule
	 */
	level: RulePlainConfiguration;
	/**
	 * Rule's options
	 */
	options: NoUseVisibleTaskOptions;
}
export interface RuleWithOptions_for_NoUselessBackrefInRegexOptions {
	/**
	 * The severity of the emitted diagnostics by the rule
	 */
	level: RulePlainConfiguration;
	/**
	 * Rule's options
	 */
	options: NoUselessBackrefInRegexOptions;
}
export interface RuleWithFixOptions_for_NoUselessEscapeInStringOptions {
	/**
	 * The kind of the code actions emitted by the rule
	 */
	fix?: FixKind;
	/**
	 * The severity of the emitted diagnostics by the rule
	 */
	level: RulePlainConfiguration;
	/**
	 * Rule's options
	 */
	options: NoUselessEscapeInStringOptions;
}
export interface RuleWithFixOptions_for_NoUselessUndefinedOptions {
	/**
	 * The kind of the code actions emitted by the rule
	 */
	fix?: FixKind;
	/**
	 * The severity of the emitted diagnostics by the rule
	 */
	level: RulePlainConfiguration;
	/**
	 * Rule's options
	 */
	options: NoUselessUndefinedOptions;
}
export interface RuleWithOptions_for_NoVueReservedPropsOptions {
	/**
	 * The severity of the emitted diagnostics by the rule
	 */
	level: RulePlainConfiguration;
	/**
	 * Rule's options
	 */
	options: NoVueReservedPropsOptions;
}
export interface RuleWithOptions_for_UseAdjacentGetterSetterOptions {
	/**
	 * The severity of the emitted diagnostics by the rule
	 */
	level: RulePlainConfiguration;
	/**
	 * Rule's options
	 */
	options: UseAdjacentGetterSetterOptions;
}
export interface RuleWithOptions_for_UseClasslistOptions {
	/**
	 * The severity of the emitted diagnostics by the rule
	 */
	level: RulePlainConfiguration;
	/**
	 * Rule's options
	 */
	options: UseClasslistOptions;
}
export interface RuleWithFixOptions_for_UseConsistentObjectDefinitionOptions {
	/**
	 * The kind of the code actions emitted by the rule
	 */
	fix?: FixKind;
	/**
	 * The severity of the emitted diagnostics by the rule
	 */
	level: RulePlainConfiguration;
	/**
	 * Rule's options
	 */
	options: UseConsistentObjectDefinitionOptions;
}
export interface RuleWithFixOptions_for_UseConsistentResponseOptions {
	/**
	 * The kind of the code actions emitted by the rule
	 */
	fix?: FixKind;
	/**
	 * The severity of the emitted diagnostics by the rule
	 */
	level: RulePlainConfiguration;
	/**
	 * Rule's options
	 */
	options: UseConsistentResponseOptions;
}
export interface RuleWithFixOptions_for_UseExhaustiveSwitchCasesOptions {
	/**
	 * The kind of the code actions emitted by the rule
	 */
	fix?: FixKind;
	/**
	 * The severity of the emitted diagnostics by the rule
	 */
	level: RulePlainConfiguration;
	/**
	 * Rule's options
	 */
	options: UseExhaustiveSwitchCasesOptions;
}
export interface RuleWithOptions_for_UseExplicitTypeOptions {
	/**
	 * The severity of the emitted diagnostics by the rule
	 */
	level: RulePlainConfiguration;
	/**
	 * Rule's options
	 */
	options: UseExplicitTypeOptions;
}
export interface RuleWithOptions_for_UseExportsLastOptions {
	/**
	 * The severity of the emitted diagnostics by the rule
	 */
	level: RulePlainConfiguration;
	/**
	 * Rule's options
	 */
	options: UseExportsLastOptions;
}
export interface RuleWithOptions_for_UseForComponentOptions {
	/**
	 * The severity of the emitted diagnostics by the rule
	 */
	level: RulePlainConfiguration;
	/**
	 * Rule's options
	 */
	options: UseForComponentOptions;
}
export interface RuleWithFixOptions_for_UseGoogleFontPreconnectOptions {
	/**
	 * The kind of the code actions emitted by the rule
	 */
	fix?: FixKind;
	/**
	 * The severity of the emitted diagnostics by the rule
	 */
	level: RulePlainConfiguration;
	/**
	 * Rule's options
	 */
	options: UseGoogleFontPreconnectOptions;
}
export interface RuleWithFixOptions_for_UseIndexOfOptions {
	/**
	 * The kind of the code actions emitted by the rule
	 */
	fix?: FixKind;
	/**
	 * The severity of the emitted diagnostics by the rule
	 */
	level: RulePlainConfiguration;
	/**
	 * Rule's options
	 */
	options: UseIndexOfOptions;
}
export interface RuleWithOptions_for_UseIterableCallbackReturnOptions {
	/**
	 * The severity of the emitted diagnostics by the rule
	 */
	level: RulePlainConfiguration;
	/**
	 * Rule's options
	 */
	options: UseIterableCallbackReturnOptions;
}
export interface RuleWithFixOptions_for_UseJsonImportAttributeOptions {
	/**
	 * The kind of the code actions emitted by the rule
	 */
	fix?: FixKind;
	/**
	 * The severity of the emitted diagnostics by the rule
	 */
	level: RulePlainConfiguration;
	/**
	 * Rule's options
	 */
	options: UseJsonImportAttributeOptions;
}
export interface RuleWithOptions_for_UseJsxAOptions {
	/**
	 * The severity of the emitted diagnostics by the rule
	 */
	level: RulePlainConfiguration;
	/**
	 * Rule's options
	 */
	options: UseJsxAOptions;
}
export interface RuleWithOptions_for_UseJsxImgOptions {
	/**
	 * The severity of the emitted diagnostics by the rule
	 */
	level: RulePlainConfiguration;
	/**
	 * Rule's options
	 */
	options: UseJsxImgOptions;
}
export interface RuleWithFixOptions_for_UseNamedOperationOptions {
	/**
	 * The kind of the code actions emitted by the rule
	 */
	fix?: FixKind;
	/**
	 * The severity of the emitted diagnostics by the rule
	 */
	level: RulePlainConfiguration;
	/**
	 * Rule's options
	 */
	options: UseNamedOperationOptions;
}
export interface RuleWithOptions_for_UseNamingConventionOptions {
	/**
	 * The severity of the emitted diagnostics by the rule
	 */
	level: RulePlainConfiguration;
	/**
	 * Rule's options
	 */
	options: UseNamingConventionOptions;
}
export interface RuleWithFixOptions_for_UseNumericSeparatorsOptions {
	/**
	 * The kind of the code actions emitted by the rule
	 */
	fix?: FixKind;
	/**
	 * The severity of the emitted diagnostics by the rule
	 */
	level: RulePlainConfiguration;
	/**
	 * Rule's options
	 */
	options: UseNumericSeparatorsOptions;
}
export interface RuleWithFixOptions_for_UseObjectSpreadOptions {
	/**
	 * The kind of the code actions emitted by the rule
	 */
	fix?: FixKind;
	/**
	 * The severity of the emitted diagnostics by the rule
	 */
	level: RulePlainConfiguration;
	/**
	 * Rule's options
	 */
	options: UseObjectSpreadOptions;
}
export interface RuleWithFixOptions_for_UseParseIntRadixOptions {
	/**
	 * The kind of the code actions emitted by the rule
	 */
	fix?: FixKind;
	/**
	 * The severity of the emitted diagnostics by the rule
	 */
	level: RulePlainConfiguration;
	/**
	 * Rule's options
	 */
	options: UseParseIntRadixOptions;
}
export interface RuleWithFixOptions_for_UseReadonlyClassPropertiesOptions {
	/**
	 * The kind of the code actions emitted by the rule
	 */
	fix?: FixKind;
	/**
	 * The severity of the emitted diagnostics by the rule
	 */
	level: RulePlainConfiguration;
	/**
	 * Rule's options
	 */
	options: UseReadonlyClassPropertiesOptions;
}
export interface RuleWithFixOptions_for_UseSingleJsDocAsteriskOptions {
	/**
	 * The kind of the code actions emitted by the rule
	 */
	fix?: FixKind;
	/**
	 * The severity of the emitted diagnostics by the rule
	 */
	level: RulePlainConfiguration;
	/**
	 * Rule's options
	 */
	options: UseSingleJsDocAsteriskOptions;
}
export interface RuleWithFixOptions_for_UseSortedClassesOptions {
	/**
	 * The kind of the code actions emitted by the rule
	 */
	fix?: FixKind;
	/**
	 * The severity of the emitted diagnostics by the rule
	 */
	level: RulePlainConfiguration;
	/**
	 * Rule's options
	 */
	options: UseSortedClassesOptions;
}
export interface RuleWithOptions_for_UseSymbolDescriptionOptions {
	/**
	 * The severity of the emitted diagnostics by the rule
	 */
	level: RulePlainConfiguration;
	/**
	 * Rule's options
	 */
	options: UseSymbolDescriptionOptions;
}
export interface RuleWithFixOptions_for_UseUnifiedTypeSignatureOptions {
	/**
	 * The kind of the code actions emitted by the rule
	 */
	fix?: FixKind;
	/**
	 * The severity of the emitted diagnostics by the rule
	 */
	level: RulePlainConfiguration;
	/**
	 * Rule's options
	 */
	options: UseUnifiedTypeSignatureOptions;
}
export interface RuleWithOptions_for_UseUniqueElementIdsOptions {
	/**
	 * The severity of the emitted diagnostics by the rule
	 */
	level: RulePlainConfiguration;
	/**
	 * Rule's options
	 */
	options: UseUniqueElementIdsOptions;
}
export interface RuleWithOptions_for_NoAccumulatingSpreadOptions {
	/**
	 * The severity of the emitted diagnostics by the rule
	 */
	level: RulePlainConfiguration;
	/**
	 * Rule's options
	 */
	options: NoAccumulatingSpreadOptions;
}
export interface RuleWithOptions_for_NoBarrelFileOptions {
	/**
	 * The severity of the emitted diagnostics by the rule
	 */
	level: RulePlainConfiguration;
	/**
	 * Rule's options
	 */
	options: NoBarrelFileOptions;
}
export interface RuleWithFixOptions_for_NoDeleteOptions {
	/**
	 * The kind of the code actions emitted by the rule
	 */
	fix?: FixKind;
	/**
	 * The severity of the emitted diagnostics by the rule
	 */
	level: RulePlainConfiguration;
	/**
	 * Rule's options
	 */
	options: NoDeleteOptions;
}
export interface RuleWithOptions_for_NoDynamicNamespaceImportAccessOptions {
	/**
	 * The severity of the emitted diagnostics by the rule
	 */
	level: RulePlainConfiguration;
	/**
	 * Rule's options
	 */
	options: NoDynamicNamespaceImportAccessOptions;
}
export interface RuleWithOptions_for_NoImgElementOptions {
	/**
	 * The severity of the emitted diagnostics by the rule
	 */
	level: RulePlainConfiguration;
	/**
	 * Rule's options
	 */
	options: NoImgElementOptions;
}
export interface RuleWithOptions_for_NoNamespaceImportOptions {
	/**
	 * The severity of the emitted diagnostics by the rule
	 */
	level: RulePlainConfiguration;
	/**
	 * Rule's options
	 */
	options: NoNamespaceImportOptions;
}
export interface RuleWithOptions_for_NoReExportAllOptions {
	/**
	 * The severity of the emitted diagnostics by the rule
	 */
	level: RulePlainConfiguration;
	/**
	 * Rule's options
	 */
	options: NoReExportAllOptions;
}
export interface RuleWithOptions_for_UseTopLevelRegexOptions {
	/**
	 * The severity of the emitted diagnostics by the rule
	 */
	level: RulePlainConfiguration;
	/**
	 * Rule's options
	 */
	options: UseTopLevelRegexOptions;
}
export interface RuleWithFixOptions_for_NoBlankTargetOptions {
	/**
	 * The kind of the code actions emitted by the rule
	 */
	fix?: FixKind;
	/**
	 * The severity of the emitted diagnostics by the rule
	 */
	level: RulePlainConfiguration;
	/**
	 * Rule's options
	 */
	options: NoBlankTargetOptions;
}
export interface RuleWithOptions_for_NoDangerouslySetInnerHtmlOptions {
	/**
	 * The severity of the emitted diagnostics by the rule
	 */
	level: RulePlainConfiguration;
	/**
	 * Rule's options
	 */
	options: NoDangerouslySetInnerHtmlOptions;
}
export interface RuleWithOptions_for_NoDangerouslySetInnerHtmlWithChildrenOptions {
	/**
	 * The severity of the emitted diagnostics by the rule
	 */
	level: RulePlainConfiguration;
	/**
	 * Rule's options
	 */
	options: NoDangerouslySetInnerHtmlWithChildrenOptions;
}
export interface RuleWithOptions_for_NoGlobalEvalOptions {
	/**
	 * The severity of the emitted diagnostics by the rule
	 */
	level: RulePlainConfiguration;
	/**
	 * Rule's options
	 */
	options: NoGlobalEvalOptions;
}
export interface RuleWithOptions_for_NoCommonJsOptions {
	/**
	 * The severity of the emitted diagnostics by the rule
	 */
	level: RulePlainConfiguration;
	/**
	 * Rule's options
	 */
	options: NoCommonJsOptions;
}
export interface RuleWithOptions_for_NoDefaultExportOptions {
	/**
	 * The severity of the emitted diagnostics by the rule
	 */
	level: RulePlainConfiguration;
	/**
	 * Rule's options
	 */
	options: NoDefaultExportOptions;
}
export interface RuleWithOptions_for_NoDescendingSpecificityOptions {
	/**
	 * The severity of the emitted diagnostics by the rule
	 */
	level: RulePlainConfiguration;
	/**
	 * Rule's options
	 */
	options: NoDescendingSpecificityOptions;
}
export interface RuleWithOptions_for_NoDoneCallbackOptions {
	/**
	 * The severity of the emitted diagnostics by the rule
	 */
	level: RulePlainConfiguration;
	/**
	 * Rule's options
	 */
	options: NoDoneCallbackOptions;
}
export interface RuleWithOptions_for_NoEnumOptions {
	/**
	 * The severity of the emitted diagnostics by the rule
	 */
	level: RulePlainConfiguration;
	/**
	 * Rule's options
	 */
	options: NoEnumOptions;
}
export interface RuleWithOptions_for_NoExportedImportsOptions {
	/**
	 * The severity of the emitted diagnostics by the rule
	 */
	level: RulePlainConfiguration;
	/**
	 * Rule's options
	 */
	options: NoExportedImportsOptions;
}
export interface RuleWithOptions_for_NoHeadElementOptions {
	/**
	 * The severity of the emitted diagnostics by the rule
	 */
	level: RulePlainConfiguration;
	/**
	 * Rule's options
	 */
	options: NoHeadElementOptions;
}
export interface RuleWithFixOptions_for_NoImplicitBooleanOptions {
	/**
	 * The kind of the code actions emitted by the rule
	 */
	fix?: FixKind;
	/**
	 * The severity of the emitted diagnostics by the rule
	 */
	level: RulePlainConfiguration;
	/**
	 * Rule's options
	 */
	options: NoImplicitBooleanOptions;
}
export interface RuleWithFixOptions_for_NoInferrableTypesOptions {
	/**
	 * The kind of the code actions emitted by the rule
	 */
	fix?: FixKind;
	/**
	 * The severity of the emitted diagnostics by the rule
	 */
	level: RulePlainConfiguration;
	/**
	 * Rule's options
	 */
	options: NoInferrableTypesOptions;
}
export interface RuleWithOptions_for_NoNamespaceOptions {
	/**
	 * The severity of the emitted diagnostics by the rule
	 */
	level: RulePlainConfiguration;
	/**
	 * Rule's options
	 */
	options: NoNamespaceOptions;
}
export interface RuleWithFixOptions_for_NoNegationElseOptions {
	/**
	 * The kind of the code actions emitted by the rule
	 */
	fix?: FixKind;
	/**
	 * The severity of the emitted diagnostics by the rule
	 */
	level: RulePlainConfiguration;
	/**
	 * Rule's options
	 */
	options: NoNegationElseOptions;
}
export interface RuleWithOptions_for_NoNestedTernaryOptions {
	/**
	 * The severity of the emitted diagnostics by the rule
	 */
	level: RulePlainConfiguration;
	/**
	 * Rule's options
	 */
	options: NoNestedTernaryOptions;
}
export interface RuleWithFixOptions_for_NoNonNullAssertionOptions {
	/**
	 * The kind of the code actions emitted by the rule
	 */
	fix?: FixKind;
	/**
	 * The severity of the emitted diagnostics by the rule
	 */
	level: RulePlainConfiguration;
	/**
	 * Rule's options
	 */
	options: NoNonNullAssertionOptions;
}
export interface RuleWithOptions_for_NoParameterAssignOptions {
	/**
	 * The severity of the emitted diagnostics by the rule
	 */
	level: RulePlainConfiguration;
	/**
	 * Rule's options
	 */
	options: NoParameterAssignOptions;
}
export interface RuleWithOptions_for_NoParameterPropertiesOptions {
	/**
	 * The severity of the emitted diagnostics by the rule
	 */
	level: RulePlainConfiguration;
	/**
	 * Rule's options
	 */
	options: NoParameterPropertiesOptions;
}
export interface RuleWithOptions_for_NoProcessEnvOptions {
	/**
	 * The severity of the emitted diagnostics by the rule
	 */
	level: RulePlainConfiguration;
	/**
	 * Rule's options
	 */
	options: NoProcessEnvOptions;
}
export interface RuleWithOptions_for_NoRestrictedGlobalsOptions {
	/**
	 * The severity of the emitted diagnostics by the rule
	 */
	level: RulePlainConfiguration;
	/**
	 * Rule's options
	 */
	options: NoRestrictedGlobalsOptions;
}
export interface RuleWithOptions_for_NoRestrictedImportsOptions {
	/**
	 * The severity of the emitted diagnostics by the rule
	 */
	level: RulePlainConfiguration;
	/**
	 * Rule's options
	 */
	options: NoRestrictedImportsOptions;
}
export interface RuleWithFixOptions_for_NoRestrictedTypesOptions {
	/**
	 * The kind of the code actions emitted by the rule
	 */
	fix?: FixKind;
	/**
	 * The severity of the emitted diagnostics by the rule
	 */
	level: RulePlainConfiguration;
	/**
	 * Rule's options
	 */
	options: NoRestrictedTypesOptions;
}
export interface RuleWithFixOptions_for_NoShoutyConstantsOptions {
	/**
	 * The kind of the code actions emitted by the rule
	 */
	fix?: FixKind;
	/**
	 * The severity of the emitted diagnostics by the rule
	 */
	level: RulePlainConfiguration;
	/**
	 * Rule's options
	 */
	options: NoShoutyConstantsOptions;
}
export interface RuleWithFixOptions_for_NoSubstrOptions {
	/**
	 * The kind of the code actions emitted by the rule
	 */
	fix?: FixKind;
	/**
	 * The severity of the emitted diagnostics by the rule
	 */
	level: RulePlainConfiguration;
	/**
	 * Rule's options
	 */
	options: NoSubstrOptions;
}
export interface RuleWithFixOptions_for_NoUnusedTemplateLiteralOptions {
	/**
	 * The kind of the code actions emitted by the rule
	 */
	fix?: FixKind;
	/**
	 * The severity of the emitted diagnostics by the rule
	 */
	level: RulePlainConfiguration;
	/**
	 * Rule's options
	 */
	options: NoUnusedTemplateLiteralOptions;
}
export interface RuleWithFixOptions_for_NoUselessElseOptions {
	/**
	 * The kind of the code actions emitted by the rule
	 */
	fix?: FixKind;
	/**
	 * The severity of the emitted diagnostics by the rule
	 */
	level: RulePlainConfiguration;
	/**
	 * Rule's options
	 */
	options: NoUselessElseOptions;
}
export interface RuleWithOptions_for_NoValueAtRuleOptions {
	/**
	 * The severity of the emitted diagnostics by the rule
	 */
	level: RulePlainConfiguration;
	/**
	 * Rule's options
	 */
	options: NoValueAtRuleOptions;
}
export interface RuleWithFixOptions_for_NoYodaExpressionOptions {
	/**
	 * The kind of the code actions emitted by the rule
	 */
	fix?: FixKind;
	/**
	 * The severity of the emitted diagnostics by the rule
	 */
	level: RulePlainConfiguration;
	/**
	 * Rule's options
	 */
	options: NoYodaExpressionOptions;
}
export interface RuleWithFixOptions_for_UseArrayLiteralsOptions {
	/**
	 * The kind of the code actions emitted by the rule
	 */
	fix?: FixKind;
	/**
	 * The severity of the emitted diagnostics by the rule
	 */
	level: RulePlainConfiguration;
	/**
	 * Rule's options
	 */
	options: UseArrayLiteralsOptions;
}
export interface RuleWithFixOptions_for_UseAsConstAssertionOptions {
	/**
	 * The kind of the code actions emitted by the rule
	 */
	fix?: FixKind;
	/**
	 * The severity of the emitted diagnostics by the rule
	 */
	level: RulePlainConfiguration;
	/**
	 * Rule's options
	 */
	options: UseAsConstAssertionOptions;
}
export interface RuleWithFixOptions_for_UseAtIndexOptions {
	/**
	 * The kind of the code actions emitted by the rule
	 */
	fix?: FixKind;
	/**
	 * The severity of the emitted diagnostics by the rule
	 */
	level: RulePlainConfiguration;
	/**
	 * Rule's options
	 */
	options: UseAtIndexOptions;
}
export interface RuleWithFixOptions_for_UseBlockStatementsOptions {
	/**
	 * The kind of the code actions emitted by the rule
	 */
	fix?: FixKind;
	/**
	 * The severity of the emitted diagnostics by the rule
	 */
	level: RulePlainConfiguration;
	/**
	 * Rule's options
	 */
	options: UseBlockStatementsOptions;
}
export interface RuleWithFixOptions_for_UseCollapsedElseIfOptions {
	/**
	 * The kind of the code actions emitted by the rule
	 */
	fix?: FixKind;
	/**
	 * The severity of the emitted diagnostics by the rule
	 */
	level: RulePlainConfiguration;
	/**
	 * Rule's options
	 */
	options: UseCollapsedElseIfOptions;
}
export interface RuleWithFixOptions_for_UseCollapsedIfOptions {
	/**
	 * The kind of the code actions emitted by the rule
	 */
	fix?: FixKind;
	/**
	 * The severity of the emitted diagnostics by the rule
	 */
	level: RulePlainConfiguration;
	/**
	 * Rule's options
	 */
	options: UseCollapsedIfOptions;
}
export interface RuleWithOptions_for_UseComponentExportOnlyModulesOptions {
	/**
	 * The severity of the emitted diagnostics by the rule
	 */
	level: RulePlainConfiguration;
	/**
	 * Rule's options
	 */
	options: UseComponentExportOnlyModulesOptions;
}
export interface RuleWithFixOptions_for_UseConsistentArrayTypeOptions {
	/**
	 * The kind of the code actions emitted by the rule
	 */
	fix?: FixKind;
	/**
	 * The severity of the emitted diagnostics by the rule
	 */
	level: RulePlainConfiguration;
	/**
	 * Rule's options
	 */
	options: UseConsistentArrayTypeOptions;
}
export interface RuleWithFixOptions_for_UseConsistentBuiltinInstantiationOptions {
	/**
	 * The kind of the code actions emitted by the rule
	 */
	fix?: FixKind;
	/**
	 * The severity of the emitted diagnostics by the rule
	 */
	level: RulePlainConfiguration;
	/**
	 * Rule's options
	 */
	options: UseConsistentBuiltinInstantiationOptions;
}
export interface RuleWithFixOptions_for_UseConsistentCurlyBracesOptions {
	/**
	 * The kind of the code actions emitted by the rule
	 */
	fix?: FixKind;
	/**
	 * The severity of the emitted diagnostics by the rule
	 */
	level: RulePlainConfiguration;
	/**
	 * Rule's options
	 */
	options: UseConsistentCurlyBracesOptions;
}
export interface RuleWithOptions_for_UseConsistentMemberAccessibilityOptions {
	/**
	 * The severity of the emitted diagnostics by the rule
	 */
	level: RulePlainConfiguration;
	/**
	 * Rule's options
	 */
	options: UseConsistentMemberAccessibilityOptions;
}
export interface RuleWithFixOptions_for_UseConstOptions {
	/**
	 * The kind of the code actions emitted by the rule
	 */
	fix?: FixKind;
	/**
	 * The severity of the emitted diagnostics by the rule
	 */
	level: RulePlainConfiguration;
	/**
	 * Rule's options
	 */
	options: UseConstOptions;
}
export interface RuleWithFixOptions_for_UseDefaultParameterLastOptions {
	/**
	 * The kind of the code actions emitted by the rule
	 */
	fix?: FixKind;
	/**
	 * The severity of the emitted diagnostics by the rule
	 */
	level: RulePlainConfiguration;
	/**
	 * Rule's options
	 */
	options: UseDefaultParameterLastOptions;
}
export interface RuleWithOptions_for_UseDefaultSwitchClauseOptions {
	/**
	 * The severity of the emitted diagnostics by the rule
	 */
	level: RulePlainConfiguration;
	/**
	 * Rule's options
	 */
	options: UseDefaultSwitchClauseOptions;
}
export interface RuleWithOptions_for_UseDeprecatedReasonOptions {
	/**
	 * The severity of the emitted diagnostics by the rule
	 */
	level: RulePlainConfiguration;
	/**
	 * Rule's options
	 */
	options: UseDeprecatedReasonOptions;
}
export interface RuleWithFixOptions_for_UseEnumInitializersOptions {
	/**
	 * The kind of the code actions emitted by the rule
	 */
	fix?: FixKind;
	/**
	 * The severity of the emitted diagnostics by the rule
	 */
	level: RulePlainConfiguration;
	/**
	 * Rule's options
	 */
	options: UseEnumInitializersOptions;
}
export interface RuleWithFixOptions_for_UseExplicitLengthCheckOptions {
	/**
	 * The kind of the code actions emitted by the rule
	 */
	fix?: FixKind;
	/**
	 * The severity of the emitted diagnostics by the rule
	 */
	level: RulePlainConfiguration;
	/**
	 * Rule's options
	 */
	options: UseExplicitLengthCheckOptions;
}
export interface RuleWithFixOptions_for_UseExponentiationOperatorOptions {
	/**
	 * The kind of the code actions emitted by the rule
	 */
	fix?: FixKind;
	/**
	 * The severity of the emitted diagnostics by the rule
	 */
	level: RulePlainConfiguration;
	/**
	 * Rule's options
	 */
	options: UseExponentiationOperatorOptions;
}
export interface RuleWithFixOptions_for_UseExportTypeOptions {
	/**
	 * The kind of the code actions emitted by the rule
	 */
	fix?: FixKind;
	/**
	 * The severity of the emitted diagnostics by the rule
	 */
	level: RulePlainConfiguration;
	/**
	 * Rule's options
	 */
	options: UseExportTypeOptions;
}
export interface RuleWithOptions_for_UseFilenamingConventionOptions {
	/**
	 * The severity of the emitted diagnostics by the rule
	 */
	level: RulePlainConfiguration;
	/**
	 * Rule's options
	 */
	options: UseFilenamingConventionOptions;
}
export interface RuleWithOptions_for_UseForOfOptions {
	/**
	 * The severity of the emitted diagnostics by the rule
	 */
	level: RulePlainConfiguration;
	/**
	 * Rule's options
	 */
	options: UseForOfOptions;
}
export interface RuleWithFixOptions_for_UseFragmentSyntaxOptions {
	/**
	 * The kind of the code actions emitted by the rule
	 */
	fix?: FixKind;
	/**
	 * The severity of the emitted diagnostics by the rule
	 */
	level: RulePlainConfiguration;
	/**
	 * Rule's options
	 */
	options: UseFragmentSyntaxOptions;
}
export interface RuleWithFixOptions_for_UseImportTypeOptions {
	/**
	 * The kind of the code actions emitted by the rule
	 */
	fix?: FixKind;
	/**
	 * The severity of the emitted diagnostics by the rule
	 */
	level: RulePlainConfiguration;
	/**
	 * Rule's options
	 */
	options: UseImportTypeOptions;
}
export interface RuleWithOptions_for_UseLiteralEnumMembersOptions {
	/**
	 * The severity of the emitted diagnostics by the rule
	 */
	level: RulePlainConfiguration;
	/**
	 * Rule's options
	 */
	options: UseLiteralEnumMembersOptions;
}
export interface RuleWithFixOptions_for_UseNamingConventionOptions {
	/**
	 * The kind of the code actions emitted by the rule
	 */
	fix?: FixKind;
	/**
	 * The severity of the emitted diagnostics by the rule
	 */
	level: RulePlainConfiguration;
	/**
	 * Rule's options
	 */
	options: UseNamingConventionOptions;
}
export interface RuleWithFixOptions_for_UseNodeAssertStrictOptions {
	/**
	 * The kind of the code actions emitted by the rule
	 */
	fix?: FixKind;
	/**
	 * The severity of the emitted diagnostics by the rule
	 */
	level: RulePlainConfiguration;
	/**
	 * Rule's options
	 */
	options: UseNodeAssertStrictOptions;
}
export interface RuleWithFixOptions_for_UseNodejsImportProtocolOptions {
	/**
	 * The kind of the code actions emitted by the rule
	 */
	fix?: FixKind;
	/**
	 * The severity of the emitted diagnostics by the rule
	 */
	level: RulePlainConfiguration;
	/**
	 * Rule's options
	 */
	options: UseNodejsImportProtocolOptions;
}
export interface RuleWithFixOptions_for_UseNumberNamespaceOptions {
	/**
	 * The kind of the code actions emitted by the rule
	 */
	fix?: FixKind;
	/**
	 * The severity of the emitted diagnostics by the rule
	 */
	level: RulePlainConfiguration;
	/**
	 * Rule's options
	 */
	options: UseNumberNamespaceOptions;
}
export interface RuleWithFixOptions_for_UseSelfClosingElementsOptions {
	/**
	 * The kind of the code actions emitted by the rule
	 */
	fix?: FixKind;
	/**
	 * The severity of the emitted diagnostics by the rule
	 */
	level: RulePlainConfiguration;
	/**
	 * Rule's options
	 */
	options: UseSelfClosingElementsOptions;
}
export interface RuleWithFixOptions_for_UseShorthandAssignOptions {
	/**
	 * The kind of the code actions emitted by the rule
	 */
	fix?: FixKind;
	/**
	 * The severity of the emitted diagnostics by the rule
	 */
	level: RulePlainConfiguration;
	/**
	 * Rule's options
	 */
	options: UseShorthandAssignOptions;
}
export interface RuleWithFixOptions_for_UseShorthandFunctionTypeOptions {
	/**
	 * The kind of the code actions emitted by the rule
	 */
	fix?: FixKind;
	/**
	 * The severity of the emitted diagnostics by the rule
	 */
	level: RulePlainConfiguration;
	/**
	 * Rule's options
	 */
	options: UseShorthandFunctionTypeOptions;
}
export interface RuleWithFixOptions_for_UseSingleVarDeclaratorOptions {
	/**
	 * The kind of the code actions emitted by the rule
	 */
	fix?: FixKind;
	/**
	 * The severity of the emitted diagnostics by the rule
	 */
	level: RulePlainConfiguration;
	/**
	 * Rule's options
	 */
	options: UseSingleVarDeclaratorOptions;
}
export interface RuleWithFixOptions_for_UseTemplateOptions {
	/**
	 * The kind of the code actions emitted by the rule
	 */
	fix?: FixKind;
	/**
	 * The severity of the emitted diagnostics by the rule
	 */
	level: RulePlainConfiguration;
	/**
	 * Rule's options
	 */
	options: UseTemplateOptions;
}
export interface RuleWithFixOptions_for_UseThrowNewErrorOptions {
	/**
	 * The kind of the code actions emitted by the rule
	 */
	fix?: FixKind;
	/**
	 * The severity of the emitted diagnostics by the rule
	 */
	level: RulePlainConfiguration;
	/**
	 * Rule's options
	 */
	options: UseThrowNewErrorOptions;
}
export interface RuleWithOptions_for_UseThrowOnlyErrorOptions {
	/**
	 * The severity of the emitted diagnostics by the rule
	 */
	level: RulePlainConfiguration;
	/**
	 * Rule's options
	 */
	options: UseThrowOnlyErrorOptions;
}
export interface RuleWithFixOptions_for_UseTrimStartEndOptions {
	/**
	 * The kind of the code actions emitted by the rule
	 */
	fix?: FixKind;
	/**
	 * The severity of the emitted diagnostics by the rule
	 */
	level: RulePlainConfiguration;
	/**
	 * Rule's options
	 */
	options: UseTrimStartEndOptions;
}
export interface RuleWithOptions_for_NoAlertOptions {
	/**
	 * The severity of the emitted diagnostics by the rule
	 */
	level: RulePlainConfiguration;
	/**
	 * Rule's options
	 */
	options: NoAlertOptions;
}
export interface RuleWithFixOptions_for_NoApproximativeNumericConstantOptions {
	/**
	 * The kind of the code actions emitted by the rule
	 */
	fix?: FixKind;
	/**
	 * The severity of the emitted diagnostics by the rule
	 */
	level: RulePlainConfiguration;
	/**
	 * Rule's options
	 */
	options: NoApproximativeNumericConstantOptions;
}
export interface RuleWithOptions_for_NoArrayIndexKeyOptions {
	/**
	 * The severity of the emitted diagnostics by the rule
	 */
	level: RulePlainConfiguration;
	/**
	 * Rule's options
	 */
	options: NoArrayIndexKeyOptions;
}
export interface RuleWithOptions_for_NoAssignInExpressionsOptions {
	/**
	 * The severity of the emitted diagnostics by the rule
	 */
	level: RulePlainConfiguration;
	/**
	 * Rule's options
	 */
	options: NoAssignInExpressionsOptions;
}
export interface RuleWithOptions_for_NoAsyncPromiseExecutorOptions {
	/**
	 * The severity of the emitted diagnostics by the rule
	 */
	level: RulePlainConfiguration;
	/**
	 * Rule's options
	 */
	options: NoAsyncPromiseExecutorOptions;
}
export interface RuleWithOptions_for_NoCatchAssignOptions {
	/**
	 * The severity of the emitted diagnostics by the rule
	 */
	level: RulePlainConfiguration;
	/**
	 * Rule's options
	 */
	options: NoCatchAssignOptions;
}
export interface RuleWithOptions_for_NoClassAssignOptions {
	/**
	 * The severity of the emitted diagnostics by the rule
	 */
	level: RulePlainConfiguration;
	/**
	 * Rule's options
	 */
	options: NoClassAssignOptions;
}
export interface RuleWithFixOptions_for_NoCommentTextOptions {
	/**
	 * The kind of the code actions emitted by the rule
	 */
	fix?: FixKind;
	/**
	 * The severity of the emitted diagnostics by the rule
	 */
	level: RulePlainConfiguration;
	/**
	 * Rule's options
	 */
	options: NoCommentTextOptions;
}
export interface RuleWithFixOptions_for_NoCompareNegZeroOptions {
	/**
	 * The kind of the code actions emitted by the rule
	 */
	fix?: FixKind;
	/**
	 * The severity of the emitted diagnostics by the rule
	 */
	level: RulePlainConfiguration;
	/**
	 * Rule's options
	 */
	options: NoCompareNegZeroOptions;
}
export interface RuleWithOptions_for_NoConfusingLabelsOptions {
	/**
	 * The severity of the emitted diagnostics by the rule
	 */
	level: RulePlainConfiguration;
	/**
	 * Rule's options
	 */
	options: NoConfusingLabelsOptions;
}
export interface RuleWithFixOptions_for_NoConfusingVoidTypeOptions {
	/**
	 * The kind of the code actions emitted by the rule
	 */
	fix?: FixKind;
	/**
	 * The severity of the emitted diagnostics by the rule
	 */
	level: RulePlainConfiguration;
	/**
	 * Rule's options
	 */
	options: NoConfusingVoidTypeOptions;
}
export interface RuleWithFixOptions_for_NoConsoleOptions {
	/**
	 * The kind of the code actions emitted by the rule
	 */
	fix?: FixKind;
	/**
	 * The severity of the emitted diagnostics by the rule
	 */
	level: RulePlainConfiguration;
	/**
	 * Rule's options
	 */
	options: NoConsoleOptions;
}
export interface RuleWithFixOptions_for_NoConstEnumOptions {
	/**
	 * The kind of the code actions emitted by the rule
	 */
	fix?: FixKind;
	/**
	 * The severity of the emitted diagnostics by the rule
	 */
	level: RulePlainConfiguration;
	/**
	 * Rule's options
	 */
	options: NoConstEnumOptions;
}
export interface RuleWithOptions_for_NoControlCharactersInRegexOptions {
	/**
	 * The severity of the emitted diagnostics by the rule
	 */
	level: RulePlainConfiguration;
	/**
	 * Rule's options
	 */
	options: NoControlCharactersInRegexOptions;
}
export interface RuleWithFixOptions_for_NoDebuggerOptions {
	/**
	 * The kind of the code actions emitted by the rule
	 */
	fix?: FixKind;
	/**
	 * The severity of the emitted diagnostics by the rule
	 */
	level: RulePlainConfiguration;
	/**
	 * Rule's options
	 */
	options: NoDebuggerOptions;
}
export interface RuleWithOptions_for_NoDocumentCookieOptions {
	/**
	 * The severity of the emitted diagnostics by the rule
	 */
	level: RulePlainConfiguration;
	/**
	 * Rule's options
	 */
	options: NoDocumentCookieOptions;
}
export interface RuleWithOptions_for_NoDocumentImportInPageOptions {
	/**
	 * The severity of the emitted diagnostics by the rule
	 */
	level: RulePlainConfiguration;
	/**
	 * Rule's options
	 */
	options: NoDocumentImportInPageOptions;
}
export interface RuleWithFixOptions_for_NoDoubleEqualsOptions {
	/**
	 * The kind of the code actions emitted by the rule
	 */
	fix?: FixKind;
	/**
	 * The severity of the emitted diagnostics by the rule
	 */
	level: RulePlainConfiguration;
	/**
	 * Rule's options
	 */
	options: NoDoubleEqualsOptions;
}
export interface RuleWithOptions_for_NoDuplicateAtImportRulesOptions {
	/**
	 * The severity of the emitted diagnostics by the rule
	 */
	level: RulePlainConfiguration;
	/**
	 * Rule's options
	 */
	options: NoDuplicateAtImportRulesOptions;
}
export interface RuleWithOptions_for_NoDuplicateCaseOptions {
	/**
	 * The severity of the emitted diagnostics by the rule
	 */
	level: RulePlainConfiguration;
	/**
	 * Rule's options
	 */
	options: NoDuplicateCaseOptions;
}
export interface RuleWithOptions_for_NoDuplicateClassMembersOptions {
	/**
	 * The severity of the emitted diagnostics by the rule
	 */
	level: RulePlainConfiguration;
	/**
	 * Rule's options
	 */
	options: NoDuplicateClassMembersOptions;
}
export interface RuleWithOptions_for_NoDuplicateCustomPropertiesOptions {
	/**
	 * The severity of the emitted diagnostics by the rule
	 */
	level: RulePlainConfiguration;
	/**
	 * Rule's options
	 */
	options: NoDuplicateCustomPropertiesOptions;
}
export interface RuleWithOptions_for_NoDuplicateElseIfOptions {
	/**
	 * The severity of the emitted diagnostics by the rule
	 */
	level: RulePlainConfiguration;
	/**
	 * Rule's options
	 */
	options: NoDuplicateElseIfOptions;
}
export interface RuleWithOptions_for_NoDuplicateFieldsOptions {
	/**
	 * The severity of the emitted diagnostics by the rule
	 */
	level: RulePlainConfiguration;
	/**
	 * Rule's options
	 */
	options: NoDuplicateFieldsOptions;
}
export interface RuleWithOptions_for_NoDuplicateFontNamesOptions {
	/**
	 * The severity of the emitted diagnostics by the rule
	 */
	level: RulePlainConfiguration;
	/**
	 * Rule's options
	 */
	options: NoDuplicateFontNamesOptions;
}
export interface RuleWithOptions_for_NoDuplicateJsxPropsOptions {
	/**
	 * The severity of the emitted diagnostics by the rule
	 */
	level: RulePlainConfiguration;
	/**
	 * Rule's options
	 */
	options: NoDuplicateJsxPropsOptions;
}
export interface RuleWithOptions_for_NoDuplicateObjectKeysOptions {
	/**
	 * The severity of the emitted diagnostics by the rule
	 */
	level: RulePlainConfiguration;
	/**
	 * Rule's options
	 */
	options: NoDuplicateObjectKeysOptions;
}
export interface RuleWithOptions_for_NoDuplicateParametersOptions {
	/**
	 * The severity of the emitted diagnostics by the rule
	 */
	level: RulePlainConfiguration;
	/**
	 * Rule's options
	 */
	options: NoDuplicateParametersOptions;
}
export interface RuleWithOptions_for_NoDuplicatePropertiesOptions {
	/**
	 * The severity of the emitted diagnostics by the rule
	 */
	level: RulePlainConfiguration;
	/**
	 * Rule's options
	 */
	options: NoDuplicatePropertiesOptions;
}
export interface RuleWithOptions_for_NoDuplicateSelectorsKeyframeBlockOptions {
	/**
	 * The severity of the emitted diagnostics by the rule
	 */
	level: RulePlainConfiguration;
	/**
	 * Rule's options
	 */
	options: NoDuplicateSelectorsKeyframeBlockOptions;
}
export interface RuleWithOptions_for_NoDuplicateTestHooksOptions {
	/**
	 * The severity of the emitted diagnostics by the rule
	 */
	level: RulePlainConfiguration;
	/**
	 * Rule's options
	 */
	options: NoDuplicateTestHooksOptions;
}
export interface RuleWithOptions_for_NoEmptyBlockOptions {
	/**
	 * The severity of the emitted diagnostics by the rule
	 */
	level: RulePlainConfiguration;
	/**
	 * Rule's options
	 */
	options: NoEmptyBlockOptions;
}
export interface RuleWithOptions_for_NoEmptyBlockStatementsOptions {
	/**
	 * The severity of the emitted diagnostics by the rule
	 */
	level: RulePlainConfiguration;
	/**
	 * Rule's options
	 */
	options: NoEmptyBlockStatementsOptions;
}
export interface RuleWithFixOptions_for_NoEmptyInterfaceOptions {
	/**
	 * The kind of the code actions emitted by the rule
	 */
	fix?: FixKind;
	/**
	 * The severity of the emitted diagnostics by the rule
	 */
	level: RulePlainConfiguration;
	/**
	 * Rule's options
	 */
	options: NoEmptyInterfaceOptions;
}
export interface RuleWithOptions_for_NoEvolvingTypesOptions {
	/**
	 * The severity of the emitted diagnostics by the rule
	 */
	level: RulePlainConfiguration;
	/**
	 * Rule's options
	 */
	options: NoEvolvingTypesOptions;
}
export interface RuleWithOptions_for_NoExplicitAnyOptions {
	/**
	 * The severity of the emitted diagnostics by the rule
	 */
	level: RulePlainConfiguration;
	/**
	 * Rule's options
	 */
	options: NoExplicitAnyOptions;
}
export interface RuleWithOptions_for_NoExportsInTestOptions {
	/**
	 * The severity of the emitted diagnostics by the rule
	 */
	level: RulePlainConfiguration;
	/**
	 * Rule's options
	 */
	options: NoExportsInTestOptions;
}
export interface RuleWithFixOptions_for_NoExtraNonNullAssertionOptions {
	/**
	 * The kind of the code actions emitted by the rule
	 */
	fix?: FixKind;
	/**
	 * The severity of the emitted diagnostics by the rule
	 */
	level: RulePlainConfiguration;
	/**
	 * Rule's options
	 */
	options: NoExtraNonNullAssertionOptions;
}
export interface RuleWithOptions_for_NoFallthroughSwitchClauseOptions {
	/**
	 * The severity of the emitted diagnostics by the rule
	 */
	level: RulePlainConfiguration;
	/**
	 * Rule's options
	 */
	options: NoFallthroughSwitchClauseOptions;
}
export interface RuleWithFixOptions_for_NoFocusedTestsOptions {
	/**
	 * The kind of the code actions emitted by the rule
	 */
	fix?: FixKind;
	/**
	 * The severity of the emitted diagnostics by the rule
	 */
	level: RulePlainConfiguration;
	/**
	 * Rule's options
	 */
	options: NoFocusedTestsOptions;
}
export interface RuleWithOptions_for_NoFunctionAssignOptions {
	/**
	 * The severity of the emitted diagnostics by the rule
	 */
	level: RulePlainConfiguration;
	/**
	 * Rule's options
	 */
	options: NoFunctionAssignOptions;
}
export interface RuleWithOptions_for_NoGlobalAssignOptions {
	/**
	 * The severity of the emitted diagnostics by the rule
	 */
	level: RulePlainConfiguration;
	/**
	 * Rule's options
	 */
	options: NoGlobalAssignOptions;
}
export interface RuleWithFixOptions_for_NoGlobalIsFiniteOptions {
	/**
	 * The kind of the code actions emitted by the rule
	 */
	fix?: FixKind;
	/**
	 * The severity of the emitted diagnostics by the rule
	 */
	level: RulePlainConfiguration;
	/**
	 * Rule's options
	 */
	options: NoGlobalIsFiniteOptions;
}
export interface RuleWithFixOptions_for_NoGlobalIsNanOptions {
	/**
	 * The kind of the code actions emitted by the rule
	 */
	fix?: FixKind;
	/**
	 * The severity of the emitted diagnostics by the rule
	 */
	level: RulePlainConfiguration;
	/**
	 * Rule's options
	 */
	options: NoGlobalIsNanOptions;
}
export interface RuleWithOptions_for_NoHeadImportInDocumentOptions {
	/**
	 * The severity of the emitted diagnostics by the rule
	 */
	level: RulePlainConfiguration;
	/**
	 * Rule's options
	 */
	options: NoHeadImportInDocumentOptions;
}
export interface RuleWithOptions_for_NoImplicitAnyLetOptions {
	/**
	 * The severity of the emitted diagnostics by the rule
	 */
	level: RulePlainConfiguration;
	/**
	 * Rule's options
	 */
	options: NoImplicitAnyLetOptions;
}
export interface RuleWithOptions_for_NoImportAssignOptions {
	/**
	 * The severity of the emitted diagnostics by the rule
	 */
	level: RulePlainConfiguration;
	/**
	 * Rule's options
	 */
	options: NoImportAssignOptions;
}
export interface RuleWithOptions_for_NoImportantInKeyframeOptions {
	/**
	 * The severity of the emitted diagnostics by the rule
	 */
	level: RulePlainConfiguration;
	/**
	 * Rule's options
	 */
	options: NoImportantInKeyframeOptions;
}
export interface RuleWithOptions_for_NoIrregularWhitespaceOptions {
	/**
	 * The severity of the emitted diagnostics by the rule
	 */
	level: RulePlainConfiguration;
	/**
	 * Rule's options
	 */
	options: NoIrregularWhitespaceOptions;
}
export interface RuleWithOptions_for_NoLabelVarOptions {
	/**
	 * The severity of the emitted diagnostics by the rule
	 */
	level: RulePlainConfiguration;
	/**
	 * Rule's options
	 */
	options: NoLabelVarOptions;
}
export interface RuleWithFixOptions_for_NoMisleadingCharacterClassOptions {
	/**
	 * The kind of the code actions emitted by the rule
	 */
	fix?: FixKind;
	/**
	 * The severity of the emitted diagnostics by the rule
	 */
	level: RulePlainConfiguration;
	/**
	 * Rule's options
	 */
	options: NoMisleadingCharacterClassOptions;
}
export interface RuleWithOptions_for_NoMisleadingInstantiatorOptions {
	/**
	 * The severity of the emitted diagnostics by the rule
	 */
	level: RulePlainConfiguration;
	/**
	 * Rule's options
	 */
	options: NoMisleadingInstantiatorOptions;
}
export interface RuleWithOptions_for_NoMisplacedAssertionOptions {
	/**
	 * The severity of the emitted diagnostics by the rule
	 */
	level: RulePlainConfiguration;
	/**
	 * Rule's options
	 */
	options: NoMisplacedAssertionOptions;
}
export interface RuleWithFixOptions_for_NoMisrefactoredShorthandAssignOptions {
	/**
	 * The kind of the code actions emitted by the rule
	 */
	fix?: FixKind;
	/**
	 * The severity of the emitted diagnostics by the rule
	 */
	level: RulePlainConfiguration;
	/**
	 * Rule's options
	 */
	options: NoMisrefactoredShorthandAssignOptions;
}
export interface RuleWithFixOptions_for_NoOctalEscapeOptions {
	/**
	 * The kind of the code actions emitted by the rule
	 */
	fix?: FixKind;
	/**
	 * The severity of the emitted diagnostics by the rule
	 */
	level: RulePlainConfiguration;
	/**
	 * Rule's options
	 */
	options: NoOctalEscapeOptions;
}
export interface RuleWithFixOptions_for_NoPrototypeBuiltinsOptions {
	/**
	 * The kind of the code actions emitted by the rule
	 */
	fix?: FixKind;
	/**
	 * The severity of the emitted diagnostics by the rule
	 */
	level: RulePlainConfiguration;
	/**
	 * Rule's options
	 */
	options: NoPrototypeBuiltinsOptions;
}
export interface RuleWithFixOptions_for_NoReactSpecificPropsOptions {
	/**
	 * The kind of the code actions emitted by the rule
	 */
	fix?: FixKind;
	/**
	 * The severity of the emitted diagnostics by the rule
	 */
	level: RulePlainConfiguration;
	/**
	 * Rule's options
	 */
	options: NoReactSpecificPropsOptions;
}
export interface RuleWithOptions_for_NoRedeclareOptions {
	/**
	 * The severity of the emitted diagnostics by the rule
	 */
	level: RulePlainConfiguration;
	/**
	 * Rule's options
	 */
	options: NoRedeclareOptions;
}
export interface RuleWithFixOptions_for_NoRedundantUseStrictOptions {
	/**
	 * The kind of the code actions emitted by the rule
	 */
	fix?: FixKind;
	/**
	 * The severity of the emitted diagnostics by the rule
	 */
	level: RulePlainConfiguration;
	/**
	 * Rule's options
	 */
	options: NoRedundantUseStrictOptions;
}
export interface RuleWithOptions_for_NoSelfCompareOptions {
	/**
	 * The severity of the emitted diagnostics by the rule
	 */
	level: RulePlainConfiguration;
	/**
	 * Rule's options
	 */
	options: NoSelfCompareOptions;
}
export interface RuleWithOptions_for_NoShadowRestrictedNamesOptions {
	/**
	 * The severity of the emitted diagnostics by the rule
	 */
	level: RulePlainConfiguration;
	/**
	 * Rule's options
	 */
	options: NoShadowRestrictedNamesOptions;
}
export interface RuleWithOptions_for_NoShorthandPropertyOverridesOptions {
	/**
	 * The severity of the emitted diagnostics by the rule
	 */
	level: RulePlainConfiguration;
	/**
	 * Rule's options
	 */
	options: NoShorthandPropertyOverridesOptions;
}
export interface RuleWithFixOptions_for_NoSkippedTestsOptions {
	/**
	 * The kind of the code actions emitted by the rule
	 */
	fix?: FixKind;
	/**
	 * The severity of the emitted diagnostics by the rule
	 */
	level: RulePlainConfiguration;
	/**
	 * Rule's options
	 */
	options: NoSkippedTestsOptions;
}
export interface RuleWithFixOptions_for_NoSparseArrayOptions {
	/**
	 * The kind of the code actions emitted by the rule
	 */
	fix?: FixKind;
	/**
	 * The severity of the emitted diagnostics by the rule
	 */
	level: RulePlainConfiguration;
	/**
	 * Rule's options
	 */
	options: NoSparseArrayOptions;
}
export interface RuleWithOptions_for_NoSuspiciousSemicolonInJsxOptions {
	/**
	 * The severity of the emitted diagnostics by the rule
	 */
	level: RulePlainConfiguration;
	/**
	 * Rule's options
	 */
	options: NoSuspiciousSemicolonInJsxOptions;
}
export interface RuleWithOptions_for_NoTemplateCurlyInStringOptions {
	/**
	 * The severity of the emitted diagnostics by the rule
	 */
	level: RulePlainConfiguration;
	/**
	 * Rule's options
	 */
	options: NoTemplateCurlyInStringOptions;
}
export interface RuleWithOptions_for_NoThenPropertyOptions {
	/**
	 * The severity of the emitted diagnostics by the rule
	 */
	level: RulePlainConfiguration;
	/**
	 * Rule's options
	 */
	options: NoThenPropertyOptions;
}
export interface RuleWithOptions_for_NoUnsafeDeclarationMergingOptions {
	/**
	 * The severity of the emitted diagnostics by the rule
	 */
	level: RulePlainConfiguration;
	/**
	 * Rule's options
	 */
	options: NoUnsafeDeclarationMergingOptions;
}
export interface RuleWithFixOptions_for_NoUnsafeNegationOptions {
	/**
	 * The kind of the code actions emitted by the rule
	 */
	fix?: FixKind;
	/**
	 * The severity of the emitted diagnostics by the rule
	 */
	level: RulePlainConfiguration;
	/**
	 * Rule's options
	 */
	options: NoUnsafeNegationOptions;
}
export interface RuleWithFixOptions_for_NoVarOptions {
	/**
	 * The kind of the code actions emitted by the rule
	 */
	fix?: FixKind;
	/**
	 * The severity of the emitted diagnostics by the rule
	 */
	level: RulePlainConfiguration;
	/**
	 * Rule's options
	 */
	options: NoVarOptions;
}
export interface RuleWithOptions_for_NoWithOptions {
	/**
	 * The severity of the emitted diagnostics by the rule
	 */
	level: RulePlainConfiguration;
	/**
	 * Rule's options
	 */
	options: NoWithOptions;
}
export interface RuleWithOptions_for_UseAdjacentOverloadSignaturesOptions {
	/**
	 * The severity of the emitted diagnostics by the rule
	 */
	level: RulePlainConfiguration;
	/**
	 * Rule's options
	 */
	options: UseAdjacentOverloadSignaturesOptions;
}
export interface RuleWithOptions_for_UseAwaitOptions {
	/**
	 * The severity of the emitted diagnostics by the rule
	 */
	level: RulePlainConfiguration;
	/**
	 * Rule's options
	 */
	options: UseAwaitOptions;
}
export interface RuleWithOptions_for_UseDefaultSwitchClauseLastOptions {
	/**
	 * The severity of the emitted diagnostics by the rule
	 */
	level: RulePlainConfiguration;
	/**
	 * Rule's options
	 */
	options: UseDefaultSwitchClauseLastOptions;
}
export interface RuleWithOptions_for_UseErrorMessageOptions {
	/**
	 * The severity of the emitted diagnostics by the rule
	 */
	level: RulePlainConfiguration;
	/**
	 * Rule's options
	 */
	options: UseErrorMessageOptions;
}
export interface RuleWithOptions_for_UseGetterReturnOptions {
	/**
	 * The severity of the emitted diagnostics by the rule
	 */
	level: RulePlainConfiguration;
	/**
	 * Rule's options
	 */
	options: UseGetterReturnOptions;
}
export interface RuleWithOptions_for_UseGoogleFontDisplayOptions {
	/**
	 * The severity of the emitted diagnostics by the rule
	 */
	level: RulePlainConfiguration;
	/**
	 * Rule's options
	 */
	options: UseGoogleFontDisplayOptions;
}
export interface RuleWithOptions_for_UseGuardForInOptions {
	/**
	 * The severity of the emitted diagnostics by the rule
	 */
	level: RulePlainConfiguration;
	/**
	 * Rule's options
	 */
	options: UseGuardForInOptions;
}
export interface RuleWithFixOptions_for_UseIsArrayOptions {
	/**
	 * The kind of the code actions emitted by the rule
	 */
	fix?: FixKind;
	/**
	 * The severity of the emitted diagnostics by the rule
	 */
	level: RulePlainConfiguration;
	/**
	 * Rule's options
	 */
	options: UseIsArrayOptions;
}
export interface RuleWithFixOptions_for_UseNamespaceKeywordOptions {
	/**
	 * The kind of the code actions emitted by the rule
	 */
	fix?: FixKind;
	/**
	 * The severity of the emitted diagnostics by the rule
	 */
	level: RulePlainConfiguration;
	/**
	 * Rule's options
	 */
	options: UseNamespaceKeywordOptions;
}
export interface RuleWithFixOptions_for_UseNumberToFixedDigitsArgumentOptions {
	/**
	 * The kind of the code actions emitted by the rule
	 */
	fix?: FixKind;
	/**
	 * The severity of the emitted diagnostics by the rule
	 */
	level: RulePlainConfiguration;
	/**
	 * Rule's options
	 */
	options: UseNumberToFixedDigitsArgumentOptions;
}
export interface RuleWithFixOptions_for_UseStrictModeOptions {
	/**
	 * The kind of the code actions emitted by the rule
	 */
	fix?: FixKind;
	/**
	 * The severity of the emitted diagnostics by the rule
	 */
	level: RulePlainConfiguration;
	/**
	 * Rule's options
	 */
	options: UseStrictModeOptions;
}
export type ImportGroups = ImportGroup[];
/**
 * Used to identify the kind of code action emitted by a rule
 */
export type FixKind = "none" | "safe" | "unsafe";
export interface NoAccessKeyOptions {}
export interface NoAriaHiddenOnFocusableOptions {}
export interface NoAriaUnsupportedElementsOptions {}
export interface NoAutofocusOptions {}
export interface NoDistractingElementsOptions {}
export interface NoHeaderScopeOptions {}
export interface NoInteractiveElementToNoninteractiveRoleOptions {}
export interface NoLabelWithoutControlOptions {
	/**
	 * Array of component names that should be considered the same as an `input` element.
	 */
	inputComponents?: string[];
	/**
	 * Array of attributes that should be treated as the `label` accessible text content.
	 */
	labelAttributes?: string[];
	/**
	 * Array of component names that should be considered the same as a `label` element.
	 */
	labelComponents?: string[];
}
export interface NoNoninteractiveElementToInteractiveRoleOptions {}
export interface NoNoninteractiveTabindexOptions {}
export interface NoPositiveTabindexOptions {}
export interface NoRedundantAltOptions {}
export interface NoRedundantRolesOptions {}
export interface NoStaticElementInteractionsOptions {}
export interface NoSvgWithoutTitleOptions {}
export interface UseAltTextOptions {}
export interface UseAnchorContentOptions {}
export interface UseAriaActivedescendantWithTabindexOptions {}
export interface UseAriaPropsForRoleOptions {}
export interface UseAriaPropsSupportedByRoleOptions {}
export interface UseButtonTypeOptions {}
export interface UseFocusableInteractiveOptions {}
export interface UseGenericFontNamesOptions {}
export interface UseHeadingContentOptions {}
export interface UseHtmlLangOptions {}
export interface UseIframeTitleOptions {}
export interface UseKeyWithClickEventsOptions {}
export interface UseKeyWithMouseEventsOptions {}
export interface UseMediaCaptionOptions {}
export interface UseSemanticElementsOptions {}
export interface UseValidAnchorOptions {}
export interface UseValidAriaPropsOptions {}
export interface UseValidAriaRoleOptions {
	/**
	 * It allows specifying a list of roles that might be invalid otherwise
	 */
	allowInvalidRoles?: string[];
	/**
	 * Use this option to ignore non-DOM elements, such as custom components
	 */
	ignoreNonDom?: boolean;
}
export interface UseValidAriaValuesOptions {}
export interface UseValidAutocompleteOptions {
	/**
	 * `input` like custom components that should be checked.
	 */
	inputComponents?: string[];
}
export interface UseValidLangOptions {}
export interface NoAdjacentSpacesInRegexOptions {}
export interface NoArgumentsOptions {}
export interface NoBannedTypesOptions {}
export interface NoCommaOperatorOptions {}
export interface NoEmptyTypeParametersOptions {}
export interface NoExcessiveCognitiveComplexityOptions {
	/**
	 * The maximum complexity score that we allow. Anything higher is considered excessive.
	 */
	maxAllowedComplexity?: number;
}
export interface NoExcessiveNestedTestSuitesOptions {}
export interface NoExtraBooleanCastOptions {}
export interface NoFlatMapIdentityOptions {}
export interface NoForEachOptions {
	/**
	 * A list of variable names allowed for `forEach` calls.
	 */
	allowedIdentifiers?: string[];
}
export interface NoStaticOnlyClassOptions {}
export interface NoThisInStaticOptions {}
export interface NoUselessCatchOptions {}
export interface NoUselessConstructorOptions {}
export interface NoUselessContinueOptions {}
export interface NoUselessEmptyExportOptions {}
export interface NoUselessEscapeInRegexOptions {}
export interface NoUselessFragmentsOptions {}
export interface NoUselessLabelOptions {}
export interface NoUselessLoneBlockStatementsOptions {}
export interface NoUselessRenameOptions {}
export interface NoUselessStringConcatOptions {}
export interface NoUselessStringRawOptions {}
export interface NoUselessSwitchCaseOptions {}
export interface NoUselessTernaryOptions {}
export interface NoUselessThisAliasOptions {}
export interface NoUselessTypeConstraintOptions {}
export interface NoUselessUndefinedInitializationOptions {}
export interface NoVoidOptions {}
export interface UseArrowFunctionOptions {}
export interface UseDateNowOptions {}
export interface UseFlatMapOptions {}
export interface UseLiteralKeysOptions {}
export interface UseNumericLiteralsOptions {}
export interface UseOptionalChainOptions {}
export interface UseRegexLiteralsOptions {}
export interface UseSimpleNumberKeysOptions {}
export interface UseSimplifiedLogicExpressionOptions {}
export interface UseWhileOptions {}
export interface NoChildrenPropOptions {}
export interface NoConstAssignOptions {}
export interface NoConstantConditionOptions {}
export interface NoConstantMathMinMaxClampOptions {}
export interface NoConstructorReturnOptions {}
export interface NoEmptyCharacterClassInRegexOptions {}
export interface NoEmptyPatternOptions {}
export interface NoGlobalObjectCallsOptions {}
export interface NoInnerDeclarationsOptions {}
export interface NoInvalidBuiltinInstantiationOptions {}
export interface NoInvalidConstructorSuperOptions {}
export interface NoInvalidDirectionInLinearGradientOptions {}
export interface NoInvalidGridAreasOptions {}
export interface NoInvalidPositionAtImportRuleOptions {}
export interface NoInvalidUseBeforeDeclarationOptions {}
export interface NoMissingVarFunctionOptions {}
export interface NoNodejsModulesOptions {}
export interface NoNonoctalDecimalEscapeOptions {}
export interface NoPrecisionLossOptions {}
export interface NoPrivateImportsOptions {
	/**
	* The default visibility to assume for symbols without visibility tag.

Default: **public**. 
	 */
	defaultVisibility?: Visibility;
}
export interface NoRenderReturnValueOptions {}
export interface NoSelfAssignOptions {}
export interface NoSetterReturnOptions {}
export interface NoStringCaseMismatchOptions {}
export interface NoSwitchDeclarationsOptions {}
export interface NoUndeclaredDependenciesOptions {
	/**
	 * If set to `false`, then the rule will show an error when `devDependencies` are imported. Defaults to `true`.
	 */
	devDependencies?: DependencyAvailability;
	/**
	 * If set to `false`, then the rule will show an error when `optionalDependencies` are imported. Defaults to `true`.
	 */
	optionalDependencies?: DependencyAvailability;
	/**
	 * If set to `false`, then the rule will show an error when `peerDependencies` are imported. Defaults to `true`.
	 */
	peerDependencies?: DependencyAvailability;
}
export interface NoUndeclaredVariablesOptions {
	/**
	 * Check undeclared types.
	 */
	checkTypes?: boolean;
}
export interface NoUnknownFunctionOptions {}
export interface NoUnknownMediaFeatureNameOptions {}
export interface NoUnknownPropertyOptions {}
export interface NoUnknownPseudoClassOptions {}
export interface NoUnknownPseudoElementOptions {}
export interface NoUnknownTypeSelectorOptions {}
export interface NoUnknownUnitOptions {}
export interface NoUnmatchableAnbSelectorOptions {}
export interface NoUnreachableOptions {}
export interface NoUnreachableSuperOptions {}
export interface NoUnsafeFinallyOptions {}
export interface NoUnsafeOptionalChainingOptions {}
export interface NoUnusedFunctionParametersOptions {
	/**
	 * Whether to ignore unused variables from an object destructuring with a spread.
	 */
	ignoreRestSiblings?: boolean;
}
export interface NoUnusedImportsOptions {}
export interface NoUnusedLabelsOptions {}
export interface NoUnusedPrivateClassMembersOptions {}
export interface NoUnusedVariablesOptions {
	/**
	 * Whether to ignore unused variables from an object destructuring with a spread.
	 */
	ignoreRestSiblings?: boolean;
}
export interface NoVoidElementsWithChildrenOptions {}
export interface NoVoidTypeReturnOptions {}
export interface UseExhaustiveDependenciesOptions {
	/**
	 * List of hooks of which the dependencies should be validated.
	 */
	hooks?: Hook[];
	/**
	 * Whether to report an error when a hook has no dependencies array.
	 */
	reportMissingDependenciesArray?: boolean;
	/**
	 * Whether to report an error when a dependency is listed in the dependencies array but isn't used. Defaults to true.
	 */
	reportUnnecessaryDependencies?: boolean;
}
export interface UseHookAtTopLevelOptions {}
export interface UseImportExtensionsOptions {
	/**
	 * If `true`, the suggested extension is always `.js` regardless of what extension the source file has in your project.
	 */
	forceJsExtensions?: boolean;
}
export interface UseIsNanOptions {}
export interface UseJsxKeyInIterableOptions {
	/**
	 * Set to `true` to check shorthand fragments (`<></>`)
	 */
	checkShorthandFragments?: boolean;
}
export interface UseValidForDirectionOptions {}
export interface UseValidTypeofOptions {}
export interface UseYieldOptions {}
export interface NoAwaitInLoopOptions {}
export interface NoBitwiseOperatorsOptions {
	/**
	 * Allows a list of bitwise operators to be used as exceptions.
	 */
	allow: string[];
}
export interface NoConstantBinaryExpressionOptions {}
export interface NoDestructuredPropsOptions {}
export interface NoExcessiveLinesPerFunctionOptions {
	/**
	 * The maximum number of lines allowed in a function body.
	 */
	maxLines?: number;
	/**
	 * When this options is set to `true`, blank lines in the function body are not counted towards the maximum line limit.
	 */
	skipBlankLines?: boolean;
	/**
	 * When this option is set to `true`, Immediately Invoked Function Expressions (IIFEs) are not checked for the maximum line limit.
	 */
	skipIifes?: boolean;
}
export interface NoFloatingPromisesOptions {}
export interface NoGlobalDirnameFilenameOptions {}
export interface NoImplicitCoercionOptions {}
export interface NoImportCyclesOptions {}
export interface NoImportantStylesOptions {}
export interface NoMagicNumbersOptions {}
export interface NoMissingJsxKeyOptions {}
export interface NoMisusedPromisesOptions {}
export interface NoNestedComponentDefinitionsOptions {}
export interface NoNoninteractiveElementInteractionsOptions {}
export interface NoProcessGlobalOptions {}
export interface NoReactPropAssignOptions {}
export interface NoReactPropsOptions {}
export interface NoRestrictedElementsOptions {
	/**
	 * Elements to restrict. Each key is the element name, and the value is the message to show when the element is used.
	 */
	elements: CustomRestrictedElements;
}
export interface NoSecretsOptions {
	/**
	 * Set entropy threshold (default is 41).
	 */
	entropyThreshold?: number;
}
export interface NoShadowOptions {}
export interface NoTsIgnoreOptions {}
export interface NoUnassignedVariablesOptions {}
export interface NoUnknownAtRuleOptions {}
export interface NoUnresolvedImportsOptions {}
export interface NoUnwantedPolyfillioOptions {}
export interface NoUseVisibleTaskOptions {}
export interface NoUselessBackrefInRegexOptions {}
export interface NoUselessEscapeInStringOptions {}
export interface NoUselessUndefinedOptions {}
export interface NoVueReservedPropsOptions {}
export interface UseAdjacentGetterSetterOptions {}
export interface UseClasslistOptions {}
export interface UseConsistentObjectDefinitionOptions {
	/**
	 * The preferred syntax to enforce.
	 */
	syntax?: ObjectPropertySyntax;
}
export interface UseConsistentResponseOptions {}
export interface UseExhaustiveSwitchCasesOptions {}
export interface UseExplicitTypeOptions {}
export interface UseExportsLastOptions {}
export interface UseForComponentOptions {}
export interface UseGoogleFontPreconnectOptions {}
export interface UseIndexOfOptions {}
export interface UseIterableCallbackReturnOptions {}
export interface UseJsonImportAttributeOptions {}
export type UseJsxAOptions = null;
export type UseJsxImgOptions = null;
export interface UseNamedOperationOptions {}
/**
 * Rule's options.
 */
export interface UseNamingConventionOptions {
	/**
	 * Custom conventions.
	 */
	conventions: Convention[];
	/**
	 * If `false`, then non-ASCII characters are allowed.
	 */
	requireAscii: boolean;
	/**
	 * If `false`, then consecutive uppercase are allowed in _camel_ and _pascal_ cases. This does not affect other [Case].
	 */
	strictCase: boolean;
}
export interface UseNumericSeparatorsOptions {}
export interface UseObjectSpreadOptions {}
export interface UseParseIntRadixOptions {}
export interface UseReadonlyClassPropertiesOptions {
	/**
	 * When `true`, the keywords `public`, `protected`, and `private` are analyzed by the rule.
	 */
	checkAllProperties: boolean;
}
export interface UseSingleJsDocAsteriskOptions {}
export interface UseSortedClassesOptions {
	/**
	 * Additional attributes that will be sorted.
	 */
	attributes?: string[];
	/**
	 * Names of the functions or tagged templates that will be sorted.
	 */
	functions?: string[];
}
export interface UseSymbolDescriptionOptions {}
export interface UseUnifiedTypeSignatureOptions {}
export interface UseUniqueElementIdsOptions {}
export interface NoAccumulatingSpreadOptions {}
export interface NoBarrelFileOptions {}
export interface NoDeleteOptions {}
export interface NoDynamicNamespaceImportAccessOptions {}
export interface NoImgElementOptions {}
export interface NoNamespaceImportOptions {}
export interface NoReExportAllOptions {}
export interface UseTopLevelRegexOptions {}
export interface NoBlankTargetOptions {
	/**
	 * List of domains where `target="_blank"` is allowed without `rel="noopener"`.
	 */
	allowDomains: string[];
	/**
	 * Whether `noreferrer` is allowed in addition to `noopener`.
	 */
	allowNoReferrer?: boolean;
}
export interface NoDangerouslySetInnerHtmlOptions {}
export interface NoDangerouslySetInnerHtmlWithChildrenOptions {}
export interface NoGlobalEvalOptions {}
export interface NoCommonJsOptions {}
export interface NoDefaultExportOptions {}
export interface NoDescendingSpecificityOptions {}
export interface NoDoneCallbackOptions {}
export interface NoEnumOptions {}
export interface NoExportedImportsOptions {}
export interface NoHeadElementOptions {}
export interface NoImplicitBooleanOptions {}
export interface NoInferrableTypesOptions {}
export interface NoNamespaceOptions {}
export interface NoNegationElseOptions {}
export interface NoNestedTernaryOptions {}
export interface NoNonNullAssertionOptions {}
export interface NoParameterAssignOptions {
	/**
	 * Whether to report an error when a dependency is listed in the dependencies array but isn't used. Defaults to `allow`.
	 */
	propertyAssignment?: PropertyAssignmentMode;
}
export interface NoParameterPropertiesOptions {}
export interface NoProcessEnvOptions {}
export interface NoRestrictedGlobalsOptions {
	/**
	 * A list of names that should trigger the rule
	 */
	deniedGlobals: Record<string, string>;
}
export interface NoRestrictedImportsOptions {
	/**
	 * A list of import paths that should trigger the rule.
	 */
	paths: Record<string, CustomRestrictedImport>;
}
export interface NoRestrictedTypesOptions {
	types?: Record<string, CustomRestrictedType>;
}
export interface NoShoutyConstantsOptions {}
export interface NoSubstrOptions {}
export interface NoUnusedTemplateLiteralOptions {}
export interface NoUselessElseOptions {}
export interface NoValueAtRuleOptions {}
export interface NoYodaExpressionOptions {}
export interface UseArrayLiteralsOptions {}
export interface UseAsConstAssertionOptions {}
export interface UseAtIndexOptions {}
export interface UseBlockStatementsOptions {}
export interface UseCollapsedElseIfOptions {}
export interface UseCollapsedIfOptions {}
export interface UseComponentExportOnlyModulesOptions {
	/**
	 * Allows the export of constants. This option is for environments that support it, such as [Vite](https://vitejs.dev/)
	 */
	allowConstantExport?: boolean;
	/**
	 * A list of names that can be additionally exported from the module This option is for exports that do not hinder [React Fast Refresh](https://github.com/facebook/react/tree/main/packages/react-refresh), such as [`meta` in Remix](https://remix.run/docs/en/main/route/meta)
	 */
	allowExportNames: string[];
}
export interface UseConsistentArrayTypeOptions {
	syntax?: ConsistentArrayType;
}
export interface UseConsistentBuiltinInstantiationOptions {}
export interface UseConsistentCurlyBracesOptions {}
export interface UseConsistentMemberAccessibilityOptions {
	/**
	 * The kind of accessibility you want to enforce. Default to "noPublic"
	 */
	accessibility?: Accessibility;
}
export interface UseConstOptions {}
export interface UseDefaultParameterLastOptions {}
export interface UseDefaultSwitchClauseOptions {}
export interface UseDeprecatedReasonOptions {}
export interface UseEnumInitializersOptions {}
export interface UseExplicitLengthCheckOptions {}
export interface UseExponentiationOperatorOptions {}
export interface UseExportTypeOptions {}
export interface UseFilenamingConventionOptions {
	/**
	 * Allowed cases for file names.
	 */
	filenameCases: FilenameCases;
	/**
	 * Regular expression to enforce
	 */
	match?: Regex;
	/**
	 * If `false`, then non-ASCII characters are allowed.
	 */
	requireAscii: boolean;
	/**
	 * If `false`, then consecutive uppercase are allowed in _camel_ and _pascal_ cases. This does not affect other [Case].
	 */
	strictCase: boolean;
}
export interface UseForOfOptions {}
export interface UseFragmentSyntaxOptions {}
export interface UseImportTypeOptions {
	/**
	 * The style to apply when import types. Default to "auto"
	 */
	style?: Style2;
}
export interface UseLiteralEnumMembersOptions {}
export interface UseNodeAssertStrictOptions {}
export interface UseNodejsImportProtocolOptions {}
export interface UseNumberNamespaceOptions {}
export interface UseSelfClosingElementsOptions {
	ignoreHtmlElements?: boolean;
}
export interface UseShorthandAssignOptions {}
export interface UseShorthandFunctionTypeOptions {}
export interface UseSingleVarDeclaratorOptions {}
export interface UseTemplateOptions {}
export interface UseThrowNewErrorOptions {}
export interface UseThrowOnlyErrorOptions {}
export interface UseTrimStartEndOptions {}
export interface NoAlertOptions {}
export interface NoApproximativeNumericConstantOptions {}
export interface NoArrayIndexKeyOptions {}
export interface NoAssignInExpressionsOptions {}
export interface NoAsyncPromiseExecutorOptions {}
export interface NoCatchAssignOptions {}
export interface NoClassAssignOptions {}
export interface NoCommentTextOptions {}
export interface NoCompareNegZeroOptions {}
export interface NoConfusingLabelsOptions {
	/**
	 * A list of (non-confusing) labels that should be allowed
	 */
	allowedLabels: string[];
}
export interface NoConfusingVoidTypeOptions {}
export interface NoConsoleOptions {
	/**
	 * Allowed calls on the console object.
	 */
	allow: string[];
}
export interface NoConstEnumOptions {}
export interface NoControlCharactersInRegexOptions {}
export interface NoDebuggerOptions {}
export interface NoDocumentCookieOptions {}
export interface NoDocumentImportInPageOptions {}
export interface NoDoubleEqualsOptions {
	/**
	* If `true`, an exception is made when comparing with `null`, as it's often relied on to check both for `null` or `undefined`.

If `false`, no such exception will be made. 
	 */
	ignoreNull: boolean;
}
export interface NoDuplicateAtImportRulesOptions {}
export interface NoDuplicateCaseOptions {}
export interface NoDuplicateClassMembersOptions {}
export interface NoDuplicateCustomPropertiesOptions {}
export interface NoDuplicateElseIfOptions {}
export interface NoDuplicateFieldsOptions {}
export interface NoDuplicateFontNamesOptions {}
export interface NoDuplicateJsxPropsOptions {}
export interface NoDuplicateObjectKeysOptions {}
export interface NoDuplicateParametersOptions {}
export interface NoDuplicatePropertiesOptions {}
export interface NoDuplicateSelectorsKeyframeBlockOptions {}
export interface NoDuplicateTestHooksOptions {}
export interface NoEmptyBlockOptions {}
export interface NoEmptyBlockStatementsOptions {}
export interface NoEmptyInterfaceOptions {}
export interface NoEvolvingTypesOptions {}
export interface NoExplicitAnyOptions {}
export interface NoExportsInTestOptions {}
export interface NoExtraNonNullAssertionOptions {}
export interface NoFallthroughSwitchClauseOptions {}
export interface NoFocusedTestsOptions {}
export interface NoFunctionAssignOptions {}
export interface NoGlobalAssignOptions {}
export interface NoGlobalIsFiniteOptions {}
export interface NoGlobalIsNanOptions {}
export interface NoHeadImportInDocumentOptions {}
export interface NoImplicitAnyLetOptions {}
export interface NoImportAssignOptions {}
export interface NoImportantInKeyframeOptions {}
export interface NoIrregularWhitespaceOptions {}
export interface NoLabelVarOptions {}
export interface NoMisleadingCharacterClassOptions {}
export interface NoMisleadingInstantiatorOptions {}
export interface NoMisplacedAssertionOptions {}
export interface NoMisrefactoredShorthandAssignOptions {}
export interface NoOctalEscapeOptions {}
export interface NoPrototypeBuiltinsOptions {}
export interface NoReactSpecificPropsOptions {}
export interface NoRedeclareOptions {}
export interface NoRedundantUseStrictOptions {}
export interface NoSelfCompareOptions {}
export interface NoShadowRestrictedNamesOptions {}
export interface NoShorthandPropertyOverridesOptions {}
export interface NoSkippedTestsOptions {}
export interface NoSparseArrayOptions {}
export interface NoSuspiciousSemicolonInJsxOptions {}
export interface NoTemplateCurlyInStringOptions {}
export interface NoThenPropertyOptions {}
export interface NoUnsafeDeclarationMergingOptions {}
export interface NoUnsafeNegationOptions {}
export interface NoVarOptions {}
export interface NoWithOptions {}
export interface UseAdjacentOverloadSignaturesOptions {}
export interface UseAwaitOptions {}
export interface UseDefaultSwitchClauseLastOptions {}
export interface UseErrorMessageOptions {}
export interface UseGetterReturnOptions {}
export interface UseGoogleFontDisplayOptions {}
export interface UseGuardForInOptions {}
export interface UseIsArrayOptions {}
export interface UseNamespaceKeywordOptions {}
export interface UseNumberToFixedDigitsArgumentOptions {}
export interface UseStrictModeOptions {}
export type ImportGroup = null | GroupMatcher | GroupMatcher[];
export type Visibility = "public" | "package" | "private";
export type DependencyAvailability = boolean | string[];
export interface Hook {
	/**
	* The "position" of the closure function, starting from zero.

For example, for React's `useEffect()` hook, the closure index is 0. 
	 */
	closureIndex?: number;
	/**
	* The "position" of the array of dependencies, starting from zero.

For example, for React's `useEffect()` hook, the dependencies index is 1. 
	 */
	dependenciesIndex?: number;
	/**
	 * The name of the hook.
	 */
	name?: string;
	/**
	* Whether the result of the hook is stable.

Set to `true` to mark the identity of the hook's return value as stable, or use a number/an array of numbers to mark the "positions" in the return array as stable.

For example, for React's `useRef()` hook the value would be `true`, while for `useState()` it would be `[1]`. 
	 */
	stableResult?: StableHookResult;
}
export type CustomRestrictedElements = Record<string, string>;
export type ObjectPropertySyntax = "explicit" | "shorthand";
export interface Convention {
	/**
	 * String cases to enforce
	 */
	formats: Formats;
	/**
	 * Regular expression to enforce
	 */
	match?: Regex;
	/**
	 * Declarations concerned by this convention
	 */
	selector: Selector;
}
/**
 * Specifies whether property assignments on function parameters are allowed or denied.
 */
export type PropertyAssignmentMode = "allow" | "deny";
export type CustomRestrictedImport = string | CustomRestrictedImportOptions;
export type CustomRestrictedType = string | CustomRestrictedTypeOptions;
export type ConsistentArrayType = "shorthand" | "generic";
export type Accessibility = "noPublic" | "explicit" | "none";
export type FilenameCases = FilenameCase[];
export type Regex = string;
/**
 * Rule's options.
 */
export type Style2 = "auto" | "inlineType" | "separatedType";
export type GroupMatcher = ImportMatcher | SourceMatcher;
export type StableHookResult = boolean | number[];
export type Formats = Format[];
export interface Selector {
	/**
	 * Declaration kind
	 */
	kind: Kind;
	/**
	 * Modifiers used on the declaration
	 */
	modifiers: Modifiers;
	/**
	 * Scope of the declaration
	 */
	scope: Scope;
}
export interface CustomRestrictedImportOptions {
	/**
	 * Names of the exported members that allowed to be not be used.
	 */
	allowImportNames: string[];
	/**
	 * Names of the exported members that should not be used.
	 */
	importNames: string[];
	/**
	 * The message to display when this module is imported.
	 */
	message: string;
}
export interface CustomRestrictedTypeOptions {
	message?: string;
	use?: string;
}
/**
 * Supported cases for file names.
 */
export type FilenameCase =
	| "camelCase"
	| "export"
	| "kebab-case"
	| "PascalCase"
	| "snake_case";
export interface ImportMatcher {
	source?: SourcesMatcher;
	type?: boolean;
}
export type SourceMatcher = NegatablePredefinedSourceMatcher | ImportSourceGlob;
/**
 * Supported cases.
 */
export type Format =
	| "camelCase"
	| "CONSTANT_CASE"
	| "PascalCase"
	| "snake_case";
export type Kind =
	| "class"
	| "enum"
	| "interface"
	| "enumMember"
	| "importNamespace"
	| "exportNamespace"
	| "variable"
	| "const"
	| "let"
	| "using"
	| "var"
	| "catchParameter"
	| "indexParameter"
	| "exportAlias"
	| "importAlias"
	| "classGetter"
	| "classSetter"
	| "classMethod"
	| "objectLiteralProperty"
	| "objectLiteralGetter"
	| "objectLiteralSetter"
	| "objectLiteralMethod"
	| "typeAlias"
	| "any"
	| "typeLike"
	| "function"
	| "namespaceLike"
	| "namespace"
	| "functionParameter"
	| "typeParameter"
	| "classMember"
	| "classProperty"
	| "objectLiteralMember"
	| "typeMember"
	| "typeGetter"
	| "typeProperty"
	| "typeSetter"
	| "typeMethod";
export type Modifiers = RestrictedModifier[];
export type Scope = "any" | "global";
export type SourcesMatcher = SourceMatcher | SourceMatcher[];
export type NegatablePredefinedSourceMatcher =
	| ":ALIAS:"
	| ":BUN:"
	| ":NODE:"
	| ":PACKAGE:"
	| ":PACKAGE_WITH_PROTOCOL:"
	| ":PATH:"
	| ":URL:"
	| "!:ALIAS:"
	| "!:BUN:"
	| "!:NODE:"
	| "!:PACKAGE:"
	| "!:PACKAGE_WITH_PROTOCOL:"
	| "!:PATH:"
	| "!:URL:";
/**
 * Glob to match against import sources.
 */
export type ImportSourceGlob = Glob;
export type RestrictedModifier =
	| "abstract"
	| "private"
	| "protected"
	| "readonly"
	| "static";
export interface UpdateSettingsResult {
	diagnostics: Diagnostic[];
}
/**
 * Serializable representation for a [Diagnostic](super::Diagnostic).
 */
export interface Diagnostic {
	advices: Advices;
	category?: Category;
	description: string;
	location: Location;
	message: MarkupBuf;
	severity: Severity;
	source?: Diagnostic;
	tags: DiagnosticTags;
	verboseAdvices: Advices;
}
/**
 * Implementation of [Visitor] collecting serializable [Advice] into a vector.
 */
export interface Advices {
	advices: Advice[];
}
export type Category =
	| "lint/a11y/noAccessKey"
	| "lint/a11y/noAriaHiddenOnFocusable"
	| "lint/a11y/noAriaUnsupportedElements"
	| "lint/a11y/noAutofocus"
	| "lint/a11y/noDistractingElements"
	| "lint/a11y/noHeaderScope"
	| "lint/a11y/noInteractiveElementToNoninteractiveRole"
	| "lint/a11y/noLabelWithoutControl"
	| "lint/a11y/noNoninteractiveElementToInteractiveRole"
	| "lint/a11y/noNoninteractiveTabindex"
	| "lint/a11y/noPositiveTabindex"
	| "lint/a11y/noRedundantAlt"
	| "lint/a11y/noRedundantRoles"
	| "lint/a11y/noStaticElementInteractions"
	| "lint/a11y/noSvgWithoutTitle"
	| "lint/a11y/useAltText"
	| "lint/a11y/useAnchorContent"
	| "lint/a11y/useAriaActivedescendantWithTabindex"
	| "lint/a11y/useAriaPropsForRole"
	| "lint/a11y/useAriaPropsSupportedByRole"
	| "lint/a11y/useButtonType"
	| "lint/a11y/useFocusableInteractive"
	| "lint/a11y/useGenericFontNames"
	| "lint/a11y/useHeadingContent"
	| "lint/a11y/useHtmlLang"
	| "lint/a11y/useIframeTitle"
	| "lint/a11y/useKeyWithClickEvents"
	| "lint/a11y/useKeyWithMouseEvents"
	| "lint/a11y/useMediaCaption"
	| "lint/a11y/useSemanticElements"
	| "lint/a11y/useValidAnchor"
	| "lint/a11y/useValidAriaProps"
	| "lint/a11y/useValidAriaRole"
	| "lint/a11y/useValidAriaValues"
	| "lint/a11y/useValidAutocomplete"
	| "lint/a11y/useValidLang"
	| "lint/complexity/noAdjacentSpacesInRegex"
	| "lint/complexity/noArguments"
	| "lint/complexity/noBannedTypes"
	| "lint/complexity/noCommaOperator"
	| "lint/complexity/noEmptyTypeParameters"
	| "lint/complexity/noExcessiveCognitiveComplexity"
	| "lint/complexity/noExcessiveNestedTestSuites"
	| "lint/complexity/noExtraBooleanCast"
	| "lint/complexity/noFlatMapIdentity"
	| "lint/complexity/noForEach"
	| "lint/complexity/noStaticOnlyClass"
	| "lint/complexity/noThisInStatic"
	| "lint/complexity/noUselessCatch"
	| "lint/complexity/noUselessConstructor"
	| "lint/complexity/noUselessContinue"
	| "lint/complexity/noUselessEmptyExport"
	| "lint/complexity/noUselessEscapeInRegex"
	| "lint/complexity/noUselessFragments"
	| "lint/complexity/noUselessLabel"
	| "lint/complexity/noUselessLoneBlockStatements"
	| "lint/complexity/noUselessRename"
	| "lint/complexity/noUselessStringConcat"
	| "lint/complexity/noUselessStringRaw"
	| "lint/complexity/noUselessSwitchCase"
	| "lint/complexity/noUselessTernary"
	| "lint/complexity/noUselessThisAlias"
	| "lint/complexity/noUselessTypeConstraint"
	| "lint/complexity/noUselessUndefinedInitialization"
	| "lint/complexity/noVoid"
	| "lint/complexity/useArrowFunction"
	| "lint/complexity/useDateNow"
	| "lint/complexity/useFlatMap"
	| "lint/complexity/useLiteralKeys"
	| "lint/complexity/useNumericLiterals"
	| "lint/complexity/useOptionalChain"
	| "lint/complexity/useRegexLiterals"
	| "lint/complexity/useSimpleNumberKeys"
	| "lint/complexity/useSimplifiedLogicExpression"
	| "lint/complexity/useWhile"
	| "lint/correctness/noChildrenProp"
	| "lint/correctness/noConstAssign"
	| "lint/correctness/noConstantCondition"
	| "lint/correctness/noConstantMathMinMaxClamp"
	| "lint/correctness/noConstructorReturn"
	| "lint/correctness/noEmptyCharacterClassInRegex"
	| "lint/correctness/noEmptyPattern"
	| "lint/correctness/noGlobalObjectCalls"
	| "lint/correctness/noInnerDeclarations"
	| "lint/correctness/noInvalidBuiltinInstantiation"
	| "lint/correctness/noInvalidConstructorSuper"
	| "lint/correctness/noInvalidDirectionInLinearGradient"
	| "lint/correctness/noInvalidGridAreas"
	| "lint/correctness/noInvalidNewBuiltin"
	| "lint/correctness/noInvalidPositionAtImportRule"
	| "lint/correctness/noInvalidUseBeforeDeclaration"
	| "lint/correctness/noMissingVarFunction"
	| "lint/correctness/noNewSymbol"
	| "lint/correctness/noNodejsModules"
	| "lint/correctness/noNonoctalDecimalEscape"
	| "lint/correctness/noPrecisionLoss"
	| "lint/correctness/noPrivateImports"
	| "lint/correctness/noRenderReturnValue"
	| "lint/correctness/noSelfAssign"
	| "lint/correctness/noSetterReturn"
	| "lint/correctness/noStringCaseMismatch"
	| "lint/correctness/noSwitchDeclarations"
	| "lint/correctness/noUndeclaredDependencies"
	| "lint/correctness/noUndeclaredVariables"
	| "lint/correctness/noUnknownFunction"
	| "lint/correctness/noUnknownMediaFeatureName"
	| "lint/correctness/noUnknownProperty"
	| "lint/correctness/noUnknownPseudoClass"
	| "lint/correctness/noUnknownPseudoClassSelector"
	| "lint/correctness/noUnknownPseudoElement"
	| "lint/correctness/noUnknownTypeSelector"
	| "lint/correctness/noUnknownUnit"
	| "lint/correctness/noUnmatchableAnbSelector"
	| "lint/correctness/noUnreachable"
	| "lint/correctness/noUnreachableSuper"
	| "lint/correctness/noUnsafeFinally"
	| "lint/correctness/noUnsafeOptionalChaining"
	| "lint/correctness/noUnusedFunctionParameters"
	| "lint/correctness/noUnusedImports"
	| "lint/correctness/noUnusedLabels"
	| "lint/correctness/noUnusedPrivateClassMembers"
	| "lint/correctness/noUnusedVariables"
	| "lint/correctness/noVoidElementsWithChildren"
	| "lint/correctness/noVoidTypeReturn"
	| "lint/correctness/useExhaustiveDependencies"
	| "lint/correctness/useHookAtTopLevel"
	| "lint/correctness/useImportExtensions"
	| "lint/correctness/useIsNan"
	| "lint/correctness/useJsxKeyInIterable"
	| "lint/correctness/useValidForDirection"
	| "lint/correctness/useValidTypeof"
	| "lint/correctness/useYield"
	| "lint/nursery/colorNoInvalidHex"
	| "lint/nursery/noAwaitInLoop"
	| "lint/nursery/noBitwiseOperators"
	| "lint/nursery/noColorInvalidHex"
	| "lint/nursery/noConsole"
	| "lint/nursery/noConstantBinaryExpression"
	| "lint/nursery/noDestructuredProps"
	| "lint/nursery/noDoneCallback"
	| "lint/nursery/noDuplicateAtImportRules"
	| "lint/nursery/noExcessiveLinesPerFunction"
	| "lint/nursery/noFloatingPromises"
	| "lint/nursery/noGlobalDirnameFilename"
	| "lint/nursery/noImplicitCoercion"
	| "lint/nursery/noImportCycles"
	| "lint/nursery/noImportantInKeyframe"
	| "lint/nursery/noImportantStyles"
	| "lint/nursery/noInvalidDirectionInLinearGradient"
	| "lint/nursery/noInvalidGridAreas"
	| "lint/nursery/noInvalidPositionAtImportRule"
	| "lint/nursery/noMagicNumbers"
	| "lint/nursery/noMissingJsxKey"
	| "lint/nursery/noMissingGenericFamilyKeyword"
	| "lint/nursery/noMisusedPromises"
	| "lint/nursery/noNestedComponentDefinitions"
	| "lint/nursery/noNoninteractiveElementInteractions"
	| "lint/nursery/noProcessGlobal"
	| "lint/nursery/noReactPropAssign"
	| "lint/nursery/noReactProps"
	| "lint/nursery/noReactSpecificProps"
	| "lint/nursery/noRestrictedElements"
	| "lint/nursery/noSecrets"
	| "lint/nursery/noShadow"
	| "lint/nursery/noShorthandPropertyOverrides"
	| "lint/nursery/noTsIgnore"
	| "lint/nursery/noUnassignedVariables"
	| "lint/nursery/noUndeclaredDependencies"
	| "lint/nursery/noUnknownAtRule"
	| "lint/nursery/noUnknownFunction"
	| "lint/nursery/noUnknownMediaFeatureName"
	| "lint/nursery/noUnknownProperty"
	| "lint/nursery/noUnknownSelectorPseudoElement"
	| "lint/nursery/noUnknownUnit"
	| "lint/nursery/noUnmatchableAnbSelector"
	| "lint/nursery/noUnresolvedImports"
	| "lint/nursery/noUnusedFunctionParameters"
	| "lint/nursery/noUnwantedPolyfillio"
	| "lint/nursery/noUseVisibleTask"
	| "lint/nursery/noUselessBackrefInRegex"
	| "lint/nursery/noUselessEscapeInString"
	| "lint/nursery/noUselessUndefined"
<<<<<<< HEAD
	| "lint/nursery/useClasslist"
=======
	| "lint/nursery/noVueReservedProps"
>>>>>>> 0059cd9b
	| "lint/nursery/useAdjacentGetterSetter"
	| "lint/nursery/useBiomeSuppressionComment"
	| "lint/nursery/useConsistentObjectDefinition"
	| "lint/nursery/useConsistentResponse"
	| "lint/nursery/useExhaustiveSwitchCases"
	| "lint/nursery/useExplicitFunctionReturnType"
	| "lint/nursery/useExplicitType"
	| "lint/nursery/useExportsLast"
	| "lint/nursery/useForComponent"
	| "lint/nursery/useGoogleFontPreconnect"
	| "lint/nursery/useImportRestrictions"
	| "lint/nursery/useIndexOf"
	| "lint/nursery/useIterableCallbackReturn"
	| "lint/nursery/useJsonImportAttribute"
	| "lint/nursery/useJsxCurlyBraceConvention"
	| "lint/nursery/useJsxImg"
	| "lint/nursery/useJsxA"
	| "lint/nursery/useNamedOperation"
	| "lint/nursery/useNamingConvention"
	| "lint/nursery/useNumericSeparators"
	| "lint/nursery/useObjectSpread"
	| "lint/nursery/useParseIntRadix"
	| "lint/nursery/useReadonlyClassProperties"
	| "lint/nursery/useSingleJsDocAsterisk"
	| "lint/nursery/useSortedClasses"
	| "lint/nursery/useSortedProperties"
	| "lint/nursery/useSymbolDescription"
	| "lint/nursery/useUnifiedTypeSignature"
	| "lint/nursery/useUniqueElementIds"
	| "lint/performance/noAccumulatingSpread"
	| "lint/performance/noBarrelFile"
	| "lint/performance/noDelete"
	| "lint/performance/noDynamicNamespaceImportAccess"
	| "lint/performance/noImgElement"
	| "lint/performance/noNamespaceImport"
	| "lint/performance/noReExportAll"
	| "lint/performance/useTopLevelRegex"
	| "lint/security/noBlankTarget"
	| "lint/security/noDangerouslySetInnerHtml"
	| "lint/security/noDangerouslySetInnerHtmlWithChildren"
	| "lint/security/noGlobalEval"
	| "lint/style/noCommonJs"
	| "lint/style/noDefaultExport"
	| "lint/style/noDescendingSpecificity"
	| "lint/style/noDoneCallback"
	| "lint/style/noEnum"
	| "lint/style/noExportedImports"
	| "lint/style/noHeadElement"
	| "lint/style/noImplicitBoolean"
	| "lint/style/noInferrableTypes"
	| "lint/style/noNamespace"
	| "lint/style/noNegationElse"
	| "lint/style/noNestedTernary"
	| "lint/style/noNonNullAssertion"
	| "lint/style/noParameterAssign"
	| "lint/style/noParameterProperties"
	| "lint/style/noProcessEnv"
	| "lint/style/noRestrictedGlobals"
	| "lint/style/noRestrictedImports"
	| "lint/style/noRestrictedTypes"
	| "lint/style/noShoutyConstants"
	| "lint/style/noSubstr"
	| "lint/style/noUnusedTemplateLiteral"
	| "lint/style/noUselessElse"
	| "lint/style/noValueAtRule"
	| "lint/style/noYodaExpression"
	| "lint/style/useArrayLiterals"
	| "lint/style/useAsConstAssertion"
	| "lint/style/useAtIndex"
	| "lint/style/useBlockStatements"
	| "lint/style/useCollapsedElseIf"
	| "lint/style/useCollapsedIf"
	| "lint/style/useComponentExportOnlyModules"
	| "lint/style/useConsistentArrayType"
	| "lint/style/useConsistentBuiltinInstantiation"
	| "lint/style/useConsistentCurlyBraces"
	| "lint/style/useConsistentMemberAccessibility"
	| "lint/style/useConst"
	| "lint/style/useDefaultParameterLast"
	| "lint/style/useDefaultSwitchClause"
	| "lint/style/useDeprecatedReason"
	| "lint/style/useEnumInitializers"
	| "lint/style/useExplicitLengthCheck"
	| "lint/style/useExponentiationOperator"
	| "lint/style/useExportType"
	| "lint/style/useFilenamingConvention"
	| "lint/style/useForOf"
	| "lint/style/useFragmentSyntax"
	| "lint/style/useImportType"
	| "lint/style/useLiteralEnumMembers"
	| "lint/style/useNamingConvention"
	| "lint/style/useNodeAssertStrict"
	| "lint/style/useNodejsImportProtocol"
	| "lint/style/useNumberNamespace"
	| "lint/style/useSelfClosingElements"
	| "lint/style/useShorthandArrayType"
	| "lint/style/useShorthandAssign"
	| "lint/style/useShorthandFunctionType"
	| "lint/style/useSingleCaseStatement"
	| "lint/style/useSingleVarDeclarator"
	| "lint/style/useTemplate"
	| "lint/style/useThrowNewError"
	| "lint/style/useThrowOnlyError"
	| "lint/style/useTrimStartEnd"
	| "lint/suspicious/noAlert"
	| "lint/suspicious/noApproximativeNumericConstant"
	| "lint/suspicious/noArrayIndexKey"
	| "lint/suspicious/noAssignInExpressions"
	| "lint/suspicious/noAsyncPromiseExecutor"
	| "lint/suspicious/noCatchAssign"
	| "lint/suspicious/noClassAssign"
	| "lint/suspicious/noCommentText"
	| "lint/suspicious/noCompareNegZero"
	| "lint/suspicious/noConfusingLabels"
	| "lint/suspicious/noConfusingVoidType"
	| "lint/suspicious/noConsole"
	| "lint/suspicious/noConstEnum"
	| "lint/suspicious/noControlCharactersInRegex"
	| "lint/suspicious/noDebugger"
	| "lint/suspicious/noDocumentCookie"
	| "lint/suspicious/noDocumentImportInPage"
	| "lint/suspicious/noDoubleEquals"
	| "lint/suspicious/noDuplicateAtImportRules"
	| "lint/suspicious/noDuplicateCase"
	| "lint/suspicious/noDuplicateClassMembers"
	| "lint/suspicious/noDuplicateCustomProperties"
	| "lint/suspicious/noDuplicateElseIf"
	| "lint/suspicious/noDuplicateFields"
	| "lint/suspicious/noDuplicateFontNames"
	| "lint/suspicious/noDuplicateJsxProps"
	| "lint/suspicious/noDuplicateObjectKeys"
	| "lint/suspicious/noDuplicateParameters"
	| "lint/suspicious/noDuplicateProperties"
	| "lint/suspicious/noDuplicateSelectorsKeyframeBlock"
	| "lint/suspicious/noDuplicateTestHooks"
	| "lint/suspicious/noEmptyBlock"
	| "lint/suspicious/noEmptyBlockStatements"
	| "lint/suspicious/noEmptyInterface"
	| "lint/suspicious/noEvolvingTypes"
	| "lint/suspicious/noExplicitAny"
	| "lint/suspicious/noExportsInTest"
	| "lint/suspicious/noExtraNonNullAssertion"
	| "lint/suspicious/noFallthroughSwitchClause"
	| "lint/suspicious/noFocusedTests"
	| "lint/suspicious/noFunctionAssign"
	| "lint/suspicious/noGlobalAssign"
	| "lint/suspicious/noGlobalIsFinite"
	| "lint/suspicious/noGlobalIsNan"
	| "lint/suspicious/noHeadImportInDocument"
	| "lint/suspicious/noImplicitAnyLet"
	| "lint/suspicious/noImportAssign"
	| "lint/suspicious/noImportantInKeyframe"
	| "lint/suspicious/noIrregularWhitespace"
	| "lint/suspicious/noLabelVar"
	| "lint/suspicious/noMisleadingCharacterClass"
	| "lint/suspicious/noMisleadingInstantiator"
	| "lint/suspicious/noMisplacedAssertion"
	| "lint/suspicious/noMisrefactoredShorthandAssign"
	| "lint/suspicious/noOctalEscape"
	| "lint/suspicious/noPrototypeBuiltins"
	| "lint/suspicious/noReactSpecificProps"
	| "lint/suspicious/noRedeclare"
	| "lint/suspicious/noRedundantUseStrict"
	| "lint/suspicious/noSelfCompare"
	| "lint/suspicious/noShadowRestrictedNames"
	| "lint/suspicious/noShorthandPropertyOverrides"
	| "lint/suspicious/noSkippedTests"
	| "lint/suspicious/noSparseArray"
	| "lint/suspicious/noSuspiciousSemicolonInJsx"
	| "lint/suspicious/noTemplateCurlyInString"
	| "lint/suspicious/noThenProperty"
	| "lint/suspicious/noUnsafeDeclarationMerging"
	| "lint/suspicious/noUnsafeNegation"
	| "lint/suspicious/noVar"
	| "lint/suspicious/noWith"
	| "lint/suspicious/useAdjacentOverloadSignatures"
	| "lint/suspicious/useAwait"
	| "lint/suspicious/useDefaultSwitchClauseLast"
	| "lint/suspicious/useErrorMessage"
	| "lint/suspicious/useGetterReturn"
	| "lint/suspicious/useGoogleFontDisplay"
	| "lint/suspicious/useGuardForIn"
	| "lint/suspicious/useIsArray"
	| "lint/suspicious/useNamespaceKeyword"
	| "lint/suspicious/useNumberToFixedDigitsArgument"
	| "lint/suspicious/useStrictMode"
	| "assist/source/useSortedKeys"
	| "assist/source/useSortedProperties"
	| "assist/source/useSortedAttributes"
	| "assist/source/organizeImports"
	| "syntax/correctness/noTypeOnlyImportAttributes"
	| "syntax/correctness/noSuperWithoutExtends"
	| "syntax/correctness/noInitializerWithDefinite"
	| "syntax/correctness/noDuplicatePrivateClassMembers"
	| "files/missingHandler"
	| "format"
	| "check"
	| "ci"
	| "stdin"
	| "configuration"
	| "assist"
	| "migrate"
	| "deserialize"
	| "plugin"
	| "project"
	| "search"
	| "internalError/io"
	| "internalError/fs"
	| "internalError/panic"
	| "reporter/parse"
	| "reporter/format"
	| "reporter/violations"
	| "parse"
	| "lint"
	| "lint/a11y"
	| "lint/complexity"
	| "lint/correctness"
	| "lint/nursery"
	| "lint/performance"
	| "lint/security"
	| "lint/style"
	| "lint/suspicious"
	| "lint/plugin"
	| "suppressions/parse"
	| "suppressions/unknownGroup"
	| "suppressions/unknownRule"
	| "suppressions/unknownAction"
	| "suppressions/unused"
	| "suppressions/incorrect"
	| "args/fileNotFound"
	| "flags/invalid"
	| "semanticTests";
export interface Location {
	path?: Resource_for_String;
	sourceCode?: string;
	span?: TextRange;
}
export type MarkupBuf = MarkupNodeBuf[];
/**
 * The severity to associate to a diagnostic.
 */
export type Severity = "hint" | "information" | "warning" | "error" | "fatal";
export type DiagnosticTags = DiagnosticTag[];
/**
	* Serializable representation of a [Diagnostic](super::Diagnostic) advice

See the [Visitor] trait for additional documentation on all the supported advice types. 
	 */
export type Advice =
	| { log: [LogCategory, MarkupBuf] }
	| { list: MarkupBuf[] }
	| { frame: Location }
	| { diff: TextEdit }
	| { backtrace: [MarkupBuf, Backtrace] }
	| { command: string }
	| { group: [MarkupBuf, Advices] };
/**
 * Represents the resource a diagnostic is associated with.
 */
export type Resource_for_String = "argv" | "memory" | { file: string };
export type TextRange = [TextSize, TextSize];
export interface MarkupNodeBuf {
	content: string;
	elements: MarkupElement[];
}
/**
 * Internal enum used to automatically generate bit offsets for [DiagnosticTags] and help with the implementation of `serde` and `schemars` for tags.
 */
export type DiagnosticTag =
	| "fixable"
	| "internal"
	| "unnecessaryCode"
	| "deprecatedCode"
	| "verbose";
/**
 * The category for a log advice, defines how the message should be presented to the user.
 */
export type LogCategory = "none" | "info" | "warn" | "error";
export interface TextEdit {
	dictionary: string;
	ops: CompressedOp[];
}
export type Backtrace = BacktraceFrame[];
export type TextSize = number;
/**
 * Enumeration of all the supported markup elements
 */
export type MarkupElement =
	| "Emphasis"
	| "Dim"
	| "Italic"
	| "Underline"
	| "Error"
	| "Success"
	| "Warn"
	| "Info"
	| "Debug"
	| "Trace"
	| "Inverse"
	| { Hyperlink: { href: string } };
export type CompressedOp =
	| { diffOp: DiffOp }
	| { equalLines: { line_count: number } };
/**
 * Serializable representation of a backtrace frame.
 */
export interface BacktraceFrame {
	ip: number;
	symbols: BacktraceSymbol[];
}
export type DiffOp =
	| { equal: { range: TextRange } }
	| { insert: { range: TextRange } }
	| { delete: { range: TextRange } };
/**
 * Serializable representation of a backtrace frame symbol.
 */
export interface BacktraceSymbol {
	colno?: number;
	filename?: string;
	lineno?: number;
	name?: string;
}
export interface OpenProjectParams {
	/**
	 * Whether the client wants to run only certain rules. This is needed to compute the kind of [ScanKind].
	 */
	onlyRules?: RuleCode[];
	/**
	 * Whether the folder should be opened as a project, even if no `biome.json` can be found.
	 */
	openUninitialized: boolean;
	/**
	 * The path to open
	 */
	path: BiomePath;
	/**
	 * Whether the client wants to skip some lint rule. This is needed to compute the kind of [ScanKind].
	 */
	skipRules?: RuleCode[];
}
export type RuleCode = string;
export interface OpenProjectResult {
	/**
	 * A unique identifier for this project
	 */
	projectKey: ProjectKey;
	/**
	 * How to scan this project
	 */
	scanKind: ScanKind;
}
export type ScanKind =
	| "noScanner"
	| "knownFiles"
	| {
			targetedKnownFiles: {
				/**
				 * Determines whether the file scanner should descend into subdirectories of the target paths.
				 */
				descendFromTargets: boolean;
				/**
	* The paths to target by the scanner.

If a target path indicates a folder, all files within are scanned as well.

Target paths must be absolute. 
	 */
				targetPaths: BiomePath[];
			};
	  }
	| "project";
export interface OpenFileParams {
	content: FileContent;
	documentFileSource?: DocumentFileSource;
	path: BiomePath;
	/**
	* Set to `true` to persist the node cache used during parsing, in order to speed up subsequent reparsing if the document has been edited.

This should only be enabled if reparsing is to be expected, such as when the file is opened through the LSP Proxy. 
	 */
	persistNodeCache?: boolean;
	projectKey: ProjectKey;
}
export type FileContent =
	| { content: string; type: "fromClient"; version: number }
	| { type: "fromServer" };
export type DocumentFileSource =
	| "Ignore"
	| "Unknown"
	| { Js: JsFileSource }
	| { Json: JsonFileSource }
	| { Css: CssFileSource }
	| { Graphql: GraphqlFileSource }
	| { Html: HtmlFileSource }
	| { Grit: GritFileSource };
export interface JsFileSource {
	/**
	 * Used to mark if the source is being used for an Astro, Svelte or Vue file
	 */
	embedding_kind: EmbeddingKind;
	language: Language;
	module_kind: ModuleKind;
	variant: LanguageVariant;
	version: LanguageVersion;
}
export interface JsonFileSource {
	allowComments: boolean;
	allowTrailingCommas: boolean;
	variant: JsonFileVariant;
}
export interface CssFileSource {
	variant: CssVariant;
}
export interface GraphqlFileSource {
	variant: GraphqlVariant;
}
export interface HtmlFileSource {
	variant: HtmlVariant;
}
export interface GritFileSource {
	variant: GritVariant;
}
export type EmbeddingKind = "Astro" | "Vue" | "Svelte" | "None";
export type Language =
	| "javaScript"
	| { typeScript: { definition_file: boolean } };
/**
 * Is the source file an ECMAScript Module or Script. Changes the parsing semantic.
 */
export type ModuleKind = "script" | "module";
export type LanguageVariant = "standard" | "standardRestricted" | "jsx";
/**
	* Enum of the different ECMAScript standard versions. The versions are ordered in increasing order; The newest version comes last.

Defaults to the latest stable ECMAScript standard. 
	 */
export type LanguageVersion = "eS2022" | "eSNext";
/**
 * It represents the extension of the file
 */
export type JsonFileVariant = "standard" | "jsonc";
/**
	* The style of CSS contained in the file.

Currently, Biome only supports plain CSS, and aims to be compatible with the latest Recommendation level standards. 
	 */
export type CssVariant = "standard";
/**
 * The style of GraphQL contained in the file.
 */
export type GraphqlVariant = "standard";
export type HtmlVariant = "Standard" | "Astro" | "Vue" | "Svelte";
export type GritVariant = "Standard";
export interface ChangeFileParams {
	content: string;
	path: BiomePath;
	projectKey: ProjectKey;
	version: number;
}
export interface CloseFileParams {
	path: BiomePath;
	projectKey: ProjectKey;
}
export interface GetSyntaxTreeParams {
	path: BiomePath;
	projectKey: ProjectKey;
}
export interface GetSyntaxTreeResult {
	ast: string;
	cst: string;
}
export interface FileExitsParams {
	filePath: BiomePath;
}
export interface CheckFileSizeParams {
	path: BiomePath;
	projectKey: ProjectKey;
}
export interface CheckFileSizeResult {
	fileSize: number;
	limit: number;
}
export interface GetFileContentParams {
	path: BiomePath;
	projectKey: ProjectKey;
}
export interface GetControlFlowGraphParams {
	cursor: TextSize;
	path: BiomePath;
	projectKey: ProjectKey;
}
export interface GetFormatterIRParams {
	path: BiomePath;
	projectKey: ProjectKey;
}
export interface GetTypeInfoParams {
	path: BiomePath;
	projectKey: ProjectKey;
}
export interface GetRegisteredTypesParams {
	path: BiomePath;
	projectKey: ProjectKey;
}
export interface GetSemanticModelParams {
	path: BiomePath;
	projectKey: ProjectKey;
}
export interface PullDiagnosticsParams {
	categories: RuleCategories;
	/**
	 * Rules to apply on top of the configuration
	 */
	enabledRules?: RuleCode[];
	only?: RuleCode[];
	path: BiomePath;
	projectKey: ProjectKey;
	/**
	 * When `false` the diagnostics, don't have code frames of the code actions (fixes, suppressions, etc.)
	 */
	pullCodeActions: boolean;
	skip?: RuleCode[];
}
export type RuleCategories = RuleCategory[];
export type RuleCategory = "syntax" | "lint" | "action" | "transformation";
export interface PullDiagnosticsResult {
	diagnostics: Diagnostic[];
	errors: number;
	skippedDiagnostics: number;
}
export interface PullActionsParams {
	categories?: RuleCategories;
	enabledRules?: RuleCode[];
	only?: RuleCode[];
	path: BiomePath;
	projectKey: ProjectKey;
	range?: TextRange;
	skip?: RuleCode[];
	suppressionReason?: string;
}
export interface PullActionsResult {
	actions: CodeAction[];
}
export interface CodeAction {
	category: ActionCategory;
	ruleName?: [string, string];
	suggestion: CodeSuggestion;
}
/**
	* The category of a code action, this type maps directly to the [CodeActionKind] type in the Language Server Protocol specification

[CodeActionKind]: https://microsoft.github.io/language-server-protocol/specifications/lsp/3.17/specification/#codeActionKind 
	 */
export type ActionCategory =
	| { quickFix: string }
	| { refactor: RefactorKind }
	| { source: SourceActionKind }
	| { other: OtherActionCategory };
/**
 * A Suggestion that is provided by Biome's linter, and can be reported to the user, and can be automatically applied if it has the right [`Applicability`].
 */
export interface CodeSuggestion {
	applicability: Applicability;
	labels: TextRange[];
	msg: MarkupBuf;
	span: TextRange;
	suggestion: TextEdit;
}
/**
	* The sub-category of a refactor code action.

[Check the LSP spec](https://microsoft.github.io/language-server-protocol/specifications/lsp/3.17/specification/#codeActionKind) for more information: 
	 */
export type RefactorKind =
	| "none"
	| "extract"
	| "inline"
	| "rewrite"
	| { other: string };
/**
 * The sub-category of a source code action
 */
export type SourceActionKind =
	| "fixAll"
	| "none"
	| "organizeImports"
	| { other: string };
export type OtherActionCategory =
	| "inlineSuppression"
	| "toplevelSuppression"
	| { generic: string };
/**
 * Indicates how a tool should manage this suggestion.
 */
export type Applicability = "always" | "maybeIncorrect";
export interface FormatFileParams {
	path: BiomePath;
	projectKey: ProjectKey;
}
export interface Printed {
	code: string;
	range?: TextRange;
	sourcemap: SourceMarker[];
	verbatimRanges: TextRange[];
}
/**
 * Lightweight sourcemap marker between source and output tokens
 */
export interface SourceMarker {
	/**
	 * Position of the marker in the output code
	 */
	dest: TextSize;
	/**
	 * Position of the marker in the original source
	 */
	source: TextSize;
}
export interface FormatRangeParams {
	path: BiomePath;
	projectKey: ProjectKey;
	range: TextRange;
}
export interface FormatOnTypeParams {
	offset: TextSize;
	path: BiomePath;
	projectKey: ProjectKey;
}
export interface FixFileParams {
	/**
	 * Rules to apply to the file
	 */
	enabledRules?: RuleCode[];
	fixFileMode: FixFileMode;
	only?: RuleCode[];
	path: BiomePath;
	projectKey: ProjectKey;
	ruleCategories: RuleCategories;
	shouldFormat: boolean;
	skip?: RuleCode[];
	suppressionReason?: string;
}
/**
 * Which fixes should be applied during the analyzing phase
 */
export type FixFileMode =
	| "safeFixes"
	| "safeAndUnsafeFixes"
	| "applySuppressions";
export interface FixFileResult {
	/**
	 * List of all the code actions applied to the file
	 */
	actions: FixAction[];
	/**
	 * New source code for the file with all fixes applied
	 */
	code: string;
	/**
	 * Number of errors
	 */
	errors: number;
	/**
	 * number of skipped suggested fixes
	 */
	skippedSuggestedFixes: number;
}
export interface FixAction {
	/**
	 * Source range at which this action was applied
	 */
	range: TextRange;
	/**
	 * Name of the rule group and rule that emitted this code action
	 */
	rule_name?: [string, string];
}
export interface RenameParams {
	newName: string;
	path: BiomePath;
	projectKey: ProjectKey;
	symbolAt: TextSize;
}
export interface RenameResult {
	/**
	 * List of text edit operations to apply on the source code
	 */
	indels: TextEdit;
	/**
	 * Range of source code modified by this rename operation
	 */
	range: TextRange;
}
export interface ParsePatternParams {
	defaultLanguage: GritTargetLanguage;
	pattern: string;
}
export type GritTargetLanguage = "CSS" | "JavaScript";
export interface ParsePatternResult {
	patternId: PatternId;
}
export type PatternId = string;
export interface SearchPatternParams {
	path: BiomePath;
	pattern: PatternId;
	projectKey: ProjectKey;
}
export interface SearchResults {
	matches: TextRange[];
	path: BiomePath;
}
export interface DropPatternParams {
	pattern: PatternId;
}
export interface Workspace {
	fileFeatures(params: SupportsFeatureParams): Promise<FileFeaturesResult>;
	updateSettings(params: UpdateSettingsParams): Promise<UpdateSettingsResult>;
	openProject(params: OpenProjectParams): Promise<OpenProjectResult>;
	openFile(params: OpenFileParams): Promise<void>;
	changeFile(params: ChangeFileParams): Promise<void>;
	closeFile(params: CloseFileParams): Promise<void>;
	getSyntaxTree(params: GetSyntaxTreeParams): Promise<GetSyntaxTreeResult>;
	fileExists(params: FileExitsParams): Promise<boolean>;
	checkFileSize(params: CheckFileSizeParams): Promise<CheckFileSizeResult>;
	getFileContent(params: GetFileContentParams): Promise<string>;
	getControlFlowGraph(params: GetControlFlowGraphParams): Promise<string>;
	getFormatterIr(params: GetFormatterIRParams): Promise<string>;
	getTypeInfo(params: GetTypeInfoParams): Promise<string>;
	getRegisteredTypes(params: GetRegisteredTypesParams): Promise<string>;
	getSemanticModel(params: GetSemanticModelParams): Promise<string>;
	pullDiagnostics(
		params: PullDiagnosticsParams,
	): Promise<PullDiagnosticsResult>;
	pullActions(params: PullActionsParams): Promise<PullActionsResult>;
	formatFile(params: FormatFileParams): Promise<Printed>;
	formatRange(params: FormatRangeParams): Promise<Printed>;
	formatOnType(params: FormatOnTypeParams): Promise<Printed>;
	fixFile(params: FixFileParams): Promise<FixFileResult>;
	rename(params: RenameParams): Promise<RenameResult>;
	parsePattern(params: ParsePatternParams): Promise<ParsePatternResult>;
	searchPattern(params: SearchPatternParams): Promise<SearchResults>;
	dropPattern(params: DropPatternParams): Promise<void>;
	destroy(): void;
}
export function createWorkspace(transport: Transport): Workspace {
	return {
		fileFeatures(params) {
			return transport.request("biome/file_features", params);
		},
		updateSettings(params) {
			return transport.request("biome/update_settings", params);
		},
		openProject(params) {
			return transport.request("biome/open_project", params);
		},
		openFile(params) {
			return transport.request("biome/open_file", params);
		},
		changeFile(params) {
			return transport.request("biome/change_file", params);
		},
		closeFile(params) {
			return transport.request("biome/close_file", params);
		},
		getSyntaxTree(params) {
			return transport.request("biome/get_syntax_tree", params);
		},
		fileExists(params) {
			return transport.request("biome/file_exists", params);
		},
		checkFileSize(params) {
			return transport.request("biome/check_file_size", params);
		},
		getFileContent(params) {
			return transport.request("biome/get_file_content", params);
		},
		getControlFlowGraph(params) {
			return transport.request("biome/get_control_flow_graph", params);
		},
		getFormatterIr(params) {
			return transport.request("biome/get_formatter_ir", params);
		},
		getTypeInfo(params) {
			return transport.request("biome/get_type_info", params);
		},
		getRegisteredTypes(params) {
			return transport.request("biome/get_registered_types", params);
		},
		getSemanticModel(params) {
			return transport.request("biome/get_semantic_model", params);
		},
		pullDiagnostics(params) {
			return transport.request("biome/pull_diagnostics", params);
		},
		pullActions(params) {
			return transport.request("biome/pull_actions", params);
		},
		formatFile(params) {
			return transport.request("biome/format_file", params);
		},
		formatRange(params) {
			return transport.request("biome/format_range", params);
		},
		formatOnType(params) {
			return transport.request("biome/format_on_type", params);
		},
		fixFile(params) {
			return transport.request("biome/fix_file", params);
		},
		rename(params) {
			return transport.request("biome/rename", params);
		},
		parsePattern(params) {
			return transport.request("biome/parse_pattern", params);
		},
		searchPattern(params) {
			return transport.request("biome/search_pattern", params);
		},
		dropPattern(params) {
			return transport.request("biome/drop_pattern", params);
		},
		destroy() {
			transport.destroy();
		},
	};
}<|MERGE_RESOLUTION|>--- conflicted
+++ resolved
@@ -155,7 +155,7 @@
 
 // But it's probably better to ignore a specific dependency. // For instance, one that happens to be particularly slow to // scan: "RedisCommander.d.ts", ], } } ```
 
-Please be aware that rules relying on the module graph or type inference information may be negatively affected if dependencies of your project aren't (fully) scanned. 
+Please be aware that rules relying on the module graph or type inference information may be negatively affected if dependencies of your project aren't (fully) scanned.
 	 */
 	experimentalScannerIgnores?: string[];
 	/**
@@ -219,7 +219,7 @@
 	/**
 	* Use any `.editorconfig` files to configure the formatter. Configuration in `biome.json` will override `.editorconfig` configuration.
 
-Default: `true`. 
+Default: `true`.
 	 */
 	useEditorconfig?: Bool;
 }
@@ -282,7 +282,7 @@
 	/**
 	* A list of global bindings that should be ignored by the analyzers
 
-If defined here, they should not emit diagnostics. 
+If defined here, they should not emit diagnostics.
 	 */
 	globals?: string[];
 	/**
@@ -359,7 +359,7 @@
 	/**
 	* The folder where Biome should check for VCS files. By default, Biome will use the same folder where `biome.json` was found.
 
-If Biome can't find the configuration, it will attempt to use the current working directory. If no current working directory can't be found, Biome won't use the VCS integration, and a diagnostic will be emitted 
+If Biome can't find the configuration, it will attempt to use the current working directory. If no current working directory can't be found, Biome won't use the VCS integration, and a diagnostic will be emitted
 	 */
 	root?: string;
 	/**
@@ -452,7 +452,7 @@
 /**
 	* Validated value for the `line_width` formatter options
 
-The allowed range of values is 1..=320 
+The allowed range of values is 1..=320
 	 */
 export type LineWidth = number;
 /**
@@ -687,13 +687,13 @@
 	/**
 	* When enabled, files like `.js`/`.mjs`/`.cjs` may contain JSX syntax.
 
-Defaults to `true`. 
+Defaults to `true`.
 	 */
 	jsxEverywhere?: Bool;
 	/**
 	* It enables the experimental and unsafe parsing of parameter decorators
 
-These decorators belong to an old proposal, and they are subject to change. 
+These decorators belong to an old proposal, and they are subject to change.
 	 */
 	unsafeParameterDecoratorsEnabled?: Bool;
 }
@@ -859,7 +859,7 @@
 /**
 	* Whether to indent the content of `<script>` and `<style>` tags for HTML-ish templating languages (Vue, Svelte, etc.).
 
-When true, the content of `<script>` and `<style>` tags will be indented one level. 
+When true, the content of `<script>` and `<style>` tags will be indented one level.
 	 */
 export type IndentScriptAndStyle = boolean;
 /**
@@ -877,7 +877,7 @@
 
 As a consequence of this, the formatter must format blocks that look like this (assume a small line width, <20): ```html <span>really long content</span> ``` as this, where the content hugs the tags: ```html <span >really long content</span > ```
 
-Note that this is only necessary for inline elements. Block elements do not have this restriction. 
+Note that this is only necessary for inline elements. Block elements do not have this restriction.
 	 */
 export type WhitespaceSensitivity = "css" | "strict" | "ignore";
 export type ArrowParentheses = "always" | "asNeeded";
@@ -7651,7 +7651,7 @@
 	/**
 	* The default visibility to assume for symbols without visibility tag.
 
-Default: **public**. 
+Default: **public**.
 	 */
 	defaultVisibility?: Visibility;
 }
@@ -8028,7 +8028,7 @@
 	/**
 	* If `true`, an exception is made when comparing with `null`, as it's often relied on to check both for `null` or `undefined`.
 
-If `false`, no such exception will be made. 
+If `false`, no such exception will be made.
 	 */
 	ignoreNull: boolean;
 }
@@ -8103,13 +8103,13 @@
 	/**
 	* The "position" of the closure function, starting from zero.
 
-For example, for React's `useEffect()` hook, the closure index is 0. 
+For example, for React's `useEffect()` hook, the closure index is 0.
 	 */
 	closureIndex?: number;
 	/**
 	* The "position" of the array of dependencies, starting from zero.
 
-For example, for React's `useEffect()` hook, the dependencies index is 1. 
+For example, for React's `useEffect()` hook, the dependencies index is 1.
 	 */
 	dependenciesIndex?: number;
 	/**
@@ -8121,7 +8121,7 @@
 
 Set to `true` to mark the identity of the hook's return value as stable, or use a number/an array of numbers to mark the "positions" in the return array as stable.
 
-For example, for React's `useRef()` hook the value would be `true`, while for `useState()` it would be `[1]`. 
+For example, for React's `useRef()` hook the value would be `true`, while for `useState()` it would be `[1]`.
 	 */
 	stableResult?: StableHookResult;
 }
@@ -8485,11 +8485,8 @@
 	| "lint/nursery/noUselessBackrefInRegex"
 	| "lint/nursery/noUselessEscapeInString"
 	| "lint/nursery/noUselessUndefined"
-<<<<<<< HEAD
 	| "lint/nursery/useClasslist"
-=======
 	| "lint/nursery/noVueReservedProps"
->>>>>>> 0059cd9b
 	| "lint/nursery/useAdjacentGetterSetter"
 	| "lint/nursery/useBiomeSuppressionComment"
 	| "lint/nursery/useConsistentObjectDefinition"
@@ -8736,7 +8733,7 @@
 /**
 	* Serializable representation of a [Diagnostic](super::Diagnostic) advice
 
-See the [Visitor] trait for additional documentation on all the supported advice types. 
+See the [Visitor] trait for additional documentation on all the supported advice types.
 	 */
 export type Advice =
 	| { log: [LogCategory, MarkupBuf] }
@@ -8856,7 +8853,7 @@
 
 If a target path indicates a folder, all files within are scanned as well.
 
-Target paths must be absolute. 
+Target paths must be absolute.
 	 */
 				targetPaths: BiomePath[];
 			};
@@ -8869,7 +8866,7 @@
 	/**
 	* Set to `true` to persist the node cache used during parsing, in order to speed up subsequent reparsing if the document has been edited.
 
-This should only be enabled if reparsing is to be expected, such as when the file is opened through the LSP Proxy. 
+This should only be enabled if reparsing is to be expected, such as when the file is opened through the LSP Proxy.
 	 */
 	persistNodeCache?: boolean;
 	projectKey: ProjectKey;
@@ -8925,7 +8922,7 @@
 /**
 	* Enum of the different ECMAScript standard versions. The versions are ordered in increasing order; The newest version comes last.
 
-Defaults to the latest stable ECMAScript standard. 
+Defaults to the latest stable ECMAScript standard.
 	 */
 export type LanguageVersion = "eS2022" | "eSNext";
 /**
@@ -8935,7 +8932,7 @@
 /**
 	* The style of CSS contained in the file.
 
-Currently, Biome only supports plain CSS, and aims to be compatible with the latest Recommendation level standards. 
+Currently, Biome only supports plain CSS, and aims to be compatible with the latest Recommendation level standards.
 	 */
 export type CssVariant = "standard";
 /**
@@ -9041,7 +9038,7 @@
 /**
 	* The category of a code action, this type maps directly to the [CodeActionKind] type in the Language Server Protocol specification
 
-[CodeActionKind]: https://microsoft.github.io/language-server-protocol/specifications/lsp/3.17/specification/#codeActionKind 
+[CodeActionKind]: https://microsoft.github.io/language-server-protocol/specifications/lsp/3.17/specification/#codeActionKind
 	 */
 export type ActionCategory =
 	| { quickFix: string }
@@ -9061,7 +9058,7 @@
 /**
 	* The sub-category of a refactor code action.
 
-[Check the LSP spec](https://microsoft.github.io/language-server-protocol/specifications/lsp/3.17/specification/#codeActionKind) for more information: 
+[Check the LSP spec](https://microsoft.github.io/language-server-protocol/specifications/lsp/3.17/specification/#codeActionKind) for more information:
 	 */
 export type RefactorKind =
 	| "none"
