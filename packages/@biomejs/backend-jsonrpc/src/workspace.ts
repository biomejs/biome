// Generated file, do not edit by hand, see `xtask/codegen`
import type { Transport } from "./transport";
export interface SupportsFeatureParams {
	feature: FeatureName[];
	path: RomePath;
}
export type FeatureName = "Format" | "Lint" | "OrganizeImports";
export interface RomePath {
	path: string;
}
export interface SupportsFeatureResult {
	reason?: SupportKind;
}
export type SupportKind =
	| "Supported"
	| "Ignored"
	| "Protected"
	| "FeatureNotEnabled"
	| "FileNotSupported";
export interface UpdateSettingsParams {
	configuration: PartialConfiguration;
	gitignore_matches: string[];
	vcs_base_path?: string;
	working_directory?: string;
}
/**
 * The configuration that is contained inside the file `biome.json`
 */
export interface PartialConfiguration {
	/**
	 * A field for the [JSON schema](https://json-schema.org/) specification
	 */
	$schema?: string;
	/**
	 * Specific configuration for the Css language
	 */
	css?: PartialCssConfiguration;
	/**
	 * A list of paths to other JSON files, used to extends the current configuration.
	 */
	extends?: StringSet;
	/**
	 * The configuration of the filesystem
	 */
	files?: PartialFilesConfiguration;
	/**
	 * The configuration of the formatter
	 */
	formatter?: PartialFormatterConfiguration;
	/**
	 * Specific configuration for the JavaScript language
	 */
	javascript?: PartialJavascriptConfiguration;
	/**
	 * Specific configuration for the Json language
	 */
	json?: PartialJsonConfiguration;
	/**
	 * The configuration for the linter
	 */
	linter?: PartialLinterConfiguration;
	/**
	 * The configuration of the import sorting
	 */
	organizeImports?: PartialOrganizeImports;
	/**
	 * A list of granular patterns that should be applied only to a sub set of files
	 */
	overrides?: Overrides;
	/**
	 * The configuration of the VCS integration
	 */
	vcs?: PartialVcsConfiguration;
}
/**
 * Options applied to CSS files
 */
export interface PartialCssConfiguration {
	/**
	 * Formatting options
	 */
	formatter?: PartialCssFormatter;
	/**
	 * Parsing options
	 */
	parser?: PartialCssParser;
}
export type StringSet = string[];
/**
 * The configuration of the filesystem
 */
export interface PartialFilesConfiguration {
	/**
	 * A list of Unix shell style patterns. Biome will ignore files/folders that will match these patterns.
	 */
	ignore?: StringSet;
	/**
	 * Tells Biome to not emit diagnostics when handling files that doesn't know
	 */
	ignoreUnknown?: boolean;
	/**
	 * A list of Unix shell style patterns. Biome will handle only those files/folders that will match these patterns.
	 */
	include?: StringSet;
	/**
	 * The maximum allowed size for source code files in bytes. Files above this limit will be ignored for performance reasons. Defaults to 1 MiB
	 */
	maxSize?: number;
}
/**
 * Generic options applied to all files
 */
export interface PartialFormatterConfiguration {
	/**
	 * The attribute position style. By default auto.
	 */
	attributePosition?: AttributePosition;
	enabled?: boolean;
	/**
	 * Stores whether formatting should be allowed to proceed if a given file has syntax errors
	 */
	formatWithErrors?: boolean;
	/**
	 * A list of Unix shell style patterns. The formatter will ignore files/folders that will match these patterns.
	 */
	ignore?: StringSet;
	/**
	 * A list of Unix shell style patterns. The formatter will include files/folders that will match these patterns.
	 */
	include?: StringSet;
	/**
	 * The size of the indentation, 2 by default (deprecated, use `indent-width`)
	 */
	indentSize?: number;
	/**
	 * The indent style.
	 */
	indentStyle?: PlainIndentStyle;
	/**
	 * The size of the indentation, 2 by default
	 */
	indentWidth?: number;
	/**
	 * The type of line ending.
	 */
	lineEnding?: LineEnding;
	/**
	 * What's the max width of a line. Defaults to 80.
	 */
	lineWidth?: LineWidth;
}
/**
 * A set of options applied to the JavaScript files
 */
export interface PartialJavascriptConfiguration {
	/**
	 * Formatting options
	 */
	formatter?: PartialJavascriptFormatter;
	/**
	* A list of global bindings that should be ignored by the analyzers

If defined here, they should not emit diagnostics. 
	 */
	globals?: StringSet;
	organize_imports?: PartialJavascriptOrganizeImports;
	/**
	 * Parsing options
	 */
	parser?: PartialJavascriptParser;
}
/**
 * Options applied to JSON files
 */
export interface PartialJsonConfiguration {
	/**
	 * Formatting options
	 */
	formatter?: PartialJsonFormatter;
	/**
	 * Parsing options
	 */
	parser?: PartialJsonParser;
}
export interface PartialLinterConfiguration {
	/**
	 * if `false`, it disables the feature and the linter won't be executed. `true` by default
	 */
	enabled?: boolean;
	/**
	 * A list of Unix shell style patterns. The formatter will ignore files/folders that will match these patterns.
	 */
	ignore?: StringSet;
	/**
	 * A list of Unix shell style patterns. The formatter will include files/folders that will match these patterns.
	 */
	include?: StringSet;
	/**
	 * List of rules
	 */
	rules?: Rules;
}
export interface PartialOrganizeImports {
	/**
	 * Enables the organization of imports
	 */
	enabled?: boolean;
	/**
	 * A list of Unix shell style patterns. The formatter will ignore files/folders that will match these patterns.
	 */
	ignore?: StringSet;
	/**
	 * A list of Unix shell style patterns. The formatter will include files/folders that will match these patterns.
	 */
	include?: StringSet;
}
export type Overrides = OverridePattern[];
/**
 * Set of properties to integrate Biome with a VCS software.
 */
export interface PartialVcsConfiguration {
	/**
	 * The kind of client.
	 */
	clientKind?: VcsClientKind;
	/**
	 * The main branch of the project
	 */
	defaultBranch?: string;
	/**
	 * Whether Biome should integrate itself with the VCS client
	 */
	enabled?: boolean;
	/**
	* The folder where Biome should check for VCS files. By default, Biome will use the same folder where `biome.json` was found.

If Biome can't find the configuration, it will attempt to use the current working directory. If no current working directory can't be found, Biome won't use the VCS integration, and a diagnostic will be emitted 
	 */
	root?: string;
	/**
	 * Whether Biome should use the VCS ignore file. When [true], Biome will ignore the files specified in the ignore file.
	 */
	useIgnoreFile?: boolean;
}
export interface PartialCssFormatter {
	/**
	 * Control the formatter for CSS (and its super languages) files.
	 */
	enabled?: boolean;
	/**
	 * The size of the indentation applied to CSS (and its super languages) files. Default to 2.
	 */
	indentSize?: number;
	/**
	 * The indent style applied to CSS (and its super languages) files.
	 */
	indentStyle?: PlainIndentStyle;
	/**
	 * The size of the indentation applied to CSS (and its super languages) files. Default to 2.
	 */
	indentWidth?: number;
	/**
	 * The type of line ending applied to CSS (and its super languages) files.
	 */
	lineEnding?: LineEnding;
	/**
	 * What's the max width of a line applied to CSS (and its super languages) files. Defaults to 80.
	 */
	lineWidth?: LineWidth;
	quoteStyle?: QuoteStyle;
}
/**
 * Options that changes how the CSS parser behaves
 */
export interface PartialCssParser {
	/**
	 * Allow comments to appear on incorrect lines in `.css` files
	 */
	allowWrongLineComments?: boolean;
}
export type AttributePosition = "auto" | "multiline";
export type PlainIndentStyle = "tab" | "space";
export type LineEnding = "lf" | "crlf" | "cr";
/**
	* Validated value for the `line_width` formatter options

The allowed range of values is 1..=320 
	 */
export type LineWidth = number;
/**
 * Formatting options specific to the JavaScript files
 */
export interface PartialJavascriptFormatter {
	/**
	 * Whether to add non-necessary parentheses to arrow functions. Defaults to "always".
	 */
	arrowParentheses?: ArrowParentheses;
	/**
	 * The attribute position style in JavaScript code. Defaults to auto.
	 */
	attributePosition?: AttributePosition;
	/**
	 * Whether to hug the closing bracket of multiline HTML/JSX tags to the end of the last line, rather than being alone on the following line. Defaults to false.
	 */
	bracketSameLine?: boolean;
	/**
	 * Whether to insert spaces around brackets in object literals. Defaults to true.
	 */
	bracketSpacing?: boolean;
	/**
	 * Control the formatter for JavaScript (and its super languages) files.
	 */
	enabled?: boolean;
	/**
	 * The size of the indentation applied to JavaScript (and its super languages) files. Default to 2.
	 */
	indentSize?: number;
	/**
	 * The indent style applied to JavaScript (and its super languages) files.
	 */
	indentStyle?: PlainIndentStyle;
	/**
	 * The size of the indentation applied to JavaScript (and its super languages) files. Default to 2.
	 */
	indentWidth?: number;
	/**
	 * The type of quotes used in JSX. Defaults to double.
	 */
	jsxQuoteStyle?: QuoteStyle;
	/**
	 * The type of line ending applied to JavaScript (and its super languages) files.
	 */
	lineEnding?: LineEnding;
	/**
	 * What's the max width of a line applied to JavaScript (and its super languages) files. Defaults to 80.
	 */
	lineWidth?: LineWidth;
	/**
	 * When properties in objects are quoted. Defaults to asNeeded.
	 */
	quoteProperties?: QuoteProperties;
	/**
	 * The type of quotes used in JavaScript code. Defaults to double.
	 */
	quoteStyle?: QuoteStyle;
	/**
	 * Whether the formatter prints semicolons for all statements or only in for statements where it is necessary because of ASI.
	 */
	semicolons?: Semicolons;
	/**
	 * Print trailing commas wherever possible in multi-line comma-separated syntactic structures. Defaults to "all".
	 */
	trailingComma?: TrailingComma;
}
export interface PartialJavascriptOrganizeImports {}
/**
 * Options that changes how the JavaScript parser behaves
 */
export interface PartialJavascriptParser {
	/**
	* It enables the experimental and unsafe parsing of parameter decorators

These decorators belong to an old proposal, and they are subject to change. 
	 */
	unsafeParameterDecoratorsEnabled?: boolean;
}
export interface PartialJsonFormatter {
	/**
	 * Control the formatter for JSON (and its super languages) files.
	 */
	enabled?: boolean;
	/**
	 * The size of the indentation applied to JSON (and its super languages) files. Default to 2.
	 */
	indentSize?: number;
	/**
	 * The indent style applied to JSON (and its super languages) files.
	 */
	indentStyle?: PlainIndentStyle;
	/**
	 * The size of the indentation applied to JSON (and its super languages) files. Default to 2.
	 */
	indentWidth?: number;
	/**
	 * The type of line ending applied to JSON (and its super languages) files.
	 */
	lineEnding?: LineEnding;
	/**
	 * What's the max width of a line applied to JSON (and its super languages) files. Defaults to 80.
	 */
	lineWidth?: LineWidth;
}
/**
 * Options that changes how the JSON parser behaves
 */
export interface PartialJsonParser {
	/**
	 * Allow parsing comments in `.json` files
	 */
	allowComments?: boolean;
	/**
	 * Allow parsing trailing commas in `.json` files
	 */
	allowTrailingCommas?: boolean;
}
export interface Rules {
	a11y?: A11y;
	/**
	 * It enables ALL rules. The rules that belong to `nursery` won't be enabled.
	 */
	all?: boolean;
	complexity?: Complexity;
	correctness?: Correctness;
	nursery?: Nursery;
	performance?: Performance;
	/**
	 * It enables the lint rules recommended by Biome. `true` by default.
	 */
	recommended?: boolean;
	security?: Security;
	style?: Style;
	suspicious?: Suspicious;
}
export interface OverridePattern {
	/**
	 * Specific configuration for the Css language
	 */
	css?: PartialCssConfiguration;
	/**
	 * Specific configuration for the Json language
	 */
	formatter?: OverrideFormatterConfiguration;
	/**
	 * A list of Unix shell style patterns. The formatter will ignore files/folders that will match these patterns.
	 */
	ignore?: StringSet;
	/**
	 * A list of Unix shell style patterns. The formatter will include files/folders that will match these patterns.
	 */
	include?: StringSet;
	/**
	 * Specific configuration for the JavaScript language
	 */
	javascript?: PartialJavascriptConfiguration;
	/**
	 * Specific configuration for the Json language
	 */
	json?: PartialJsonConfiguration;
	/**
	 * Specific configuration for the Json language
	 */
	linter?: OverrideLinterConfiguration;
	/**
	 * Specific configuration for the Json language
	 */
	organizeImports?: OverrideOrganizeImportsConfiguration;
}
export type VcsClientKind = "git";
export type QuoteStyle = "double" | "single";
export type ArrowParentheses = "always" | "asNeeded";
export type QuoteProperties = "asNeeded" | "preserve";
export type Semicolons = "always" | "asNeeded";
/**
 * Print trailing commas wherever possible in multi-line comma-separated syntactic structures.
 */
export type TrailingComma = "all" | "es5" | "none";
/**
 * A list of rules that belong to this group
 */
export interface A11y {
	/**
	 * It enables ALL rules for this group.
	 */
	all?: boolean;
	/**
	 * Enforce that the accessKey attribute is not used on any HTML element.
	 */
	noAccessKey?: RuleConfiguration;
	/**
	 * Enforce that aria-hidden="true" is not set on focusable elements.
	 */
	noAriaHiddenOnFocusable?: RuleConfiguration;
	/**
	 * Enforce that elements that do not support ARIA roles, states, and properties do not have those attributes.
	 */
	noAriaUnsupportedElements?: RuleConfiguration;
	/**
	 * Enforce that autoFocus prop is not used on elements.
	 */
	noAutofocus?: RuleConfiguration;
	/**
	 * Disallow target="_blank" attribute without rel="noreferrer"
	 */
	noBlankTarget?: RuleConfiguration;
	/**
	 * Enforces that no distracting elements are used.
	 */
	noDistractingElements?: RuleConfiguration;
	/**
	 * The scope prop should be used only on <th> elements.
	 */
	noHeaderScope?: RuleConfiguration;
	/**
	 * Enforce that non-interactive ARIA roles are not assigned to interactive HTML elements.
	 */
	noInteractiveElementToNoninteractiveRole?: RuleConfiguration;
	/**
	 * Enforce that interactive ARIA roles are not assigned to non-interactive HTML elements.
	 */
	noNoninteractiveElementToInteractiveRole?: RuleConfiguration;
	/**
	 * Enforce that tabIndex is not assigned to non-interactive HTML elements.
	 */
	noNoninteractiveTabindex?: RuleConfiguration;
	/**
	 * Prevent the usage of positive integers on tabIndex property
	 */
	noPositiveTabindex?: RuleConfiguration;
	/**
	 * Enforce img alt prop does not contain the word "image", "picture", or "photo".
	 */
	noRedundantAlt?: RuleConfiguration;
	/**
	 * Enforce explicit role property is not the same as implicit/default role property on an element.
	 */
	noRedundantRoles?: RuleConfiguration;
	/**
	 * Enforces the usage of the title element for the svg element.
	 */
	noSvgWithoutTitle?: RuleConfiguration;
	/**
	 * It enables the recommended rules for this group
	 */
	recommended?: boolean;
	/**
	 * Enforce that all elements that require alternative text have meaningful information to relay back to the end user.
	 */
	useAltText?: RuleConfiguration;
	/**
	 * Enforce that anchors have content and that the content is accessible to screen readers.
	 */
	useAnchorContent?: RuleConfiguration;
	/**
	 * Enforce that tabIndex is assigned to non-interactive HTML elements with aria-activedescendant.
	 */
	useAriaActivedescendantWithTabindex?: RuleConfiguration;
	/**
	 * Enforce that elements with ARIA roles must have all required ARIA attributes for that role.
	 */
	useAriaPropsForRole?: RuleConfiguration;
	/**
	 * Enforces the usage of the attribute type for the element button
	 */
	useButtonType?: RuleConfiguration;
	/**
	 * Enforce that heading elements (h1, h2, etc.) have content and that the content is accessible to screen readers. Accessible means that it is not hidden using the aria-hidden prop.
	 */
	useHeadingContent?: RuleConfiguration;
	/**
	 * Enforce that html element has lang attribute.
	 */
	useHtmlLang?: RuleConfiguration;
	/**
	 * Enforces the usage of the attribute title for the element iframe.
	 */
	useIframeTitle?: RuleConfiguration;
	/**
	 * Enforce onClick is accompanied by at least one of the following: onKeyUp, onKeyDown, onKeyPress.
	 */
	useKeyWithClickEvents?: RuleConfiguration;
	/**
	 * Enforce onMouseOver / onMouseOut are accompanied by onFocus / onBlur.
	 */
	useKeyWithMouseEvents?: RuleConfiguration;
	/**
	 * Enforces that audio and video elements must have a track for captions.
	 */
	useMediaCaption?: RuleConfiguration;
	/**
	 * Enforce that all anchors are valid, and they are navigable elements.
	 */
	useValidAnchor?: RuleConfiguration;
	/**
	 * Ensures that ARIA properties aria-* are all valid.
	 */
	useValidAriaProps?: RuleConfiguration;
	/**
	 * Elements with ARIA roles must use a valid, non-abstract ARIA role.
	 */
	useValidAriaRole?: RuleConfiguration;
	/**
	 * Enforce that ARIA state and property values are valid.
	 */
	useValidAriaValues?: RuleConfiguration;
	/**
	 * Ensure that the attribute passed to the lang attribute is a correct ISO language and/or country.
	 */
	useValidLang?: RuleConfiguration;
}
/**
 * A list of rules that belong to this group
 */
export interface Complexity {
	/**
	 * It enables ALL rules for this group.
	 */
	all?: boolean;
	/**
	 * Disallow primitive type aliases and misleading types.
	 */
	noBannedTypes?: RuleConfiguration;
	/**
	 * Disallow functions that exceed a given Cognitive Complexity score.
	 */
	noExcessiveCognitiveComplexity?: RuleConfiguration;
	/**
	 * Disallow unnecessary boolean casts
	 */
	noExtraBooleanCast?: RuleConfiguration;
	/**
	 * Prefer for...of statement instead of Array.forEach.
	 */
	noForEach?: RuleConfiguration;
	/**
	 * Disallow unclear usage of consecutive space characters in regular expression literals
	 */
	noMultipleSpacesInRegularExpressionLiterals?: RuleConfiguration;
	/**
	 * This rule reports when a class has no non-static members, such as for a class used exclusively as a static namespace.
	 */
	noStaticOnlyClass?: RuleConfiguration;
	/**
	 * Disallow this and super in static contexts.
	 */
	noThisInStatic?: RuleConfiguration;
	/**
	 * Disallow unnecessary catch clauses.
	 */
	noUselessCatch?: RuleConfiguration;
	/**
	 * Disallow unnecessary constructors.
	 */
	noUselessConstructor?: RuleConfiguration;
	/**
	 * Disallow empty exports that don't change anything in a module file.
	 */
	noUselessEmptyExport?: RuleConfiguration;
	/**
	 * Disallow unnecessary fragments
	 */
	noUselessFragments?: RuleConfiguration;
	/**
	 * Disallow unnecessary labels.
	 */
	noUselessLabel?: RuleConfiguration;
	/**
	 * Disallow renaming import, export, and destructured assignments to the same name.
	 */
	noUselessRename?: RuleConfiguration;
	/**
	 * Disallow useless case in switch statements.
	 */
	noUselessSwitchCase?: RuleConfiguration;
	/**
	 * Disallow useless this aliasing.
	 */
	noUselessThisAlias?: RuleConfiguration;
	/**
	 * Disallow using any or unknown as type constraint.
	 */
	noUselessTypeConstraint?: RuleConfiguration;
	/**
	 * Disallow the use of void operators, which is not a familiar operator.
	 */
	noVoid?: RuleConfiguration;
	/**
	 * Disallow with statements in non-strict contexts.
	 */
	noWith?: RuleConfiguration;
	/**
	 * It enables the recommended rules for this group
	 */
	recommended?: boolean;
	/**
	 * Use arrow functions over function expressions.
	 */
	useArrowFunction?: RuleConfiguration;
	/**
	 * Promotes the use of .flatMap() when map().flat() are used together.
	 */
	useFlatMap?: RuleConfiguration;
	/**
	 * Enforce the usage of a literal access to properties over computed property access.
	 */
	useLiteralKeys?: RuleConfiguration;
	/**
	 * Enforce using concise optional chain instead of chained logical expressions.
	 */
	useOptionalChain?: RuleConfiguration;
	/**
	 * Enforce the use of the regular expression literals instead of the RegExp constructor if possible.
	 */
	useRegexLiterals?: RuleConfiguration;
	/**
	 * Disallow number literal object member names which are not base10 or uses underscore as separator
	 */
	useSimpleNumberKeys?: RuleConfiguration;
	/**
	 * Discard redundant terms from logical expressions.
	 */
	useSimplifiedLogicExpression?: RuleConfiguration;
}
/**
 * A list of rules that belong to this group
 */
export interface Correctness {
	/**
	 * It enables ALL rules for this group.
	 */
	all?: boolean;
	/**
	 * Prevent passing of children as props.
	 */
	noChildrenProp?: RuleConfiguration;
	/**
	 * Prevents from having const variables being re-assigned.
	 */
	noConstAssign?: RuleConfiguration;
	/**
	 * Disallow constant expressions in conditions
	 */
	noConstantCondition?: RuleConfiguration;
	/**
	 * Disallow returning a value from a constructor.
	 */
	noConstructorReturn?: RuleConfiguration;
	/**
	 * Disallow empty character classes in regular expression literals.
	 */
	noEmptyCharacterClassInRegex?: RuleConfiguration;
	/**
	 * Disallows empty destructuring patterns.
	 */
	noEmptyPattern?: RuleConfiguration;
	/**
	 * Disallow calling global object properties as functions
	 */
	noGlobalObjectCalls?: RuleConfiguration;
	/**
	 * Disallow function and var declarations that are accessible outside their block.
	 */
	noInnerDeclarations?: RuleConfiguration;
	/**
	 * Prevents the incorrect use of super() inside classes. It also checks whether a call super() is missing from classes that extends other constructors.
	 */
	noInvalidConstructorSuper?: RuleConfiguration;
	/**
	 * Disallow new operators with global non-constructor functions.
	 */
	noInvalidNewBuiltin?: RuleConfiguration;
	/**
	 * Disallow new operators with the Symbol object.
	 */
	noNewSymbol?: RuleConfiguration;
	/**
	 * Disallow \8 and \9 escape sequences in string literals.
	 */
	noNonoctalDecimalEscape?: RuleConfiguration;
	/**
	 * Disallow literal numbers that lose precision
	 */
	noPrecisionLoss?: RuleConfiguration;
	/**
	 * Prevent the usage of the return value of React.render.
	 */
	noRenderReturnValue?: RuleConfiguration;
	/**
	 * Disallow assignments where both sides are exactly the same.
	 */
	noSelfAssign?: RuleConfiguration;
	/**
	 * Disallow returning a value from a setter
	 */
	noSetterReturn?: RuleConfiguration;
	/**
	 * Disallow comparison of expressions modifying the string case with non-compliant value.
	 */
	noStringCaseMismatch?: RuleConfiguration;
	/**
	 * Disallow lexical declarations in switch clauses.
	 */
	noSwitchDeclarations?: RuleConfiguration;
	/**
	 * Prevents the usage of variables that haven't been declared inside the document.
	 */
	noUndeclaredVariables?: RuleConfiguration;
	/**
	 * Avoid using unnecessary continue.
	 */
	noUnnecessaryContinue?: RuleConfiguration;
	/**
	 * Disallow unreachable code
	 */
	noUnreachable?: RuleConfiguration;
	/**
	 * Ensures the super() constructor is called exactly once on every code  path in a class constructor before this is accessed if the class has a superclass
	 */
	noUnreachableSuper?: RuleConfiguration;
	/**
	 * Disallow control flow statements in finally blocks.
	 */
	noUnsafeFinally?: RuleConfiguration;
	/**
	 * Disallow the use of optional chaining in contexts where the undefined value is not allowed.
	 */
	noUnsafeOptionalChaining?: RuleConfiguration;
	/**
	 * Disallow unused labels.
	 */
	noUnusedLabels?: RuleConfiguration;
	/**
	 * Disallow unused variables.
	 */
	noUnusedVariables?: RuleConfiguration;
	/**
	 * This rules prevents void elements (AKA self-closing elements) from having children.
	 */
	noVoidElementsWithChildren?: RuleConfiguration;
	/**
	 * Disallow returning a value from a function with the return type 'void'
	 */
	noVoidTypeReturn?: RuleConfiguration;
	/**
	 * It enables the recommended rules for this group
	 */
	recommended?: boolean;
	/**
	 * Enforce all dependencies are correctly specified in a React hook.
	 */
	useExhaustiveDependencies?: RuleConfiguration;
	/**
	 * Enforce that all React hooks are being called from the Top Level component functions.
	 */
	useHookAtTopLevel?: RuleConfiguration;
	/**
	 * Require calls to isNaN() when checking for NaN.
	 */
	useIsNan?: RuleConfiguration;
	/**
	 * Enforce "for" loop update clause moving the counter in the right direction.
	 */
	useValidForDirection?: RuleConfiguration;
	/**
	 * Require generator functions to contain yield.
	 */
	useYield?: RuleConfiguration;
}
/**
 * A list of rules that belong to this group
 */
export interface Nursery {
	/**
	 * It enables ALL rules for this group.
	 */
	all?: boolean;
	/**
	 * Disallow two keys with the same name inside a JSON object.
	 */
	noDuplicateJsonKeys?: RuleConfiguration;
	/**
	 * Disallow empty block statements and static blocks.
	 */
	noEmptyBlockStatements?: RuleConfiguration;
	/**
	 * Disallow empty type parameters in type aliases and interfaces.
	 */
	noEmptyTypeParameters?: RuleConfiguration;
	/**
	 * Disallow focused tests.
	 */
	noFocusedTests?: RuleConfiguration;
	/**
	 * Disallow assignments to native objects and read-only global variables.
	 */
	noGlobalAssign?: RuleConfiguration;
	/**
	 * Disallow the use of global eval().
	 */
	noGlobalEval?: RuleConfiguration;
	/**
	 * Disallow the use of variables and function parameters before their declaration
	 */
	noInvalidUseBeforeDeclaration?: RuleConfiguration;
	/**
	 * Disallow characters made with multiple code points in character class syntax.
	 */
	noMisleadingCharacterClass?: RuleConfiguration;
	/**
	 * Forbid the use of Node.js builtin modules.
	 */
	noNodejsModules?: RuleConfiguration;
	/**
<<<<<<< HEAD
	 * Disallow specified modules when loaded by import or require.
	 */
	noRestrictedImports?: RuleConfiguration;
=======
	 * Avoid re-export all
	 */
	noReExportAll?: RuleConfiguration;
>>>>>>> 7823cee1
	/**
	 * Disallow disabled tests.
	 */
	noSkippedTests?: RuleConfiguration;
	/**
	 * Disallow then property.
	 */
	noThenProperty?: RuleConfiguration;
	/**
	 * Disallow unused imports.
	 */
	noUnusedImports?: RuleConfiguration;
	/**
	 * Disallow unused private class members
	 */
	noUnusedPrivateClassMembers?: RuleConfiguration;
	/**
	 * Disallow unnecessary nested block statements.
	 */
	noUselessLoneBlockStatements?: RuleConfiguration;
	/**
	 * Disallow ternary operators when simpler alternatives exist.
	 */
	noUselessTernary?: RuleConfiguration;
	/**
	 * It enables the recommended rules for this group
	 */
	recommended?: boolean;
	/**
	 * Ensure async functions utilize await.
	 */
	useAwait?: RuleConfiguration;
	/**
	 * Require consistently using either T[] or Array<T>
	 */
	useConsistentArrayType?: RuleConfiguration;
	/**
	 * Promotes the use of export type for types.
	 */
	useExportType?: RuleConfiguration;
	/**
	 * Enforce naming conventions for JavaScript and TypeScript filenames.
	 */
	useFilenamingConvention?: RuleConfiguration;
	/**
	 * This rule recommends a for-of loop when in a for loop, the index used to extract an item from the iterated array.
	 */
	useForOf?: RuleConfiguration;
	/**
	 * Enforce the use of import type when an import only has specifiers with type qualifier.
	 */
	useGroupedTypeImport?: RuleConfiguration;
	/**
	 * Disallows package private imports.
	 */
	useImportRestrictions?: RuleConfiguration;
	/**
	 * Promotes the use of import type for types.
	 */
	useImportType?: RuleConfiguration;
	/**
	 * Enforces using the node: protocol for Node.js builtin modules.
	 */
	useNodejsImportProtocol?: RuleConfiguration;
	/**
	 * Use the Number properties instead of global ones.
	 */
	useNumberNamespace?: RuleConfiguration;
	/**
	 * Enforce using function types instead of object type with call signatures.
	 */
	useShorthandFunctionType?: RuleConfiguration;
	/**
	 * Enforce the sorting of CSS utility classes.
	 */
	useSortedClasses?: RuleConfiguration;
}
/**
 * A list of rules that belong to this group
 */
export interface Performance {
	/**
	 * It enables ALL rules for this group.
	 */
	all?: boolean;
	/**
	 * Disallow the use of spread (...) syntax on accumulators.
	 */
	noAccumulatingSpread?: RuleConfiguration;
	/**
	 * Disallow the use of the delete operator.
	 */
	noDelete?: RuleConfiguration;
	/**
	 * It enables the recommended rules for this group
	 */
	recommended?: boolean;
}
/**
 * A list of rules that belong to this group
 */
export interface Security {
	/**
	 * It enables ALL rules for this group.
	 */
	all?: boolean;
	/**
	 * Prevent the usage of dangerous JSX props
	 */
	noDangerouslySetInnerHtml?: RuleConfiguration;
	/**
	 * Report when a DOM element or a component uses both children and dangerouslySetInnerHTML prop.
	 */
	noDangerouslySetInnerHtmlWithChildren?: RuleConfiguration;
	/**
	 * It enables the recommended rules for this group
	 */
	recommended?: boolean;
}
/**
 * A list of rules that belong to this group
 */
export interface Style {
	/**
	 * It enables ALL rules for this group.
	 */
	all?: boolean;
	/**
	 * Disallow the use of arguments.
	 */
	noArguments?: RuleConfiguration;
	/**
	 * Disallow comma operator.
	 */
	noCommaOperator?: RuleConfiguration;
	/**
	 * Disallow default exports.
	 */
	noDefaultExport?: RuleConfiguration;
	/**
	 * Disallow implicit true values on JSX boolean attributes
	 */
	noImplicitBoolean?: RuleConfiguration;
	/**
	 * Disallow type annotations for variables, parameters, and class properties initialized with a literal expression.
	 */
	noInferrableTypes?: RuleConfiguration;
	/**
	 * Disallow the use of TypeScript's namespaces.
	 */
	noNamespace?: RuleConfiguration;
	/**
	 * Disallow negation in the condition of an if statement if it has an else clause.
	 */
	noNegationElse?: RuleConfiguration;
	/**
	 * Disallow non-null assertions using the ! postfix operator.
	 */
	noNonNullAssertion?: RuleConfiguration;
	/**
	 * Disallow reassigning function parameters.
	 */
	noParameterAssign?: RuleConfiguration;
	/**
	 * Disallow the use of parameter properties in class constructors.
	 */
	noParameterProperties?: RuleConfiguration;
	/**
	 * This rule allows you to specify global variable names that you don’t want to use in your application.
	 */
	noRestrictedGlobals?: RuleConfiguration;
	/**
	 * Disallow the use of constants which its value is the upper-case version of its name.
	 */
	noShoutyConstants?: RuleConfiguration;
	/**
	 * Disallow template literals if interpolation and special-character handling are not needed
	 */
	noUnusedTemplateLiteral?: RuleConfiguration;
	/**
	 * Disallow else block when the if block breaks early.
	 */
	noUselessElse?: RuleConfiguration;
	/**
	 * Disallow the use of var
	 */
	noVar?: RuleConfiguration;
	/**
	 * It enables the recommended rules for this group
	 */
	recommended?: boolean;
	/**
	 * Enforce the use of as const over literal type and type annotation.
	 */
	useAsConstAssertion?: RuleConfiguration;
	/**
	 * Requires following curly brace conventions.
	 */
	useBlockStatements?: RuleConfiguration;
	/**
	 * Enforce using else if instead of nested if in else clauses.
	 */
	useCollapsedElseIf?: RuleConfiguration;
	/**
	 * Require const declarations for variables that are never reassigned after declared.
	 */
	useConst?: RuleConfiguration;
	/**
	 * Enforce default function parameters and optional function parameters to be last.
	 */
	useDefaultParameterLast?: RuleConfiguration;
	/**
	 * Require that each enum member value be explicitly initialized.
	 */
	useEnumInitializers?: RuleConfiguration;
	/**
	 * Disallow the use of Math.pow in favor of the ** operator.
	 */
	useExponentiationOperator?: RuleConfiguration;
	/**
	 * This rule enforces the use of <>...</> over <Fragment>...</Fragment>.
	 */
	useFragmentSyntax?: RuleConfiguration;
	/**
	 * Require all enum members to be literal values.
	 */
	useLiteralEnumMembers?: RuleConfiguration;
	/**
	 * Enforce naming conventions for everything across a codebase.
	 */
	useNamingConvention?: RuleConfiguration;
	/**
	 * Disallow parseInt() and Number.parseInt() in favor of binary, octal, and hexadecimal literals
	 */
	useNumericLiterals?: RuleConfiguration;
	/**
	 * Prevent extra closing tags for components without children
	 */
	useSelfClosingElements?: RuleConfiguration;
	/**
	 * When expressing array types, this rule promotes the usage of T[] shorthand instead of Array<T>.
	 */
	useShorthandArrayType?: RuleConfiguration;
	/**
	 * Require assignment operator shorthand where possible.
	 */
	useShorthandAssign?: RuleConfiguration;
	/**
	 * Enforces switch clauses have a single statement, emits a quick fix wrapping the statements in a block.
	 */
	useSingleCaseStatement?: RuleConfiguration;
	/**
	 * Disallow multiple variable declarations in the same variable statement
	 */
	useSingleVarDeclarator?: RuleConfiguration;
	/**
	 * Prefer template literals over string concatenation.
	 */
	useTemplate?: RuleConfiguration;
	/**
	 * Enforce the use of while loops instead of for loops when the initializer and update expressions are not needed.
	 */
	useWhile?: RuleConfiguration;
}
/**
 * A list of rules that belong to this group
 */
export interface Suspicious {
	/**
	 * It enables ALL rules for this group.
	 */
	all?: boolean;
	/**
	 * Use standard constants instead of approximated literals.
	 */
	noApproximativeNumericConstant?: RuleConfiguration;
	/**
	 * Discourage the usage of Array index in keys.
	 */
	noArrayIndexKey?: RuleConfiguration;
	/**
	 * Disallow assignments in expressions.
	 */
	noAssignInExpressions?: RuleConfiguration;
	/**
	 * Disallows using an async function as a Promise executor.
	 */
	noAsyncPromiseExecutor?: RuleConfiguration;
	/**
	 * Disallow reassigning exceptions in catch clauses.
	 */
	noCatchAssign?: RuleConfiguration;
	/**
	 * Disallow reassigning class members.
	 */
	noClassAssign?: RuleConfiguration;
	/**
	 * Prevent comments from being inserted as text nodes
	 */
	noCommentText?: RuleConfiguration;
	/**
	 * Disallow comparing against -0
	 */
	noCompareNegZero?: RuleConfiguration;
	/**
	 * Disallow labeled statements that are not loops.
	 */
	noConfusingLabels?: RuleConfiguration;
	/**
	 * Disallow void type outside of generic or return types.
	 */
	noConfusingVoidType?: RuleConfiguration;
	/**
	 * Disallow the use of console.log
	 */
	noConsoleLog?: RuleConfiguration;
	/**
	 * Disallow TypeScript const enum
	 */
	noConstEnum?: RuleConfiguration;
	/**
	 * Prevents from having control characters and some escape sequences that match control characters in regular expressions.
	 */
	noControlCharactersInRegex?: RuleConfiguration;
	/**
	 * Disallow the use of debugger
	 */
	noDebugger?: RuleConfiguration;
	/**
	 * Require the use of === and !==
	 */
	noDoubleEquals?: RuleConfiguration;
	/**
	 * Disallow duplicate case labels.
	 */
	noDuplicateCase?: RuleConfiguration;
	/**
	 * Disallow duplicate class members.
	 */
	noDuplicateClassMembers?: RuleConfiguration;
	/**
	 * Prevents JSX properties to be assigned multiple times.
	 */
	noDuplicateJsxProps?: RuleConfiguration;
	/**
	 * Prevents object literals having more than one property declaration for the same name.
	 */
	noDuplicateObjectKeys?: RuleConfiguration;
	/**
	 * Disallow duplicate function parameter name.
	 */
	noDuplicateParameters?: RuleConfiguration;
	/**
	 * Disallow the declaration of empty interfaces.
	 */
	noEmptyInterface?: RuleConfiguration;
	/**
	 * Disallow the any type usage.
	 */
	noExplicitAny?: RuleConfiguration;
	/**
	 * Prevents the wrong usage of the non-null assertion operator (!) in TypeScript files.
	 */
	noExtraNonNullAssertion?: RuleConfiguration;
	/**
	 * Disallow fallthrough of switch clauses.
	 */
	noFallthroughSwitchClause?: RuleConfiguration;
	/**
	 * Disallow reassigning function declarations.
	 */
	noFunctionAssign?: RuleConfiguration;
	/**
	 * Use Number.isFinite instead of global isFinite.
	 */
	noGlobalIsFinite?: RuleConfiguration;
	/**
	 * Use Number.isNaN instead of global isNaN.
	 */
	noGlobalIsNan?: RuleConfiguration;
	/**
	 * Disallow use of implicit any type on variable declarations.
	 */
	noImplicitAnyLet?: RuleConfiguration;
	/**
	 * Disallow assigning to imported bindings
	 */
	noImportAssign?: RuleConfiguration;
	/**
	 * Disallow labels that share a name with a variable
	 */
	noLabelVar?: RuleConfiguration;
	/**
	 * Enforce proper usage of new and constructor.
	 */
	noMisleadingInstantiator?: RuleConfiguration;
	/**
	 * Disallow shorthand assign when variable appears on both sides.
	 */
	noMisrefactoredShorthandAssign?: RuleConfiguration;
	/**
	 * Disallow direct use of Object.prototype builtins.
	 */
	noPrototypeBuiltins?: RuleConfiguration;
	/**
	 * Disallow variable, function, class, and type redeclarations in the same scope.
	 */
	noRedeclare?: RuleConfiguration;
	/**
	 * Prevents from having redundant "use strict".
	 */
	noRedundantUseStrict?: RuleConfiguration;
	/**
	 * Disallow comparisons where both sides are exactly the same.
	 */
	noSelfCompare?: RuleConfiguration;
	/**
	 * Disallow identifiers from shadowing restricted names.
	 */
	noShadowRestrictedNames?: RuleConfiguration;
	/**
	 * Disallow sparse arrays
	 */
	noSparseArray?: RuleConfiguration;
	/**
	 * Disallow unsafe declaration merging between interfaces and classes.
	 */
	noUnsafeDeclarationMerging?: RuleConfiguration;
	/**
	 * Disallow using unsafe negation.
	 */
	noUnsafeNegation?: RuleConfiguration;
	/**
	 * It enables the recommended rules for this group
	 */
	recommended?: boolean;
	/**
	 * Enforce default clauses in switch statements to be last
	 */
	useDefaultSwitchClauseLast?: RuleConfiguration;
	/**
	 * Enforce get methods to always return a value.
	 */
	useGetterReturn?: RuleConfiguration;
	/**
	 * Use Array.isArray() instead of instanceof Array.
	 */
	useIsArray?: RuleConfiguration;
	/**
	 * Require using the namespace keyword over the module keyword to declare TypeScript namespaces.
	 */
	useNamespaceKeyword?: RuleConfiguration;
	/**
	 * This rule verifies the result of typeof $expr unary expressions is being compared to valid values, either string literals containing valid type names or other typeof expressions
	 */
	useValidTypeof?: RuleConfiguration;
}
export interface OverrideFormatterConfiguration {
	/**
	 * The attribute position style.
	 */
	attributePosition?: AttributePosition;
	enabled?: boolean;
	/**
	 * Stores whether formatting should be allowed to proceed if a given file has syntax errors
	 */
	formatWithErrors?: boolean;
	/**
	 * The size of the indentation, 2 by default (deprecated, use `indent-width`)
	 */
	indentSize?: number;
	/**
	 * The indent style.
	 */
	indentStyle?: PlainIndentStyle;
	/**
	 * The size of the indentation, 2 by default
	 */
	indentWidth?: number;
	/**
	 * The type of line ending.
	 */
	lineEnding?: LineEnding;
	/**
	 * What's the max width of a line. Defaults to 80.
	 */
	lineWidth?: LineWidth;
}
export interface OverrideLinterConfiguration {
	/**
	 * if `false`, it disables the feature and the linter won't be executed. `true` by default
	 */
	enabled?: boolean;
	/**
	 * List of rules
	 */
	rules?: Rules;
}
export interface OverrideOrganizeImportsConfiguration {
	/**
	 * if `false`, it disables the feature and the linter won't be executed. `true` by default
	 */
	enabled?: boolean;
}
export type RuleConfiguration = RulePlainConfiguration | RuleWithOptions;
export type RulePlainConfiguration = "warn" | "error" | "off";
export interface RuleWithOptions {
	level: RulePlainConfiguration;
	options?: PossibleOptions;
}
export type PossibleOptions =
	| ComplexityOptions
	| ConsistentArrayTypeOptions
	| FilenamingConventionOptions
	| HooksOptions
	| DeprecatedHooksOptions
	| NamingConventionOptions
	| RestrictedGlobalsOptions
	| RestrictedImportsOptions
	| ValidAriaRoleOptions
	| UtilityClassSortingOptions;
/**
 * Options for the rule `noExcessiveCognitiveComplexity`.
 */
export interface ComplexityOptions {
	/**
	 * The maximum complexity score that we allow. Anything higher is considered excessive.
	 */
	maxAllowedComplexity: number;
}
export interface ConsistentArrayTypeOptions {
	syntax: ConsistentArrayType;
}
/**
 * Rule's options.
 */
export interface FilenamingConventionOptions {
	/**
	 * Allowed cases for _TypeScript_ `enum` member names.
	 */
	filenameCases: FilenameCases;
	/**
	 * If `false`, then consecutive uppercase are allowed in _camel_ and _pascal_ cases. This does not affect other [Case].
	 */
	strictCase: boolean;
}
/**
 * Options for the rule `useExhaustiveDependencies`
 */
export interface HooksOptions {
	/**
	 * List of safe hooks
	 */
	hooks: Hooks[];
}
/**
 * Options for the `useHookAtTopLevel` rule have been deprecated, since we now use the React hook naming convention to determine whether a function is a hook.
 */
export interface DeprecatedHooksOptions {}
/**
 * Rule's options.
 */
export interface NamingConventionOptions {
	/**
	 * Allowed cases for _TypeScript_ `enum` member names.
	 */
	enumMemberCase: EnumMemberCase;
	/**
	 * If `false`, then consecutive uppercase are allowed in _camel_ and _pascal_ cases. This does not affect other [Case].
	 */
	strictCase: boolean;
}
/**
 * Options for the rule `noRestrictedGlobals`.
 */
export interface RestrictedGlobalsOptions {
	/**
	 * A list of names that should trigger the rule
	 */
	deniedGlobals: string[];
}
/**
 * Options for the rule `noRestrictedImports`.
 */
export interface RestrictedImportsOptions {
	/**
	 * A list of names that should trigger the rule
	 */
	paths: {};
}
export interface ValidAriaRoleOptions {
	allowInvalidRoles: string[];
	ignoreNonDom: boolean;
}
export interface UtilityClassSortingOptions {
	/**
	 * Additional attributes that will be sorted.
	 */
	attributes?: string[];
	/**
	 * Names of the functions or tagged templates that will be sorted.
	 */
	functions?: string[];
}
export type ConsistentArrayType = "shorthand" | "generic";
export type FilenameCases = FilenameCase[];
export interface Hooks {
	/**
	* The "position" of the closure function, starting from zero.

### Example 
	 */
	closureIndex?: number;
	/**
	 * The "position" of the array of dependencies, starting from zero.
	 */
	dependenciesIndex?: number;
	/**
	 * The name of the hook
	 */
	name: string;
}
/**
 * Supported cases for TypeScript `enum` member names.
 */
export type EnumMemberCase = "PascalCase" | "CONSTANT_CASE" | "camelCase";
/**
 * Supported cases for TypeScript `enum` member names.
 */
export type FilenameCase =
	| "camelCase"
	| "export"
	| "kebab-case"
	| "PascalCase"
	| "snake_case";
export interface ProjectFeaturesParams {
	manifest_path: RomePath;
}
export interface ProjectFeaturesResult {}
export interface OpenFileParams {
	content: string;
	language_hint?: Language;
	path: RomePath;
	version: number;
}
/**
 * Supported languages by Biome
 */
export type Language =
	| "JavaScript"
	| "JavaScriptReact"
	| "TypeScript"
	| "TypeScriptReact"
	| "Json"
	| "Jsonc"
	| "Css"
	| "Unknown";
export interface ChangeFileParams {
	content: string;
	path: RomePath;
	version: number;
}
export interface CloseFileParams {
	path: RomePath;
}
export interface GetSyntaxTreeParams {
	path: RomePath;
}
export interface GetSyntaxTreeResult {
	ast: string;
	cst: string;
}
export interface OrganizeImportsParams {
	path: RomePath;
}
export interface OrganizeImportsResult {
	code: string;
}
export interface GetFileContentParams {
	path: RomePath;
}
export interface GetControlFlowGraphParams {
	cursor: TextSize;
	path: RomePath;
}
export type TextSize = number;
export interface GetFormatterIRParams {
	path: RomePath;
}
export interface PullDiagnosticsParams {
	categories: RuleCategories;
	max_diagnostics: number;
	path: RomePath;
}
export type RuleCategories = RuleCategory[];
export type RuleCategory = "Syntax" | "Lint" | "Action" | "Transformation";
export interface PullDiagnosticsResult {
	diagnostics: Diagnostic[];
	errors: number;
	skipped_diagnostics: number;
}
/**
 * Serializable representation for a [Diagnostic](super::Diagnostic).
 */
export interface Diagnostic {
	advices: Advices;
	category?: Category;
	description: string;
	location: Location;
	message: MarkupBuf;
	severity: Severity;
	source?: Diagnostic;
	tags: DiagnosticTags;
	verbose_advices: Advices;
}
/**
 * Implementation of [Visitor] collecting serializable [Advice] into a vector.
 */
export interface Advices {
	advices: Advice[];
}
export type Category =
	| "lint/a11y/noAccessKey"
	| "lint/a11y/noAriaHiddenOnFocusable"
	| "lint/a11y/noAriaUnsupportedElements"
	| "lint/a11y/noAutofocus"
	| "lint/a11y/noBlankTarget"
	| "lint/a11y/noDistractingElements"
	| "lint/a11y/noHeaderScope"
	| "lint/a11y/noInteractiveElementToNoninteractiveRole"
	| "lint/a11y/noNoninteractiveElementToInteractiveRole"
	| "lint/a11y/noNoninteractiveTabindex"
	| "lint/a11y/noPositiveTabindex"
	| "lint/a11y/noRedundantAlt"
	| "lint/a11y/noRedundantRoles"
	| "lint/a11y/noSvgWithoutTitle"
	| "lint/a11y/useAltText"
	| "lint/a11y/useAnchorContent"
	| "lint/a11y/useAriaActivedescendantWithTabindex"
	| "lint/a11y/useAriaPropsForRole"
	| "lint/a11y/useButtonType"
	| "lint/a11y/useHeadingContent"
	| "lint/a11y/useHtmlLang"
	| "lint/a11y/useIframeTitle"
	| "lint/a11y/useKeyWithClickEvents"
	| "lint/a11y/useKeyWithMouseEvents"
	| "lint/a11y/useMediaCaption"
	| "lint/a11y/useValidAnchor"
	| "lint/a11y/useValidAriaProps"
	| "lint/a11y/useValidAriaRole"
	| "lint/a11y/useValidAriaValues"
	| "lint/a11y/useValidLang"
	| "lint/complexity/noBannedTypes"
	| "lint/complexity/noExcessiveCognitiveComplexity"
	| "lint/complexity/noExtraBooleanCast"
	| "lint/complexity/noForEach"
	| "lint/complexity/noMultipleSpacesInRegularExpressionLiterals"
	| "lint/complexity/noStaticOnlyClass"
	| "lint/complexity/noThisInStatic"
	| "lint/complexity/noUselessCatch"
	| "lint/complexity/noUselessConstructor"
	| "lint/complexity/noUselessEmptyExport"
	| "lint/complexity/noUselessFragments"
	| "lint/complexity/noUselessLabel"
	| "lint/complexity/noUselessRename"
	| "lint/complexity/noUselessSwitchCase"
	| "lint/complexity/noUselessThisAlias"
	| "lint/complexity/noUselessTypeConstraint"
	| "lint/complexity/noVoid"
	| "lint/complexity/noWith"
	| "lint/complexity/useArrowFunction"
	| "lint/complexity/useFlatMap"
	| "lint/complexity/useLiteralKeys"
	| "lint/complexity/useOptionalChain"
	| "lint/complexity/useRegexLiterals"
	| "lint/complexity/useSimpleNumberKeys"
	| "lint/complexity/useSimplifiedLogicExpression"
	| "lint/correctness/noChildrenProp"
	| "lint/correctness/noConstAssign"
	| "lint/correctness/noConstantCondition"
	| "lint/correctness/noConstructorReturn"
	| "lint/correctness/noEmptyCharacterClassInRegex"
	| "lint/correctness/noEmptyPattern"
	| "lint/correctness/noGlobalObjectCalls"
	| "lint/correctness/noInnerDeclarations"
	| "lint/correctness/noInvalidConstructorSuper"
	| "lint/correctness/noInvalidNewBuiltin"
	| "lint/correctness/noNewSymbol"
	| "lint/correctness/noNonoctalDecimalEscape"
	| "lint/correctness/noPrecisionLoss"
	| "lint/correctness/noRenderReturnValue"
	| "lint/correctness/noSelfAssign"
	| "lint/correctness/noSetterReturn"
	| "lint/correctness/noStringCaseMismatch"
	| "lint/correctness/noSwitchDeclarations"
	| "lint/correctness/noUndeclaredVariables"
	| "lint/correctness/noUnnecessaryContinue"
	| "lint/correctness/noUnreachable"
	| "lint/correctness/noUnreachableSuper"
	| "lint/correctness/noUnsafeFinally"
	| "lint/correctness/noUnsafeOptionalChaining"
	| "lint/correctness/noUnusedLabels"
	| "lint/correctness/noUnusedVariables"
	| "lint/correctness/noVoidElementsWithChildren"
	| "lint/correctness/noVoidTypeReturn"
	| "lint/correctness/useExhaustiveDependencies"
	| "lint/correctness/useHookAtTopLevel"
	| "lint/correctness/useIsNan"
	| "lint/correctness/useValidForDirection"
	| "lint/correctness/useYield"
	| "lint/nursery/noApproximativeNumericConstant"
	| "lint/nursery/noDuplicateJsonKeys"
	| "lint/nursery/noEmptyBlockStatements"
	| "lint/nursery/noEmptyTypeParameters"
	| "lint/nursery/noFocusedTests"
	| "lint/nursery/noGlobalAssign"
	| "lint/nursery/noGlobalEval"
	| "lint/nursery/noInvalidUseBeforeDeclaration"
	| "lint/nursery/noMisleadingCharacterClass"
	| "lint/nursery/noNodejsModules"
<<<<<<< HEAD
	| "lint/nursery/noRestrictedImports"
=======
	| "lint/nursery/noReExportAll"
>>>>>>> 7823cee1
	| "lint/nursery/noSkippedTests"
	| "lint/nursery/noThenProperty"
	| "lint/nursery/noTypeOnlyImportAttributes"
	| "lint/nursery/noUnusedImports"
	| "lint/nursery/noUnusedPrivateClassMembers"
	| "lint/nursery/noUselessLoneBlockStatements"
	| "lint/nursery/noUselessTernary"
	| "lint/nursery/useAwait"
	| "lint/nursery/useBiomeSuppressionComment"
	| "lint/nursery/useConsistentArrayType"
	| "lint/nursery/useExportType"
	| "lint/nursery/useFilenamingConvention"
	| "lint/nursery/useForOf"
	| "lint/nursery/useGroupedTypeImport"
	| "lint/nursery/useImportRestrictions"
	| "lint/nursery/useImportType"
	| "lint/nursery/useNodejsImportProtocol"
	| "lint/nursery/useNumberNamespace"
	| "lint/nursery/useShorthandFunctionType"
	| "lint/nursery/useSortedClasses"
	| "lint/performance/noAccumulatingSpread"
	| "lint/performance/noDelete"
	| "lint/security/noDangerouslySetInnerHtml"
	| "lint/security/noDangerouslySetInnerHtmlWithChildren"
	| "lint/style/noArguments"
	| "lint/style/noCommaOperator"
	| "lint/style/noDefaultExport"
	| "lint/style/noImplicitBoolean"
	| "lint/style/noInferrableTypes"
	| "lint/style/noNamespace"
	| "lint/style/noNegationElse"
	| "lint/style/noNonNullAssertion"
	| "lint/style/noParameterAssign"
	| "lint/style/noParameterProperties"
	| "lint/style/noRestrictedGlobals"
	| "lint/style/noShoutyConstants"
	| "lint/style/noUnusedTemplateLiteral"
	| "lint/style/noUselessElse"
	| "lint/style/noVar"
	| "lint/style/useAsConstAssertion"
	| "lint/style/useBlockStatements"
	| "lint/style/useCollapsedElseIf"
	| "lint/style/useConst"
	| "lint/style/useDefaultParameterLast"
	| "lint/style/useEnumInitializers"
	| "lint/style/useExponentiationOperator"
	| "lint/style/useFragmentSyntax"
	| "lint/style/useLiteralEnumMembers"
	| "lint/style/useNamingConvention"
	| "lint/style/useNumericLiterals"
	| "lint/style/useSelfClosingElements"
	| "lint/style/useShorthandArrayType"
	| "lint/style/useShorthandAssign"
	| "lint/style/useSingleCaseStatement"
	| "lint/style/useSingleVarDeclarator"
	| "lint/style/useTemplate"
	| "lint/style/useWhile"
	| "lint/suspicious/noApproximativeNumericConstant"
	| "lint/suspicious/noArrayIndexKey"
	| "lint/suspicious/noAssignInExpressions"
	| "lint/suspicious/noAsyncPromiseExecutor"
	| "lint/suspicious/noCatchAssign"
	| "lint/suspicious/noClassAssign"
	| "lint/suspicious/noCommentText"
	| "lint/suspicious/noCompareNegZero"
	| "lint/suspicious/noConfusingLabels"
	| "lint/suspicious/noConfusingVoidType"
	| "lint/suspicious/noConsoleLog"
	| "lint/suspicious/noConstEnum"
	| "lint/suspicious/noControlCharactersInRegex"
	| "lint/suspicious/noDebugger"
	| "lint/suspicious/noDoubleEquals"
	| "lint/suspicious/noDuplicateCase"
	| "lint/suspicious/noDuplicateClassMembers"
	| "lint/suspicious/noDuplicateJsxProps"
	| "lint/suspicious/noDuplicateObjectKeys"
	| "lint/suspicious/noDuplicateParameters"
	| "lint/suspicious/noEmptyInterface"
	| "lint/suspicious/noExplicitAny"
	| "lint/suspicious/noExtraNonNullAssertion"
	| "lint/suspicious/noFallthroughSwitchClause"
	| "lint/suspicious/noFunctionAssign"
	| "lint/suspicious/noGlobalIsFinite"
	| "lint/suspicious/noGlobalIsNan"
	| "lint/suspicious/noImplicitAnyLet"
	| "lint/suspicious/noImportAssign"
	| "lint/suspicious/noLabelVar"
	| "lint/suspicious/noMisleadingInstantiator"
	| "lint/suspicious/noMisrefactoredShorthandAssign"
	| "lint/suspicious/noPrototypeBuiltins"
	| "lint/suspicious/noRedeclare"
	| "lint/suspicious/noRedundantUseStrict"
	| "lint/suspicious/noSelfCompare"
	| "lint/suspicious/noShadowRestrictedNames"
	| "lint/suspicious/noSparseArray"
	| "lint/suspicious/noUnsafeDeclarationMerging"
	| "lint/suspicious/noUnsafeNegation"
	| "lint/suspicious/useDefaultSwitchClauseLast"
	| "lint/suspicious/useGetterReturn"
	| "lint/suspicious/useIsArray"
	| "lint/suspicious/useNamespaceKeyword"
	| "lint/suspicious/useValidTypeof"
	| "files/missingHandler"
	| "format"
	| "check"
	| "ci"
	| "configuration"
	| "organizeImports"
	| "migrate"
	| "deserialize"
	| "project"
	| "internalError/io"
	| "internalError/fs"
	| "internalError/panic"
	| "parse"
	| "parse/noSuperWithoutExtends"
	| "parse/noInitializerWithDefinite"
	| "parse/noDuplicatePrivateClassMembers"
	| "lint"
	| "lint/a11y"
	| "lint/complexity"
	| "lint/correctness"
	| "lint/nursery"
	| "lint/performance"
	| "lint/security"
	| "lint/style"
	| "lint/suspicious"
	| "suppressions/parse"
	| "suppressions/unknownGroup"
	| "suppressions/unknownRule"
	| "suppressions/unused"
	| "suppressions/deprecatedSuppressionComment"
	| "args/fileNotFound"
	| "flags/invalid"
	| "semanticTests";
export interface Location {
	path?: Resource_for_String;
	source_code?: string;
	span?: TextRange;
}
export type MarkupBuf = MarkupNodeBuf[];
/**
 * The severity to associate to a diagnostic.
 */
export type Severity = "hint" | "information" | "warning" | "error" | "fatal";
export type DiagnosticTags = DiagnosticTag[];
/**
	* Serializable representation of a [Diagnostic](super::Diagnostic) advice

See the [Visitor] trait for additional documentation on all the supported advice types. 
	 */
export type Advice =
	| { Log: [LogCategory, MarkupBuf] }
	| { List: MarkupBuf[] }
	| { Frame: Location }
	| { Diff: TextEdit }
	| { Backtrace: [MarkupBuf, Backtrace] }
	| { Command: string }
	| { Group: [MarkupBuf, Advices] };
/**
 * Represents the resource a diagnostic is associated with.
 */
export type Resource_for_String = "argv" | "memory" | { file: string };
export type TextRange = [TextSize, TextSize];
export interface MarkupNodeBuf {
	content: string;
	elements: MarkupElement[];
}
/**
 * Internal enum used to automatically generate bit offsets for [DiagnosticTags] and help with the implementation of `serde` and `schemars` for tags.
 */
export type DiagnosticTag =
	| "fixable"
	| "internal"
	| "unnecessaryCode"
	| "deprecatedCode"
	| "verbose";
/**
 * The category for a log advice, defines how the message should be presented to the user.
 */
export type LogCategory = "None" | "Info" | "Warn" | "Error";
export interface TextEdit {
	dictionary: string;
	ops: CompressedOp[];
}
export type Backtrace = BacktraceFrame[];
/**
 * Enumeration of all the supported markup elements
 */
export type MarkupElement =
	| "Emphasis"
	| "Dim"
	| "Italic"
	| "Underline"
	| "Error"
	| "Success"
	| "Warn"
	| "Info"
	| "Debug"
	| "Trace"
	| "Inverse"
	| { Hyperlink: { href: string } };
export type CompressedOp =
	| { DiffOp: DiffOp }
	| { EqualLines: { line_count: number } };
/**
 * Serializable representation of a backtrace frame.
 */
export interface BacktraceFrame {
	ip: number;
	symbols: BacktraceSymbol[];
}
export type DiffOp =
	| { Equal: { range: TextRange } }
	| { Insert: { range: TextRange } }
	| { Delete: { range: TextRange } };
/**
 * Serializable representation of a backtrace frame symbol.
 */
export interface BacktraceSymbol {
	colno?: number;
	filename?: string;
	lineno?: number;
	name?: string;
}
export interface PullActionsParams {
	path: RomePath;
	range: TextRange;
}
export interface PullActionsResult {
	actions: CodeAction[];
}
export interface CodeAction {
	category: ActionCategory;
	rule_name?: [string, string];
	suggestion: CodeSuggestion;
}
/**
	* The category of a code action, this type maps directly to the [CodeActionKind] type in the Language Server Protocol specification

[CodeActionKind]: https://microsoft.github.io/language-server-protocol/specifications/lsp/3.17/specification/#codeActionKind 
	 */
export type ActionCategory =
	| "QuickFix"
	| { Refactor: RefactorKind }
	| { Source: SourceActionKind }
	| { Other: string };
/**
 * A Suggestion that is provided by Biome's linter, and can be reported to the user, and can be automatically applied if it has the right [`Applicability`].
 */
export interface CodeSuggestion {
	applicability: Applicability;
	labels: TextRange[];
	msg: MarkupBuf;
	span: TextRange;
	suggestion: TextEdit;
}
/**
 * The sub-category of a refactor code action
 */
export type RefactorKind =
	| "None"
	| "Extract"
	| "Inline"
	| "Rewrite"
	| { Other: string };
/**
 * The sub-category of a source code action
 */
export type SourceActionKind =
	| "FixAll"
	| "None"
	| "OrganizeImports"
	| { Other: string };
/**
 * Indicates how a tool should manage this suggestion.
 */
export type Applicability = "Always" | "MaybeIncorrect";
export interface FormatFileParams {
	path: RomePath;
}
export interface Printed {
	code: string;
	range?: TextRange;
	sourcemap: SourceMarker[];
	verbatim_ranges: TextRange[];
}
/**
 * Lightweight sourcemap marker between source and output tokens
 */
export interface SourceMarker {
	/**
	 * Position of the marker in the output code
	 */
	dest: TextSize;
	/**
	 * Position of the marker in the original source
	 */
	source: TextSize;
}
export interface FormatRangeParams {
	path: RomePath;
	range: TextRange;
}
export interface FormatOnTypeParams {
	offset: TextSize;
	path: RomePath;
}
export interface FixFileParams {
	fix_file_mode: FixFileMode;
	path: RomePath;
	should_format: boolean;
}
/**
 * Which fixes should be applied during the analyzing phase
 */
export type FixFileMode = "SafeFixes" | "SafeAndUnsafeFixes";
export interface FixFileResult {
	/**
	 * List of all the code actions applied to the file
	 */
	actions: FixAction[];
	/**
	 * New source code for the file with all fixes applied
	 */
	code: string;
	/**
	 * Number of errors
	 */
	errors: number;
	/**
	 * number of skipped suggested fixes
	 */
	skipped_suggested_fixes: number;
}
export interface FixAction {
	/**
	 * Source range at which this action was applied
	 */
	range: TextRange;
	/**
	 * Name of the rule group and rule that emitted this code action
	 */
	rule_name?: [string, string];
}
export interface RenameParams {
	new_name: string;
	path: RomePath;
	symbol_at: TextSize;
}
export interface RenameResult {
	/**
	 * List of text edit operations to apply on the source code
	 */
	indels: TextEdit;
	/**
	 * Range of source code modified by this rename operation
	 */
	range: TextRange;
}
export type Configuration = PartialConfiguration;
export interface Workspace {
	fileFeatures(params: SupportsFeatureParams): Promise<SupportsFeatureResult>;
	updateSettings(params: UpdateSettingsParams): Promise<void>;
	projectFeatures(
		params: ProjectFeaturesParams,
	): Promise<ProjectFeaturesResult>;
	openFile(params: OpenFileParams): Promise<void>;
	changeFile(params: ChangeFileParams): Promise<void>;
	closeFile(params: CloseFileParams): Promise<void>;
	getSyntaxTree(params: GetSyntaxTreeParams): Promise<GetSyntaxTreeResult>;
	organizeImports(
		params: OrganizeImportsParams,
	): Promise<OrganizeImportsResult>;
	getFileContent(params: GetFileContentParams): Promise<string>;
	getControlFlowGraph(params: GetControlFlowGraphParams): Promise<string>;
	getFormatterIr(params: GetFormatterIRParams): Promise<string>;
	pullDiagnostics(
		params: PullDiagnosticsParams,
	): Promise<PullDiagnosticsResult>;
	pullActions(params: PullActionsParams): Promise<PullActionsResult>;
	formatFile(params: FormatFileParams): Promise<Printed>;
	formatRange(params: FormatRangeParams): Promise<Printed>;
	formatOnType(params: FormatOnTypeParams): Promise<Printed>;
	fixFile(params: FixFileParams): Promise<FixFileResult>;
	rename(params: RenameParams): Promise<RenameResult>;
	destroy(): void;
}
export function createWorkspace(transport: Transport): Workspace {
	return {
		fileFeatures(params) {
			return transport.request("biome/file_features", params);
		},
		updateSettings(params) {
			return transport.request("biome/update_settings", params);
		},
		projectFeatures(params) {
			return transport.request("biome/project_features", params);
		},
		openFile(params) {
			return transport.request("biome/open_file", params);
		},
		changeFile(params) {
			return transport.request("biome/change_file", params);
		},
		closeFile(params) {
			return transport.request("biome/close_file", params);
		},
		getSyntaxTree(params) {
			return transport.request("biome/get_syntax_tree", params);
		},
		organizeImports(params) {
			return transport.request("biome/organize_imports", params);
		},
		getFileContent(params) {
			return transport.request("biome/get_file_content", params);
		},
		getControlFlowGraph(params) {
			return transport.request("biome/get_control_flow_graph", params);
		},
		getFormatterIr(params) {
			return transport.request("biome/get_formatter_ir", params);
		},
		pullDiagnostics(params) {
			return transport.request("biome/pull_diagnostics", params);
		},
		pullActions(params) {
			return transport.request("biome/pull_actions", params);
		},
		formatFile(params) {
			return transport.request("biome/format_file", params);
		},
		formatRange(params) {
			return transport.request("biome/format_range", params);
		},
		formatOnType(params) {
			return transport.request("biome/format_on_type", params);
		},
		fixFile(params) {
			return transport.request("biome/fix_file", params);
		},
		rename(params) {
			return transport.request("biome/rename", params);
		},
		destroy() {
			transport.destroy();
		},
	};
}<|MERGE_RESOLUTION|>--- conflicted
+++ resolved
@@ -900,15 +900,9 @@
 	 */
 	noNodejsModules?: RuleConfiguration;
 	/**
-<<<<<<< HEAD
-	 * Disallow specified modules when loaded by import or require.
-	 */
-	noRestrictedImports?: RuleConfiguration;
-=======
 	 * Avoid re-export all
 	 */
 	noReExportAll?: RuleConfiguration;
->>>>>>> 7823cee1
 	/**
 	 * Disallow disabled tests.
 	 */
@@ -1427,7 +1421,6 @@
 	| DeprecatedHooksOptions
 	| NamingConventionOptions
 	| RestrictedGlobalsOptions
-	| RestrictedImportsOptions
 	| ValidAriaRoleOptions
 	| UtilityClassSortingOptions;
 /**
@@ -1489,15 +1482,6 @@
 	 * A list of names that should trigger the rule
 	 */
 	deniedGlobals: string[];
-}
-/**
- * Options for the rule `noRestrictedImports`.
- */
-export interface RestrictedImportsOptions {
-	/**
-	 * A list of names that should trigger the rule
-	 */
-	paths: {};
 }
 export interface ValidAriaRoleOptions {
 	allowInvalidRoles: string[];
@@ -1729,11 +1713,7 @@
 	| "lint/nursery/noInvalidUseBeforeDeclaration"
 	| "lint/nursery/noMisleadingCharacterClass"
 	| "lint/nursery/noNodejsModules"
-<<<<<<< HEAD
-	| "lint/nursery/noRestrictedImports"
-=======
 	| "lint/nursery/noReExportAll"
->>>>>>> 7823cee1
 	| "lint/nursery/noSkippedTests"
 	| "lint/nursery/noThenProperty"
 	| "lint/nursery/noTypeOnlyImportAttributes"
