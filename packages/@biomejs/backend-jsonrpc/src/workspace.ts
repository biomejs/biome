--- conflicted
+++ resolved
@@ -2627,11 +2627,8 @@
 	 */
 	ignoreNull: boolean;
 }
-<<<<<<< HEAD
+export type ImportGroup = PredefinedImportGroup | Regex;
 export type DependencyAvailability = boolean | string[];
-=======
-export type ImportGroup = PredefinedImportGroup | Regex;
->>>>>>> 4713c526
 export interface Hook {
 	/**
 	* The "position" of the closure function, starting from zero.
