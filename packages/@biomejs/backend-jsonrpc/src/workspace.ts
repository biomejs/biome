// Generated file, do not edit by hand, see `xtask/codegen`
import type { Transport } from "./transport";
export interface SupportsFeatureParams {
	features: FeatureName;
	path: BiomePath;
	projectKey: ProjectKey;
}
export type FeatureName = FeatureKind[];
export type BiomePath = string;
export type ProjectKey = number;
export type FeatureKind = "format" | "lint" | "search" | "assist" | "debug";
export interface FileFeaturesResult {
	featuresSupported: Map<FeatureKind, SupportKind>;
}
export type SupportKind =
	| "supported"
	| "ignored"
	| "protected"
	| "featureNotEnabled"
	| "fileNotSupported";
export interface UpdateSettingsParams {
	configuration: Configuration;
	projectKey: ProjectKey;
	workspaceDirectory?: BiomePath;
}
/**
 * The configuration that is contained inside the file `biome.json`
 */
export interface Configuration {
	/**
	 * A field for the [JSON schema](https://json-schema.org/) specification
	 */
	$schema?: Schema;
	/**
	 * Specific configuration for assists
	 */
	assist?: AssistConfiguration;
	/**
	 * Specific configuration for the Css language
	 */
	css?: CssConfiguration;
	/**
	 * A list of paths to other JSON files, used to extends the current configuration.
	 */
	extends?: Extends;
	/**
	 * The configuration of the filesystem
	 */
	files?: FilesConfiguration;
	/**
	 * The configuration of the formatter
	 */
	formatter?: FormatterConfiguration;
	/**
	 * Specific configuration for the GraphQL language
	 */
	graphql?: GraphqlConfiguration;
	/**
	 * Specific configuration for the GraphQL language
	 */
	grit?: GritConfiguration;
	/**
	 * Specific configuration for the HTML language
	 */
	html?: HtmlConfiguration;
	/**
	 * Specific configuration for the JavaScript language
	 */
	javascript?: JsConfiguration;
	/**
	 * Specific configuration for the Json language
	 */
	json?: JsonConfiguration;
	/**
	 * The configuration for the linter
	 */
	linter?: LinterConfiguration;
	/**
	 * A list of granular patterns that should be applied only to a sub set of files
	 */
	overrides?: Overrides;
	/**
	 * List of plugins to load.
	 */
	plugins?: Plugins;
	/**
	 * Indicates whether this configuration file is at the root of a Biome project. By default, this is `true`.
	 */
	root?: Bool;
	/**
	 * The configuration of the VCS integration
	 */
	vcs?: VcsConfiguration;
}
export type Schema = string;
export interface AssistConfiguration {
	/**
	 * Whether Biome should fail in CLI if the assist were not applied to the code.
	 */
	actions?: Actions;
	/**
	 * Whether Biome should enable assist via LSP and CLI.
	 */
	enabled?: Bool;
	/**
	 * A list of glob patterns. Biome will include files/folders that will match these patterns.
	 */
	includes?: NormalizedGlob[];
}
/**
 * Options applied to CSS files
 */
export interface CssConfiguration {
	/**
	 * CSS assist options
	 */
	assist?: CssAssistConfiguration;
	/**
	 * CSS formatter options
	 */
	formatter?: CssFormatterConfiguration;
	/**
	 * CSS globals
	 */
	globals?: string[];
	/**
	 * CSS linter options
	 */
	linter?: CssLinterConfiguration;
	/**
	 * CSS parsing options
	 */
	parser?: CssParserConfiguration;
}
export type Extends = string[] | string;
/**
 * The configuration of the filesystem
 */
export interface FilesConfiguration {
	/**
	* Set of file and folder names that should be unconditionally ignored by Biome's scanner.

Biome maintains an internal list of default ignore entries, which is based on user feedback and which may change in any release. This setting allows overriding this internal list completely.

This is considered an advanced feature that users _should_ not need to tweak themselves, but they can as a last resort. This setting can only be configured in root configurations, and is ignored in nested configs.

Entries must be file or folder *names*. Specific paths and globs are not supported.

Examples where this may be useful:

```jsonc { "files": { "experimentalScannerIgnores": [ // You almost certainly don't want to scan your `.git` // folder, which is why it's already ignored by default: ".git",

// But the scanner does scan `node_modules` by default. If // you *really* don't want this, you can ignore it like // this: "node_modules",

// But it's probably better to ignore a specific dependency. // For instance, one that happens to be particularly slow to // scan: "RedisCommander.d.ts", ], } } ```

Please be aware that rules relying on the module graph or type inference information may be negatively affected if dependencies of your project aren't (fully) scanned. 
	 */
	experimentalScannerIgnores?: string[];
	/**
	 * Tells Biome to not emit diagnostics when handling files that doesn't know
	 */
	ignoreUnknown?: Bool;
	/**
	 * A list of glob patterns. Biome will handle only those files/folders that will match these patterns.
	 */
	includes?: NormalizedGlob[];
	/**
	 * The maximum allowed size for source code files in bytes. Files above this limit will be ignored for performance reasons. Defaults to 1 MiB
	 */
	maxSize?: MaxSize;
}
/**
 * Generic options applied to all files
 */
export interface FormatterConfiguration {
	/**
	 * The attribute position style in HTML-ish languages. Defaults to auto.
	 */
	attributePosition?: AttributePosition;
	/**
	 * Put the `>` of a multi-line HTML or JSX element at the end of the last line instead of being alone on the next line (does not apply to self closing elements).
	 */
	bracketSameLine?: BracketSameLine;
	/**
	 * Whether to insert spaces around brackets in object literals. Defaults to true.
	 */
	bracketSpacing?: BracketSpacing;
	enabled?: Bool;
	/**
	 * Whether to expand arrays and objects on multiple lines. When set to `auto`, object literals are formatted on multiple lines if the first property has a newline, and array literals are formatted on a single line if it fits in the line. When set to `always`, these literals are formatted on multiple lines, regardless of length of the list. When set to `never`, these literals are formatted on a single line if it fits in the line. When formatting `package.json`, Biome will use `always` unless configured otherwise. Defaults to "auto".
	 */
	expand?: Expand;
	/**
	 * Stores whether formatting should be allowed to proceed if a given file has syntax errors
	 */
	formatWithErrors?: Bool;
	/**
	 * A list of glob patterns. The formatter will include files/folders that will match these patterns.
	 */
	includes?: NormalizedGlob[];
	/**
	 * The indent style.
	 */
	indentStyle?: IndentStyle;
	/**
	 * The size of the indentation, 2 by default
	 */
	indentWidth?: IndentWidth;
	/**
	 * The type of line ending.
	 */
	lineEnding?: LineEnding;
	/**
	 * What's the max width of a line. Defaults to 80.
	 */
	lineWidth?: LineWidth;
	/**
	* Use any `.editorconfig` files to configure the formatter. Configuration in `biome.json` will override `.editorconfig` configuration.

Default: `true`. 
	 */
	useEditorconfig?: Bool;
}
/**
 * Options applied to GraphQL files
 */
export interface GraphqlConfiguration {
	/**
	 * Assist options
	 */
	assist?: GraphqlAssistConfiguration;
	/**
	 * GraphQL formatter options
	 */
	formatter?: GraphqlFormatterConfiguration;
	linter?: GraphqlLinterConfiguration;
}
/**
 * Options applied to GritQL files
 */
export interface GritConfiguration {
	/**
	 * Assist options
	 */
	assist?: GritAssistConfiguration;
	/**
	 * Formatting options
	 */
	formatter?: GritFormatterConfiguration;
	/**
	 * Formatting options
	 */
	linter?: GritLinterConfiguration;
}
/**
 * Options applied to HTML files
 */
export interface HtmlConfiguration {
	/**
	 * HTML formatter options
	 */
	formatter?: HtmlFormatterConfiguration;
	/**
	 * HTML parsing options
	 */
	parser?: HtmlParserConfiguration;
}
/**
 * A set of options applied to the JavaScript files
 */
export interface JsConfiguration {
	/**
	 * Assist options
	 */
	assist?: JsAssistConfiguration;
	/**
	 * Formatting options
	 */
	formatter?: JsFormatterConfiguration;
	/**
	* A list of global bindings that should be ignored by the analyzers

If defined here, they should not emit diagnostics. 
	 */
	globals?: string[];
	/**
	 * Indicates the type of runtime or transformation used for interpreting JSX.
	 */
	jsxRuntime?: JsxRuntime;
	/**
	 * Linter options
	 */
	linter?: JsLinterConfiguration;
	/**
	 * Parsing options
	 */
	parser?: JsParserConfiguration;
}
/**
 * Options applied to JSON files
 */
export interface JsonConfiguration {
	/**
	 * Assist options
	 */
	assist?: JsonAssistConfiguration;
	/**
	 * Formatting options
	 */
	formatter?: JsonFormatterConfiguration;
	/**
	 * Linting options
	 */
	linter?: JsonLinterConfiguration;
	/**
	 * Parsing options
	 */
	parser?: JsonParserConfiguration;
}
export interface LinterConfiguration {
	/**
	 * An object where the keys are the names of the domains, and the values are `all`, `recommended`, or `none`.
	 */
	domains?: RuleDomains;
	/**
	 * if `false`, it disables the feature and the linter won't be executed. `true` by default
	 */
	enabled?: Bool;
	/**
	 * A list of glob patterns. The analyzer will handle only those files/folders that will match these patterns.
	 */
	includes?: NormalizedGlob[];
	/**
	 * List of rules
	 */
	rules?: Rules;
}
export type Overrides = OverridePattern[];
export type Plugins = PluginConfiguration[];
export type Bool = boolean;
/**
 * Set of properties to integrate Biome with a VCS software.
 */
export interface VcsConfiguration {
	/**
	 * The kind of client.
	 */
	clientKind?: VcsClientKind;
	/**
	 * The main branch of the project
	 */
	defaultBranch?: string;
	/**
	 * Whether Biome should integrate itself with the VCS client
	 */
	enabled?: Bool;
	/**
	* The folder where Biome should check for VCS files. By default, Biome will use the same folder where `biome.json` was found.

If Biome can't find the configuration, it will attempt to use the current working directory. If no current working directory can't be found, Biome won't use the VCS integration, and a diagnostic will be emitted 
	 */
	root?: string;
	/**
	 * Whether Biome should use the VCS ignore file. When [true], Biome will ignore the files specified in the ignore file.
	 */
	useIgnoreFile?: Bool;
}
export interface Actions {
	/**
	 * It enables the assist actions recommended by Biome. `true` by default.
	 */
	recommended?: boolean;
	source?: Source;
}
/**
 * Normalized Biome glob pattern that strips `./` from the pattern.
 */
export type NormalizedGlob = Glob;
/**
 * Options that changes how the CSS assist behaves
 */
export interface CssAssistConfiguration {
	/**
	 * Control the assist for CSS files.
	 */
	enabled?: Bool;
}
/**
 * Options that changes how the CSS formatter behaves
 */
export interface CssFormatterConfiguration {
	/**
	 * Control the formatter for CSS (and its super languages) files.
	 */
	enabled?: Bool;
	/**
	 * The indent style applied to CSS (and its super languages) files.
	 */
	indentStyle?: IndentStyle;
	/**
	 * The size of the indentation applied to CSS (and its super languages) files. Default to 2.
	 */
	indentWidth?: IndentWidth;
	/**
	 * The type of line ending applied to CSS (and its super languages) files.
	 */
	lineEnding?: LineEnding;
	/**
	 * What's the max width of a line applied to CSS (and its super languages) files. Defaults to 80.
	 */
	lineWidth?: LineWidth;
	/**
	 * The type of quotes used in CSS code. Defaults to double.
	 */
	quoteStyle?: QuoteStyle;
}
/**
 * Options that changes how the CSS linter behaves
 */
export interface CssLinterConfiguration {
	/**
	 * Control the linter for CSS files.
	 */
	enabled?: Bool;
}
/**
 * Options that changes how the CSS parser behaves
 */
export interface CssParserConfiguration {
	/**
	 * Allow comments to appear on incorrect lines in `.css` files
	 */
	allowWrongLineComments?: Bool;
	/**
	 * Enables parsing of CSS Modules specific features.
	 */
	cssModules?: Bool;
}
export type MaxSize = number;
export type AttributePosition = "auto" | "multiline";
/**
 * Put the `>` of a multi-line HTML or JSX element at the end of the last line instead of being alone on the next line (does not apply to self closing elements).
 */
export type BracketSameLine = boolean;
export type BracketSpacing = boolean;
export type Expand = "auto" | "always" | "never";
export type IndentStyle = "tab" | "space";
export type IndentWidth = number;
export type LineEnding = "lf" | "crlf" | "cr";
/**
	* Validated value for the `line_width` formatter options

The allowed range of values is 1..=320 
	 */
export type LineWidth = number;
/**
 * Options that changes how the GraphQL linter behaves
 */
export interface GraphqlAssistConfiguration {
	/**
	 * Control the formatter for GraphQL files.
	 */
	enabled?: Bool;
}
/**
 * Options that changes how the GraphQL formatter behaves
 */
export interface GraphqlFormatterConfiguration {
	/**
	 * Whether to insert spaces around brackets in object literals. Defaults to true.
	 */
	bracketSpacing?: BracketSpacing;
	/**
	 * Control the formatter for GraphQL files.
	 */
	enabled?: Bool;
	/**
	 * The indent style applied to GraphQL files.
	 */
	indentStyle?: IndentStyle;
	/**
	 * The size of the indentation applied to GraphQL files. Default to 2.
	 */
	indentWidth?: IndentWidth;
	/**
	 * The type of line ending applied to GraphQL files.
	 */
	lineEnding?: LineEnding;
	/**
	 * What's the max width of a line applied to GraphQL files. Defaults to 80.
	 */
	lineWidth?: LineWidth;
	/**
	 * The type of quotes used in GraphQL code. Defaults to double.
	 */
	quoteStyle?: QuoteStyle;
}
/**
 * Options that change how the GraphQL linter behaves.
 */
export interface GraphqlLinterConfiguration {
	/**
	 * Control the formatter for GraphQL files.
	 */
	enabled?: Bool;
}
export interface GritAssistConfiguration {
	/**
	 * Control the assist functionality for Grit files.
	 */
	enabled?: Bool;
}
export interface GritFormatterConfiguration {
	/**
	 * Control the formatter for Grit files.
	 */
	enabled?: Bool;
	/**
	 * The indent style applied to Grit files.
	 */
	indentStyle?: IndentStyle;
	/**
	 * The size of the indentation applied to Grit files. Default to 2.
	 */
	indentWidth?: IndentWidth;
	/**
	 * The type of line ending applied to Grit files.
	 */
	lineEnding?: LineEnding;
	/**
	 * What's the max width of a line applied to Grit files. Defaults to 80.
	 */
	lineWidth?: LineWidth;
}
export interface GritLinterConfiguration {
	/**
	 * Control the linter for Grit files.
	 */
	enabled?: Bool;
}
/**
 * Options that changes how the HTML formatter behaves
 */
export interface HtmlFormatterConfiguration {
	/**
	 * The attribute position style in HTML elements. Defaults to auto.
	 */
	attributePosition?: AttributePosition;
	/**
	 * Whether to hug the closing bracket of multiline HTML tags to the end of the last line, rather than being alone on the following line. Defaults to false.
	 */
	bracketSameLine?: BracketSameLine;
	/**
	 * Control the formatter for HTML (and its super languages) files.
	 */
	enabled?: Bool;
	/**
	 * Whether to indent the `<script>` and `<style>` tags for HTML (and its super languages). Defaults to false.
	 */
	indentScriptAndStyle?: IndentScriptAndStyle;
	/**
	 * The indent style applied to HTML (and its super languages) files.
	 */
	indentStyle?: IndentStyle;
	/**
	 * The size of the indentation applied to HTML (and its super languages) files. Default to 2.
	 */
	indentWidth?: IndentWidth;
	/**
	 * The type of line ending applied to HTML (and its super languages) files.
	 */
	lineEnding?: LineEnding;
	/**
	 * What's the max width of a line applied to HTML (and its super languages) files. Defaults to 80.
	 */
	lineWidth?: LineWidth;
	/**
	 * Whether void elements should be self-closed. Defaults to never.
	 */
	selfCloseVoidElements?: SelfCloseVoidElements;
	/**
	 * Whether to account for whitespace sensitivity when formatting HTML (and its super languages). Defaults to "css".
	 */
	whitespaceSensitivity?: WhitespaceSensitivity;
}
/**
 * Options that changes how the HTML parser behaves
 */
export type HtmlParserConfiguration = null;
/**
 * Assist options specific to the JavaScript assist
 */
export interface JsAssistConfiguration {
	/**
	 * Control the assist for JavaScript (and its super languages) files.
	 */
	enabled?: Bool;
}
/**
 * Formatting options specific to the JavaScript files
 */
export interface JsFormatterConfiguration {
	/**
	 * Whether to add non-necessary parentheses to arrow functions. Defaults to "always".
	 */
	arrowParentheses?: ArrowParentheses;
	/**
	 * The attribute position style in JSX elements. Defaults to auto.
	 */
	attributePosition?: AttributePosition;
	/**
	 * Whether to hug the closing bracket of multiline HTML/JSX tags to the end of the last line, rather than being alone on the following line. Defaults to false.
	 */
	bracketSameLine?: BracketSameLine;
	/**
	 * Whether to insert spaces around brackets in object literals. Defaults to true.
	 */
	bracketSpacing?: BracketSpacing;
	/**
	 * Control the formatter for JavaScript (and its super languages) files.
	 */
	enabled?: Bool;
	/**
	 * Whether to expand arrays and objects on multiple lines. When set to `auto`, object literals are formatted on multiple lines if the first property has a newline, and array literals are formatted on a single line if it fits in the line. When set to `always`, these literals are formatted on multiple lines, regardless of length of the list. When set to `never`, these literals are formatted on a single line if it fits in the line. When formatting `package.json`, Biome will use `always` unless configured otherwise. Defaults to "auto".
	 */
	expand?: Expand;
	/**
	 * The indent style applied to JavaScript (and its super languages) files.
	 */
	indentStyle?: IndentStyle;
	/**
	 * The size of the indentation applied to JavaScript (and its super languages) files. Default to 2.
	 */
	indentWidth?: IndentWidth;
	/**
	 * The type of quotes used in JSX. Defaults to double.
	 */
	jsxQuoteStyle?: QuoteStyle;
	/**
	 * The type of line ending applied to JavaScript (and its super languages) files.
	 */
	lineEnding?: LineEnding;
	/**
	 * What's the max width of a line applied to JavaScript (and its super languages) files. Defaults to 80.
	 */
	lineWidth?: LineWidth;
	/**
	 * When properties in objects are quoted. Defaults to asNeeded.
	 */
	quoteProperties?: QuoteProperties;
	/**
	 * The type of quotes used in JavaScript code. Defaults to double.
	 */
	quoteStyle?: QuoteStyle;
	/**
	 * Whether the formatter prints semicolons for all statements or only in for statements where it is necessary because of ASI.
	 */
	semicolons?: Semicolons;
	/**
	 * Print trailing commas wherever possible in multi-line comma-separated syntactic structures. Defaults to "all".
	 */
	trailingCommas?: TrailingCommas;
}
/**
 * Indicates the type of runtime or transformation used for interpreting JSX.
 */
export type JsxRuntime = "transparent" | "reactClassic";
/**
 * Linter options specific to the JavaScript linter
 */
export interface JsLinterConfiguration {
	/**
	 * Control the linter for JavaScript (and its super languages) files.
	 */
	enabled?: Bool;
}
/**
 * Options that changes how the JavaScript parser behaves
 */
export interface JsParserConfiguration {
	/**
	 * Enables parsing of Grit metavariables. Defaults to `false`.
	 */
	gritMetavariables?: Bool;
	/**
	* When enabled, files like `.js`/`.mjs`/`.cjs` may contain JSX syntax.

Defaults to `true`. 
	 */
	jsxEverywhere?: Bool;
	/**
	* It enables the experimental and unsafe parsing of parameter decorators

These decorators belong to an old proposal, and they are subject to change. 
	 */
	unsafeParameterDecoratorsEnabled?: Bool;
}
/**
 * Linter options specific to the JSON linter
 */
export interface JsonAssistConfiguration {
	/**
	 * Control the assist for JSON (and its super languages) files.
	 */
	enabled?: Bool;
}
export interface JsonFormatterConfiguration {
	/**
	 * Whether to insert spaces around brackets in object literals. Defaults to true.
	 */
	bracketSpacing?: BracketSpacing;
	/**
	 * Control the formatter for JSON (and its super languages) files.
	 */
	enabled?: Bool;
	/**
	 * Whether to expand arrays and objects on multiple lines. When set to `auto`, object literals are formatted on multiple lines if the first property has a newline, and array literals are formatted on a single line if it fits in the line. When set to `always`, these literals are formatted on multiple lines, regardless of length of the list. When set to `never`, these literals are formatted on a single line if it fits in the line. When formatting `package.json`, Biome will use `always` unless configured otherwise. Defaults to "auto".
	 */
	expand?: Expand;
	/**
	 * The indent style applied to JSON (and its super languages) files.
	 */
	indentStyle?: IndentStyle;
	/**
	 * The size of the indentation applied to JSON (and its super languages) files. Default to 2.
	 */
	indentWidth?: IndentWidth;
	/**
	 * The type of line ending applied to JSON (and its super languages) files.
	 */
	lineEnding?: LineEnding;
	/**
	 * What's the max width of a line applied to JSON (and its super languages) files. Defaults to 80.
	 */
	lineWidth?: LineWidth;
	/**
	 * Print trailing commas wherever possible in multi-line comma-separated syntactic structures. Defaults to "none".
	 */
	trailingCommas?: TrailingCommas2;
}
/**
 * Linter options specific to the JSON linter
 */
export interface JsonLinterConfiguration {
	/**
	 * Control the linter for JSON (and its super languages) files.
	 */
	enabled?: Bool;
}
/**
 * Options that changes how the JSON parser behaves
 */
export interface JsonParserConfiguration {
	/**
	 * Allow parsing comments in `.json` files
	 */
	allowComments?: Bool;
	/**
	 * Allow parsing trailing commas in `.json` files
	 */
	allowTrailingCommas?: Bool;
}
export type RuleDomains = { [K in RuleDomain]?: RuleDomainValue };
export interface Rules {
	a11y?: SeverityOrGroup_for_A11y;
	complexity?: SeverityOrGroup_for_Complexity;
	correctness?: SeverityOrGroup_for_Correctness;
	nursery?: SeverityOrGroup_for_Nursery;
	performance?: SeverityOrGroup_for_Performance;
	/**
	 * It enables the lint rules recommended by Biome. `true` by default.
	 */
	recommended?: boolean;
	security?: SeverityOrGroup_for_Security;
	style?: SeverityOrGroup_for_Style;
	suspicious?: SeverityOrGroup_for_Suspicious;
}
export interface OverridePattern {
	/**
	 * Specific configuration for the Json language
	 */
	assist?: OverrideAssistConfiguration;
	/**
	 * Specific configuration for the CSS language
	 */
	css?: CssConfiguration;
	/**
	 * Specific configuration for the filesystem
	 */
	files?: OverrideFilesConfiguration;
	/**
	 * Specific configuration for the Json language
	 */
	formatter?: OverrideFormatterConfiguration;
	/**
	 * Specific configuration for the Graphql language
	 */
	graphql?: GraphqlConfiguration;
	/**
	 * Specific configuration for the GritQL language
	 */
	grit?: GritConfiguration;
	/**
	 * Specific configuration for the GritQL language
	 */
	html?: HtmlConfiguration;
	/**
	 * A list of glob patterns. Biome will include files/folders that will match these patterns.
	 */
	includes?: OverrideGlobs;
	/**
	 * Specific configuration for the JavaScript language
	 */
	javascript?: JsConfiguration;
	/**
	 * Specific configuration for the Json language
	 */
	json?: JsonConfiguration;
	/**
	 * Specific configuration for the Json language
	 */
	linter?: OverrideLinterConfiguration;
	/**
	 * Specific configuration for additional plugins
	 */
	plugins?: Plugins;
}
export type PluginConfiguration = string;
export type VcsClientKind = "git";
/**
 * A list of rules that belong to this group
 */
export interface Source {
	/**
	 * Provides a code action to sort the imports and exports in the file using a built-in or custom order.
	 */
	organizeImports?: RuleAssistConfiguration_for_OrganizeImportsOptions;
	/**
	 * It enables the recommended rules for this group
	 */
	recommended?: boolean;
	/**
	 * Enforce attribute sorting in JSX elements.
	 */
	useSortedAttributes?: RuleAssistConfiguration_for_UseSortedAttributesOptions;
	/**
	 * Sorts the keys of a JSON object in natural order
	 */
	useSortedKeys?: RuleAssistConfiguration_for_UseSortedKeysOptions;
	/**
	 * Enforce ordering of CSS properties and nested rules.
	 */
	useSortedProperties?: RuleAssistConfiguration_for_UseSortedPropertiesOptions;
}
export type Glob = string;
export type QuoteStyle = "double" | "single";
/**
	* Whether to indent the content of `<script>` and `<style>` tags for HTML-ish templating languages (Vue, Svelte, etc.).

When true, the content of `<script>` and `<style>` tags will be indented one level. 
	 */
export type IndentScriptAndStyle = boolean;
/**
 * Controls whether void-elements should be self closed
 */
export type SelfCloseVoidElements = "never" | "always";
/**
	* Whitespace sensitivity for HTML formatting.

The following two cases won't produce the same output:

|                |      html      |    output    | | -------------- | :------------: | :----------: | | with spaces    | `1<b> 2 </b>3` | 1<b> 2 </b>3 | | without spaces |  `1<b>2</b>3`  |  1<b>2</b>3  |

This happens because whitespace is significant in inline elements.

As a consequence of this, the formatter must format blocks that look like this (assume a small line width, <20): ```html <span>really long content</span> ``` as this, where the content hugs the tags: ```html <span >really long content</span > ```

Note that this is only necessary for inline elements. Block elements do not have this restriction. 
	 */
export type WhitespaceSensitivity = "css" | "strict" | "ignore";
export type ArrowParentheses = "always" | "asNeeded";
export type QuoteProperties = "asNeeded" | "preserve";
export type Semicolons = "always" | "asNeeded";
/**
 * Print trailing commas wherever possible in multi-line comma-separated syntactic structures.
 */
export type TrailingCommas = "all" | "es5" | "none";
export type TrailingCommas2 = "none" | "all";
/**
 * Rule domains
 */
export type RuleDomain =
	| "react"
	| "test"
	| "solid"
	| "next"
	| "vue"
	| "project";
export type RuleDomainValue = "all" | "none" | "recommended";
export type SeverityOrGroup_for_A11y = GroupPlainConfiguration | A11y;
export type SeverityOrGroup_for_Complexity =
	| GroupPlainConfiguration
	| Complexity;
export type SeverityOrGroup_for_Correctness =
	| GroupPlainConfiguration
	| Correctness;
export type SeverityOrGroup_for_Nursery = GroupPlainConfiguration | Nursery;
export type SeverityOrGroup_for_Performance =
	| GroupPlainConfiguration
	| Performance;
export type SeverityOrGroup_for_Security = GroupPlainConfiguration | Security;
export type SeverityOrGroup_for_Style = GroupPlainConfiguration | Style;
export type SeverityOrGroup_for_Suspicious =
	| GroupPlainConfiguration
	| Suspicious;
export interface OverrideAssistConfiguration {
	/**
	 * List of actions
	 */
	actions?: Actions;
	/**
	 * if `false`, it disables the feature and the assist won't be executed. `true` by default
	 */
	enabled?: Bool;
}
export interface OverrideFilesConfiguration {
	/**
	 * File size limit in bytes
	 */
	maxSize?: MaxSize;
}
export interface OverrideFormatterConfiguration {
	/**
	 * The attribute position style.
	 */
	attributePosition?: AttributePosition;
	/**
	 * Put the `>` of a multi-line HTML or JSX element at the end of the last line instead of being alone on the next line (does not apply to self closing elements).
	 */
	bracketSameLine?: BracketSameLine;
	/**
	 * Whether to insert spaces around brackets in object literals. Defaults to true.
	 */
	bracketSpacing?: BracketSpacing;
	enabled?: Bool;
	/**
	 * Whether to expand arrays and objects on multiple lines. When set to `auto`, object literals are formatted on multiple lines if the first property has a newline, and array literals are formatted on a single line if it fits in the line. When set to `always`, these literals are formatted on multiple lines, regardless of length of the list. When set to `never`, these literals are formatted on a single line if it fits in the line. When formatting `package.json`, Biome will use `always` unless configured otherwise. Defaults to "auto".
	 */
	expand?: Expand;
	/**
	 * Stores whether formatting should be allowed to proceed if a given file has syntax errors
	 */
	formatWithErrors?: Bool;
	/**
	 * The size of the indentation, 2 by default (deprecated, use `indent-width`)
	 */
	indentSize?: IndentWidth;
	/**
	 * The indent style.
	 */
	indentStyle?: IndentStyle;
	/**
	 * The size of the indentation, 2 by default
	 */
	indentWidth?: IndentWidth;
	/**
	 * The type of line ending.
	 */
	lineEnding?: LineEnding;
	/**
	 * What's the max width of a line. Defaults to 80.
	 */
	lineWidth?: LineWidth;
}
export type OverrideGlobs = Glob[];
export interface OverrideLinterConfiguration {
	/**
	 * List of rules
	 */
	domains?: RuleDomains;
	/**
	 * if `false`, it disables the feature and the linter won't be executed. `true` by default
	 */
	enabled?: Bool;
	/**
	 * List of rules
	 */
	rules?: Rules;
}
export type RuleAssistConfiguration_for_OrganizeImportsOptions =
	| RuleAssistPlainConfiguration
	| RuleAssistWithOptions_for_OrganizeImportsOptions;
export type RuleAssistConfiguration_for_UseSortedAttributesOptions =
	| RuleAssistPlainConfiguration
	| RuleAssistWithOptions_for_UseSortedAttributesOptions;
export type RuleAssistConfiguration_for_UseSortedKeysOptions =
	| RuleAssistPlainConfiguration
	| RuleAssistWithOptions_for_UseSortedKeysOptions;
export type RuleAssistConfiguration_for_UseSortedPropertiesOptions =
	| RuleAssistPlainConfiguration
	| RuleAssistWithOptions_for_UseSortedPropertiesOptions;
export type GroupPlainConfiguration = "off" | "on" | "info" | "warn" | "error";
/**
 * A list of rules that belong to this group
 */
export interface A11y {
	/**
	 * Enforce that the accessKey attribute is not used on any HTML element.
	 */
	noAccessKey?: RuleFixConfiguration_for_NoAccessKeyOptions;
	/**
	 * Enforce that aria-hidden="true" is not set on focusable elements.
	 */
	noAriaHiddenOnFocusable?: RuleFixConfiguration_for_NoAriaHiddenOnFocusableOptions;
	/**
	 * Enforce that elements that do not support ARIA roles, states, and properties do not have those attributes.
	 */
	noAriaUnsupportedElements?: RuleFixConfiguration_for_NoAriaUnsupportedElementsOptions;
	/**
	 * Enforce that autoFocus prop is not used on elements.
	 */
	noAutofocus?: RuleFixConfiguration_for_NoAutofocusOptions;
	/**
	 * Enforces that no distracting elements are used.
	 */
	noDistractingElements?: RuleFixConfiguration_for_NoDistractingElementsOptions;
	/**
	 * The scope prop should be used only on \<th> elements.
	 */
	noHeaderScope?: RuleFixConfiguration_for_NoHeaderScopeOptions;
	/**
	 * Enforce that non-interactive ARIA roles are not assigned to interactive HTML elements.
	 */
	noInteractiveElementToNoninteractiveRole?: RuleFixConfiguration_for_NoInteractiveElementToNoninteractiveRoleOptions;
	/**
	 * Enforce that a label element or component has a text label and an associated input.
	 */
	noLabelWithoutControl?: RuleConfiguration_for_NoLabelWithoutControlOptions;
	/**
	 * Enforce that interactive ARIA roles are not assigned to non-interactive HTML elements.
	 */
	noNoninteractiveElementToInteractiveRole?: RuleFixConfiguration_for_NoNoninteractiveElementToInteractiveRoleOptions;
	/**
	 * Enforce that tabIndex is not assigned to non-interactive HTML elements.
	 */
	noNoninteractiveTabindex?: RuleFixConfiguration_for_NoNoninteractiveTabindexOptions;
	/**
	 * Prevent the usage of positive integers on tabIndex property
	 */
	noPositiveTabindex?: RuleFixConfiguration_for_NoPositiveTabindexOptions;
	/**
	 * Enforce img alt prop does not contain the word "image", "picture", or "photo".
	 */
	noRedundantAlt?: RuleConfiguration_for_NoRedundantAltOptions;
	/**
	 * Enforce explicit role property is not the same as implicit/default role property on an element.
	 */
	noRedundantRoles?: RuleFixConfiguration_for_NoRedundantRolesOptions;
	/**
	 * Enforce that static, visible elements (such as \<div>) that have click handlers use the valid role attribute.
	 */
	noStaticElementInteractions?: RuleConfiguration_for_NoStaticElementInteractionsOptions;
	/**
	 * Enforces the usage of the title element for the svg element.
	 */
	noSvgWithoutTitle?: RuleConfiguration_for_NoSvgWithoutTitleOptions;
	/**
	 * It enables the recommended rules for this group
	 */
	recommended?: boolean;
	/**
	 * Enforce that all elements that require alternative text have meaningful information to relay back to the end user.
	 */
	useAltText?: RuleConfiguration_for_UseAltTextOptions;
	/**
	 * Enforce that anchors have content and that the content is accessible to screen readers.
	 */
	useAnchorContent?: RuleFixConfiguration_for_UseAnchorContentOptions;
	/**
	 * Enforce that tabIndex is assigned to non-interactive HTML elements with aria-activedescendant.
	 */
	useAriaActivedescendantWithTabindex?: RuleFixConfiguration_for_UseAriaActivedescendantWithTabindexOptions;
	/**
	 * Enforce that elements with ARIA roles must have all required ARIA attributes for that role.
	 */
	useAriaPropsForRole?: RuleConfiguration_for_UseAriaPropsForRoleOptions;
	/**
	 * Enforce that ARIA properties are valid for the roles that are supported by the element.
	 */
	useAriaPropsSupportedByRole?: RuleConfiguration_for_UseAriaPropsSupportedByRoleOptions;
	/**
	 * Enforces the usage of the attribute type for the element button
	 */
	useButtonType?: RuleConfiguration_for_UseButtonTypeOptions;
	/**
	 * Elements with an interactive role and interaction handlers must be focusable.
	 */
	useFocusableInteractive?: RuleConfiguration_for_UseFocusableInteractiveOptions;
	/**
	 * Disallow a missing generic family keyword within font families.
	 */
	useGenericFontNames?: RuleConfiguration_for_UseGenericFontNamesOptions;
	/**
	 * Enforce that heading elements (h1, h2, etc.) have content and that the content is accessible to screen readers. Accessible means that it is not hidden using the aria-hidden prop.
	 */
	useHeadingContent?: RuleConfiguration_for_UseHeadingContentOptions;
	/**
	 * Enforce that html element has lang attribute.
	 */
	useHtmlLang?: RuleConfiguration_for_UseHtmlLangOptions;
	/**
	 * Enforces the usage of the attribute title for the element iframe.
	 */
	useIframeTitle?: RuleConfiguration_for_UseIframeTitleOptions;
	/**
	 * Enforce onClick is accompanied by at least one of the following: onKeyUp, onKeyDown, onKeyPress.
	 */
	useKeyWithClickEvents?: RuleConfiguration_for_UseKeyWithClickEventsOptions;
	/**
	 * Enforce onMouseOver / onMouseOut are accompanied by onFocus / onBlur.
	 */
	useKeyWithMouseEvents?: RuleConfiguration_for_UseKeyWithMouseEventsOptions;
	/**
	 * Enforces that audio and video elements must have a track for captions.
	 */
	useMediaCaption?: RuleConfiguration_for_UseMediaCaptionOptions;
	/**
	 * It detects the use of role attributes in JSX elements and suggests using semantic elements instead.
	 */
	useSemanticElements?: RuleConfiguration_for_UseSemanticElementsOptions;
	/**
	 * Enforce that all anchors are valid, and they are navigable elements.
	 */
	useValidAnchor?: RuleConfiguration_for_UseValidAnchorOptions;
	/**
	 * Ensures that ARIA properties aria-* are all valid.
	 */
	useValidAriaProps?: RuleFixConfiguration_for_UseValidAriaPropsOptions;
	/**
	 * Elements with ARIA roles must use a valid, non-abstract ARIA role.
	 */
	useValidAriaRole?: RuleFixConfiguration_for_UseValidAriaRoleOptions;
	/**
	 * Enforce that ARIA state and property values are valid.
	 */
	useValidAriaValues?: RuleConfiguration_for_UseValidAriaValuesOptions;
	/**
	 * Use valid values for the autocomplete attribute on input elements.
	 */
	useValidAutocomplete?: RuleConfiguration_for_UseValidAutocompleteOptions;
	/**
	 * Ensure that the attribute passed to the lang attribute is a correct ISO language and/or country.
	 */
	useValidLang?: RuleConfiguration_for_UseValidLangOptions;
}
/**
 * A list of rules that belong to this group
 */
export interface Complexity {
	/**
	 * Disallow unclear usage of consecutive space characters in regular expression literals
	 */
	noAdjacentSpacesInRegex?: RuleFixConfiguration_for_NoAdjacentSpacesInRegexOptions;
	/**
	 * Disallow the use of arguments.
	 */
	noArguments?: RuleConfiguration_for_Null;
	/**
	 * Disallow primitive type aliases and misleading types.
	 */
	noBannedTypes?: RuleFixConfiguration_for_NoBannedTypesOptions;
	/**
	 * Disallow comma operator.
	 */
	noCommaOperator?: RuleConfiguration_for_Null;
	/**
	 * Disallow empty type parameters in type aliases and interfaces.
	 */
	noEmptyTypeParameters?: RuleConfiguration_for_NoEmptyTypeParametersOptions;
	/**
	 * Disallow functions that exceed a given Cognitive Complexity score.
	 */
	noExcessiveCognitiveComplexity?: RuleConfiguration_for_NoExcessiveCognitiveComplexityOptions;
	/**
	 * This rule enforces a maximum depth to nested describe() in test files.
	 */
	noExcessiveNestedTestSuites?: RuleConfiguration_for_NoExcessiveNestedTestSuitesOptions;
	/**
	 * Disallow unnecessary boolean casts
	 */
	noExtraBooleanCast?: RuleFixConfiguration_for_NoExtraBooleanCastOptions;
	/**
	 * Disallow to use unnecessary callback on flatMap.
	 */
	noFlatMapIdentity?: RuleFixConfiguration_for_Null;
	/**
	 * Prefer for...of statement instead of Array.forEach.
	 */
	noForEach?: RuleConfiguration_for_NoForEachOptions;
	/**
	 * This rule reports when a class has no non-static members, such as for a class used exclusively as a static namespace.
	 */
	noStaticOnlyClass?: RuleConfiguration_for_NoStaticOnlyClassOptions;
	/**
	 * Disallow this and super in static contexts.
	 */
	noThisInStatic?: RuleFixConfiguration_for_NoThisInStaticOptions;
	/**
	 * Disallow unnecessary catch clauses.
	 */
	noUselessCatch?: RuleFixConfiguration_for_NoUselessCatchOptions;
	/**
	 * Disallow unnecessary constructors.
	 */
	noUselessConstructor?: RuleFixConfiguration_for_NoUselessConstructorOptions;
	/**
	 * Avoid using unnecessary continue.
	 */
	noUselessContinue?: RuleFixConfiguration_for_Null;
	/**
	 * Disallow empty exports that don't change anything in a module file.
	 */
	noUselessEmptyExport?: RuleFixConfiguration_for_NoUselessEmptyExportOptions;
	/**
	 * Disallow unnecessary escape sequence in regular expression literals.
	 */
	noUselessEscapeInRegex?: RuleFixConfiguration_for_NoUselessEscapeInRegexOptions;
	/**
	 * Disallow unnecessary fragments
	 */
	noUselessFragments?: RuleFixConfiguration_for_NoUselessFragmentsOptions;
	/**
	 * Disallow unnecessary labels.
	 */
	noUselessLabel?: RuleFixConfiguration_for_NoUselessLabelOptions;
	/**
	 * Disallow unnecessary nested block statements.
	 */
	noUselessLoneBlockStatements?: RuleFixConfiguration_for_NoUselessLoneBlockStatementsOptions;
	/**
	 * Disallow renaming import, export, and destructured assignments to the same name.
	 */
	noUselessRename?: RuleFixConfiguration_for_NoUselessRenameOptions;
	/**
	 * Disallow unnecessary concatenation of string or template literals.
	 */
	noUselessStringConcat?: RuleFixConfiguration_for_NoUselessStringConcatOptions;
	/**
	 * Disallow unnecessary String.raw function in template string literals without any escape sequence.
	 */
	noUselessStringRaw?: RuleConfiguration_for_NoUselessStringRawOptions;
	/**
	 * Disallow useless case in switch statements.
	 */
	noUselessSwitchCase?: RuleFixConfiguration_for_NoUselessSwitchCaseOptions;
	/**
	 * Disallow ternary operators when simpler alternatives exist.
	 */
	noUselessTernary?: RuleFixConfiguration_for_NoUselessTernaryOptions;
	/**
	 * Disallow useless this aliasing.
	 */
	noUselessThisAlias?: RuleFixConfiguration_for_NoUselessThisAliasOptions;
	/**
	 * Disallow using any or unknown as type constraint.
	 */
	noUselessTypeConstraint?: RuleFixConfiguration_for_NoUselessTypeConstraintOptions;
	/**
	 * Disallow initializing variables to undefined.
	 */
	noUselessUndefinedInitialization?: RuleFixConfiguration_for_NoUselessUndefinedInitializationOptions;
	/**
	 * Disallow the use of void operators, which is not a familiar operator.
	 */
	noVoid?: RuleConfiguration_for_NoVoidOptions;
	/**
<<<<<<< HEAD
	 * Disallow with statements in non-strict contexts.
	 */
	noWith?: RuleConfiguration_for_NoWithOptions;
	/**
=======
>>>>>>> c0718ca6
	 * It enables the recommended rules for this group
	 */
	recommended?: boolean;
	/**
	 * Use arrow functions over function expressions.
	 */
	useArrowFunction?: RuleFixConfiguration_for_UseArrowFunctionOptions;
	/**
	 * Use Date.now() to get the number of milliseconds since the Unix Epoch.
	 */
	useDateNow?: RuleFixConfiguration_for_UseDateNowOptions;
	/**
	 * Promotes the use of .flatMap() when map().flat() are used together.
	 */
	useFlatMap?: RuleFixConfiguration_for_UseFlatMapOptions;
	/**
	 * Enforce the usage of a literal access to properties over computed property access.
	 */
	useLiteralKeys?: RuleFixConfiguration_for_UseLiteralKeysOptions;
	/**
	 * Disallow parseInt() and Number.parseInt() in favor of binary, octal, and hexadecimal literals
	 */
	useNumericLiterals?: RuleFixConfiguration_for_Null;
	/**
	 * Enforce using concise optional chain instead of chained logical expressions.
	 */
	useOptionalChain?: RuleFixConfiguration_for_UseOptionalChainOptions;
	/**
	 * Enforce the use of the regular expression literals instead of the RegExp constructor if possible.
	 */
	useRegexLiterals?: RuleFixConfiguration_for_UseRegexLiteralsOptions;
	/**
	 * Disallow number literal object member names which are not base 10 or use underscore as separator.
	 */
	useSimpleNumberKeys?: RuleFixConfiguration_for_UseSimpleNumberKeysOptions;
	/**
	 * Discard redundant terms from logical expressions.
	 */
	useSimplifiedLogicExpression?: RuleFixConfiguration_for_UseSimplifiedLogicExpressionOptions;
	/**
	 * Enforce the use of while loops instead of for loops when the initializer and update expressions are not needed.
	 */
	useWhile?: RuleFixConfiguration_for_UseWhileOptions;
}
/**
 * A list of rules that belong to this group
 */
export interface Correctness {
	/**
	 * Prevent passing of children as props.
	 */
	noChildrenProp?: RuleConfiguration_for_NoChildrenPropOptions;
	/**
	 * Prevents from having const variables being re-assigned.
	 */
	noConstAssign?: RuleFixConfiguration_for_NoConstAssignOptions;
	/**
	 * Disallow constant expressions in conditions
	 */
	noConstantCondition?: RuleConfiguration_for_NoConstantConditionOptions;
	/**
	 * Disallow the use of Math.min and Math.max to clamp a value where the result itself is constant.
	 */
	noConstantMathMinMaxClamp?: RuleFixConfiguration_for_NoConstantMathMinMaxClampOptions;
	/**
	 * Disallow returning a value from a constructor.
	 */
	noConstructorReturn?: RuleConfiguration_for_NoConstructorReturnOptions;
	/**
	 * Disallow empty character classes in regular expression literals.
	 */
	noEmptyCharacterClassInRegex?: RuleConfiguration_for_NoEmptyCharacterClassInRegexOptions;
	/**
	 * Disallows empty destructuring patterns.
	 */
	noEmptyPattern?: RuleConfiguration_for_NoEmptyPatternOptions;
	/**
<<<<<<< HEAD
	 * Disallow to use unnecessary callback on flatMap.
	 */
	noFlatMapIdentity?: RuleFixConfiguration_for_NoFlatMapIdentityOptions;
	/**
=======
>>>>>>> c0718ca6
	 * Disallow calling global object properties as functions
	 */
	noGlobalObjectCalls?: RuleConfiguration_for_NoGlobalObjectCallsOptions;
	/**
	 * Disallow function and var declarations that are accessible outside their block.
	 */
	noInnerDeclarations?: RuleConfiguration_for_NoInnerDeclarationsOptions;
	/**
	 * Ensure that builtins are correctly instantiated.
	 */
	noInvalidBuiltinInstantiation?: RuleFixConfiguration_for_NoInvalidBuiltinInstantiationOptions;
	/**
	 * Prevents the incorrect use of super() inside classes. It also checks whether a call super() is missing from classes that extends other constructors.
	 */
	noInvalidConstructorSuper?: RuleConfiguration_for_NoInvalidConstructorSuperOptions;
	/**
	 * Disallow non-standard direction values for linear gradient functions.
	 */
	noInvalidDirectionInLinearGradient?: RuleConfiguration_for_NoInvalidDirectionInLinearGradientOptions;
	/**
	 * Disallows invalid named grid areas in CSS Grid Layouts.
	 */
	noInvalidGridAreas?: RuleConfiguration_for_NoInvalidGridAreasOptions;
	/**
	 * Disallow the use of @import at-rules in invalid positions.
	 */
	noInvalidPositionAtImportRule?: RuleConfiguration_for_NoInvalidPositionAtImportRuleOptions;
	/**
	 * Disallow the use of variables and function parameters before their declaration
	 */
	noInvalidUseBeforeDeclaration?: RuleConfiguration_for_NoInvalidUseBeforeDeclarationOptions;
	/**
	 * Disallow missing var function for css variables.
	 */
	noMissingVarFunction?: RuleConfiguration_for_NoMissingVarFunctionOptions;
	/**
	 * Forbid the use of Node.js builtin modules.
	 */
	noNodejsModules?: RuleConfiguration_for_NoNodejsModulesOptions;
	/**
	 * Disallow \8 and \9 escape sequences in string literals.
	 */
	noNonoctalDecimalEscape?: RuleFixConfiguration_for_NoNonoctalDecimalEscapeOptions;
	/**
	 * Disallow literal numbers that lose precision
	 */
	noPrecisionLoss?: RuleConfiguration_for_NoPrecisionLossOptions;
	/**
	 * Restrict imports of private exports.
	 */
	noPrivateImports?: RuleConfiguration_for_NoPrivateImportsOptions;
	/**
	 * Prevent the usage of the return value of React.render.
	 */
	noRenderReturnValue?: RuleConfiguration_for_NoRenderReturnValueOptions;
	/**
	 * Disallow assignments where both sides are exactly the same.
	 */
	noSelfAssign?: RuleConfiguration_for_NoSelfAssignOptions;
	/**
	 * Disallow returning a value from a setter
	 */
	noSetterReturn?: RuleConfiguration_for_NoSetterReturnOptions;
	/**
	 * Disallow comparison of expressions modifying the string case with non-compliant value.
	 */
	noStringCaseMismatch?: RuleFixConfiguration_for_NoStringCaseMismatchOptions;
	/**
	 * Disallow lexical declarations in switch clauses.
	 */
	noSwitchDeclarations?: RuleFixConfiguration_for_NoSwitchDeclarationsOptions;
	/**
	 * Disallow the use of dependencies that aren't specified in the package.json.
	 */
	noUndeclaredDependencies?: RuleConfiguration_for_NoUndeclaredDependenciesOptions;
	/**
	 * Prevents the usage of variables that haven't been declared inside the document.
	 */
	noUndeclaredVariables?: RuleConfiguration_for_NoUndeclaredVariablesOptions;
	/**
	 * Disallow unknown CSS value functions.
	 */
	noUnknownFunction?: RuleConfiguration_for_NoUnknownFunctionOptions;
	/**
	 * Disallow unknown media feature names.
	 */
	noUnknownMediaFeatureName?: RuleConfiguration_for_NoUnknownMediaFeatureNameOptions;
	/**
	 * Disallow unknown properties.
	 */
	noUnknownProperty?: RuleConfiguration_for_NoUnknownPropertyOptions;
	/**
	 * Disallow unknown pseudo-class selectors.
	 */
	noUnknownPseudoClass?: RuleConfiguration_for_NoUnknownPseudoClassOptions;
	/**
	 * Disallow unknown pseudo-element selectors.
	 */
	noUnknownPseudoElement?: RuleConfiguration_for_NoUnknownPseudoElementOptions;
	/**
	 * Disallow unknown type selectors.
	 */
	noUnknownTypeSelector?: RuleConfiguration_for_NoUnknownTypeSelectorOptions;
	/**
	 * Disallow unknown CSS units.
	 */
	noUnknownUnit?: RuleConfiguration_for_NoUnknownUnitOptions;
	/**
	 * Disallow unmatchable An+B selectors.
	 */
	noUnmatchableAnbSelector?: RuleConfiguration_for_NoUnmatchableAnbSelectorOptions;
	/**
	 * Disallow unreachable code
	 */
	noUnreachable?: RuleConfiguration_for_NoUnreachableOptions;
	/**
	 * Ensures the super() constructor is called exactly once on every code  path in a class constructor before this is accessed if the class has a superclass
	 */
	noUnreachableSuper?: RuleConfiguration_for_NoUnreachableSuperOptions;
	/**
	 * Disallow control flow statements in finally blocks.
	 */
	noUnsafeFinally?: RuleConfiguration_for_NoUnsafeFinallyOptions;
	/**
	 * Disallow the use of optional chaining in contexts where the undefined value is not allowed.
	 */
	noUnsafeOptionalChaining?: RuleConfiguration_for_NoUnsafeOptionalChainingOptions;
	/**
	 * Disallow unused function parameters.
	 */
	noUnusedFunctionParameters?: RuleFixConfiguration_for_NoUnusedFunctionParametersOptions;
	/**
	 * Disallow unused imports.
	 */
	noUnusedImports?: RuleFixConfiguration_for_NoUnusedImportsOptions;
	/**
	 * Disallow unused labels.
	 */
	noUnusedLabels?: RuleFixConfiguration_for_NoUnusedLabelsOptions;
	/**
	 * Disallow unused private class members
	 */
	noUnusedPrivateClassMembers?: RuleFixConfiguration_for_NoUnusedPrivateClassMembersOptions;
	/**
	 * Disallow unused variables.
	 */
	noUnusedVariables?: RuleFixConfiguration_for_NoUnusedVariablesOptions;
	/**
<<<<<<< HEAD
	 * Avoid using unnecessary continue.
	 */
	noUselessContinue?: RuleFixConfiguration_for_NoUselessContinueOptions;
	/**
=======
>>>>>>> c0718ca6
	 * This rules prevents void elements (AKA self-closing elements) from having children.
	 */
	noVoidElementsWithChildren?: RuleFixConfiguration_for_NoVoidElementsWithChildrenOptions;
	/**
	 * Disallow returning a value from a function with the return type 'void'
	 */
	noVoidTypeReturn?: RuleConfiguration_for_NoVoidTypeReturnOptions;
	/**
	 * It enables the recommended rules for this group
	 */
	recommended?: boolean;
	/**
<<<<<<< HEAD
	 * Disallow Array constructors.
	 */
	useArrayLiterals?: RuleFixConfiguration_for_UseArrayLiteralsOptions;
	/**
=======
>>>>>>> c0718ca6
	 * Enforce all dependencies are correctly specified in a React hook.
	 */
	useExhaustiveDependencies?: RuleFixConfiguration_for_UseExhaustiveDependenciesOptions;
	/**
	 * Enforce that all React hooks are being called from the Top Level component functions.
	 */
	useHookAtTopLevel?: RuleConfiguration_for_UseHookAtTopLevelOptions;
	/**
	 * Enforce file extensions for relative imports.
	 */
	useImportExtensions?: RuleFixConfiguration_for_UseImportExtensionsOptions;
	/**
	 * Require calls to isNaN() when checking for NaN.
	 */
	useIsNan?: RuleFixConfiguration_for_UseIsNanOptions;
	/**
	 * Disallow missing key props in iterators/collection literals.
	 */
	useJsxKeyInIterable?: RuleConfiguration_for_UseJsxKeyInIterableOptions;
	/**
	 * Enforce "for" loop update clause moving the counter in the right direction.
	 */
	useValidForDirection?: RuleConfiguration_for_UseValidForDirectionOptions;
	/**
	 * This rule checks that the result of a typeof expression is compared to a valid value.
	 */
	useValidTypeof?: RuleFixConfiguration_for_Null;
	/**
	 * Require generator functions to contain yield.
	 */
	useYield?: RuleConfiguration_for_UseYieldOptions;
}
/**
 * A list of rules that belong to this group
 */
export interface Nursery {
	/**
	 * Disallow await inside loops.
	 */
	noAwaitInLoop?: RuleConfiguration_for_NoAwaitInLoopOptions;
	/**
	 * Disallow bitwise operators.
	 */
	noBitwiseOperators?: RuleConfiguration_for_NoBitwiseOperatorsOptions;
	/**
	 * Disallow expressions where the operation doesn't affect the value
	 */
	noConstantBinaryExpression?: RuleConfiguration_for_NoConstantBinaryExpressionOptions;
	/**
	 * Disallow destructuring props inside JSX components in Solid projects.
	 */
	noDestructuredProps?: RuleConfiguration_for_NoDestructuredPropsOptions;
	/**
	 * Restrict the number of lines of code in a function.
	 */
	noExcessiveLinesPerFunction?: RuleConfiguration_for_NoExcessiveLinesPerFunctionOptions;
	/**
	 * Require Promise-like statements to be handled appropriately.
	 */
	noFloatingPromises?: RuleFixConfiguration_for_NoFloatingPromisesOptions;
	/**
	 * Disallow the use of __dirname and __filename in the global scope.
	 */
	noGlobalDirnameFilename?: RuleFixConfiguration_for_NoGlobalDirnameFilenameOptions;
	/**
	 * Disallow shorthand type conversions.
	 */
	noImplicitCoercion?: RuleFixConfiguration_for_Null;
	/**
	 * Prevent import cycles.
	 */
	noImportCycles?: RuleConfiguration_for_NoImportCyclesOptions;
	/**
	 * Disallow the use of the !important style.
	 */
	noImportantStyles?: RuleFixConfiguration_for_NoImportantStylesOptions;
	/**
	 * Reports usage of "magic numbers" — numbers used directly instead of being assigned to named constants.
	 */
	noMagicNumbers?: RuleConfiguration_for_Null;
	/**
	 * Disallows defining React components inside other components.
	 */
	noNestedComponentDefinitions?: RuleConfiguration_for_Null;
	/**
	 * Disallow use event handlers on non-interactive elements.
	 */
	noNoninteractiveElementInteractions?: RuleConfiguration_for_NoNoninteractiveElementInteractionsOptions;
	/**
	 * Disallow the use of process global.
	 */
	noProcessGlobal?: RuleFixConfiguration_for_NoProcessGlobalOptions;
	/**
	 * Disallow assigning to React component props.
	 */
	noReactPropAssign?: RuleConfiguration_for_Null;
	/**
	 * Disallow the use of configured elements.
	 */
	noRestrictedElements?: RuleConfiguration_for_NoRestrictedElementsOptions;
	/**
	 * Disallow usage of sensitive data such as API keys and tokens.
	 */
	noSecrets?: RuleConfiguration_for_NoSecretsOptions;
	/**
	 * Disallow variable declarations from shadowing variables declared in the outer scope.
	 */
	noShadow?: RuleConfiguration_for_NoShadowOptions;
	/**
	 * Prevents the use of the TypeScript directive @ts-ignore.
	 */
	noTsIgnore?: RuleFixConfiguration_for_NoTsIgnoreOptions;
	/**
	 * Disallow let or var variables that are read but never assigned.
	 */
	noUnassignedVariables?: RuleConfiguration_for_Null;
	/**
	 * Disallow unknown at-rules.
	 */
	noUnknownAtRule?: RuleConfiguration_for_NoUnknownAtRuleOptions;
	/**
	 * Warn when importing non-existing exports.
	 */
	noUnresolvedImports?: RuleConfiguration_for_NoUnresolvedImportsOptions;
	/**
	 * Prevent duplicate polyfills from Polyfill.io.
	 */
	noUnwantedPolyfillio?: RuleConfiguration_for_NoUnwantedPolyfillioOptions;
	/**
	 * Disallow useless backreferences in regular expression literals that always match an empty string.
	 */
	noUselessBackrefInRegex?: RuleConfiguration_for_NoUselessBackrefInRegexOptions;
	/**
	 * Disallow unnecessary escapes in string literals.
	 */
	noUselessEscapeInString?: RuleFixConfiguration_for_NoUselessEscapeInStringOptions;
	/**
	 * Disallow the use of useless undefined.
	 */
	noUselessUndefined?: RuleFixConfiguration_for_NoUselessUndefinedOptions;
	/**
	 * It enables the recommended rules for this group
	 */
	recommended?: boolean;
	/**
	 * Enforce that getters and setters for the same property are adjacent in class and object definitions.
	 */
	useAdjacentGetterSetter?: RuleConfiguration_for_UseAdjacentGetterSetterOptions;
	/**
	 * Require the consistent declaration of object literals. Defaults to explicit definitions.
	 */
	useConsistentObjectDefinition?: RuleFixConfiguration_for_UseConsistentObjectDefinitionOptions;
	/**
	 * Use static Response methods instead of new Response() constructor when possible.
	 */
	useConsistentResponse?: RuleFixConfiguration_for_Null;
	/**
	 * Require switch-case statements to be exhaustive.
	 */
	useExhaustiveSwitchCases?: RuleFixConfiguration_for_UseExhaustiveSwitchCasesOptions;
	/**
	 * Enforce types in functions, methods, variables, and parameters.
	 */
	useExplicitType?: RuleConfiguration_for_UseExplicitTypeOptions;
	/**
	 * Require that all exports are declared after all non-export statements.
	 */
	useExportsLast?: RuleConfiguration_for_UseExportsLastOptions;
	/**
	 * Enforce using Solid's \<For /> component for mapping an array to JSX elements.
	 */
	useForComponent?: RuleConfiguration_for_UseForComponentOptions;
	/**
	 * Ensure the preconnect attribute is used when using Google Fonts.
	 */
	useGoogleFontPreconnect?: RuleFixConfiguration_for_UseGoogleFontPreconnectOptions;
	/**
	 * Prefer Array#{indexOf,lastIndexOf}() over Array#{findIndex,findLastIndex}() when looking for the index of an item.
	 */
	useIndexOf?: RuleFixConfiguration_for_Null;
	/**
	 * Enforce consistent return values in iterable callbacks.
	 */
	useIterableCallbackReturn?: RuleConfiguration_for_UseIterableCallbackReturnOptions;
	/**
	 * Enforces the use of with { type: "json" } for JSON module imports.
	 */
	useJsonImportAttribute?: RuleFixConfiguration_for_Null;
	/**
	 * Enforce specifying the name of GraphQL operations.
	 */
	useNamedOperation?: RuleFixConfiguration_for_UseNamedOperationOptions;
	/**
	 * Validates that all enum values are capitalized.
	 */
	useNamingConvention?: RuleConfiguration_for_UseNamingConventionOptions;
	/**
	 * Enforce the use of numeric separators in numeric literals.
	 */
	useNumericSeparators?: RuleFixConfiguration_for_UseNumericSeparatorsOptions;
	/**
	 * Prefer object spread over Object.assign() when constructing new objects.
	 */
	useObjectSpread?: RuleFixConfiguration_for_Null;
	/**
	 * Enforce the consistent use of the radix argument when using parseInt().
	 */
	useParseIntRadix?: RuleFixConfiguration_for_UseParseIntRadixOptions;
	/**
	 * Enforce marking members as readonly if they are never modified outside the constructor.
	 */
	useReadonlyClassProperties?: RuleFixConfiguration_for_ReadonlyClassPropertiesOptions;
	/**
	 * Enforce JSDoc comment lines to start with a single asterisk, except for the first one.
	 */
	useSingleJsDocAsterisk?: RuleFixConfiguration_for_UseSingleJsDocAsteriskOptions;
	/**
	 * Enforce the sorting of CSS utility classes.
	 */
	useSortedClasses?: RuleFixConfiguration_for_UseSortedClassesOptions;
	/**
	 * Require a description parameter for the Symbol().
	 */
<<<<<<< HEAD
	useSymbolDescription?: RuleConfiguration_for_UseSymbolDescriptionOptions;
=======
	useSymbolDescription?: RuleConfiguration_for_Null;
	/**
	 * Disallow overload signatures that can be unified into a single signature.
	 */
	useUnifiedTypeSignature?: RuleFixConfiguration_for_Null;
	/**
	 * Prevent the usage of static string literal id attribute on elements.
	 */
	useUniqueElementIds?: RuleConfiguration_for_Null;
>>>>>>> c0718ca6
}
/**
 * A list of rules that belong to this group
 */
export interface Performance {
	/**
	 * Disallow the use of spread (...) syntax on accumulators.
	 */
	noAccumulatingSpread?: RuleConfiguration_for_NoAccumulatingSpreadOptions;
	/**
	 * Disallow the use of barrel file.
	 */
	noBarrelFile?: RuleConfiguration_for_NoBarrelFileOptions;
	/**
	 * Disallow the use of the delete operator.
	 */
	noDelete?: RuleFixConfiguration_for_NoDeleteOptions;
	/**
	 * Disallow accessing namespace imports dynamically.
	 */
	noDynamicNamespaceImportAccess?: RuleConfiguration_for_NoDynamicNamespaceImportAccessOptions;
	/**
	 * Prevent usage of \<img> element in a Next.js project.
	 */
	noImgElement?: RuleConfiguration_for_NoImgElementOptions;
	/**
	 * Disallow the use of namespace imports.
	 */
	noNamespaceImport?: RuleConfiguration_for_Null;
	/**
	 * Avoid re-export all.
	 */
	noReExportAll?: RuleConfiguration_for_NoReExportAllOptions;
	/**
	 * It enables the recommended rules for this group
	 */
	recommended?: boolean;
	/**
	 * Require regex literals to be declared at the top level.
	 */
	useTopLevelRegex?: RuleConfiguration_for_UseTopLevelRegexOptions;
}
/**
 * A list of rules that belong to this group
 */
export interface Security {
	/**
	 * Disallow target="_blank" attribute without rel="noopener".
	 */
	noBlankTarget?: RuleFixConfiguration_for_NoBlankTargetOptions;
	/**
	 * Prevent the usage of dangerous JSX props
	 */
	noDangerouslySetInnerHtml?: RuleConfiguration_for_NoDangerouslySetInnerHtmlOptions;
	/**
	 * Report when a DOM element or a component uses both children and dangerouslySetInnerHTML prop.
	 */
	noDangerouslySetInnerHtmlWithChildren?: RuleConfiguration_for_NoDangerouslySetInnerHtmlWithChildrenOptions;
	/**
	 * Disallow the use of global eval().
	 */
	noGlobalEval?: RuleConfiguration_for_NoGlobalEvalOptions;
	/**
	 * It enables the recommended rules for this group
	 */
	recommended?: boolean;
}
/**
 * A list of rules that belong to this group
 */
export interface Style {
	/**
<<<<<<< HEAD
	 * Disallow the use of arguments.
	 */
	noArguments?: RuleConfiguration_for_NoArgumentsOptions;
	/**
	 * Disallow comma operator.
	 */
	noCommaOperator?: RuleConfiguration_for_NoCommaOperatorOptions;
	/**
=======
>>>>>>> c0718ca6
	 * Disallow use of CommonJs module system in favor of ESM style imports.
	 */
	noCommonJs?: RuleConfiguration_for_NoCommonJsOptions;
	/**
	 * Disallow default exports.
	 */
	noDefaultExport?: RuleConfiguration_for_NoDefaultExportOptions;
	/**
	 * Disallow a lower specificity selector from coming after a higher specificity selector.
	 */
	noDescendingSpecificity?: RuleConfiguration_for_NoDescendingSpecificityOptions;
	/**
	 * Disallow using a callback in asynchronous tests and hooks.
	 */
	noDoneCallback?: RuleConfiguration_for_NoDoneCallbackOptions;
	/**
	 * Disallow TypeScript enum.
	 */
	noEnum?: RuleConfiguration_for_NoEnumOptions;
	/**
	 * Disallow exporting an imported variable.
	 */
	noExportedImports?: RuleConfiguration_for_NoExportedImportsOptions;
	/**
	 * Prevent usage of \<head> element in a Next.js project.
	 */
	noHeadElement?: RuleConfiguration_for_NoHeadElementOptions;
	/**
	 * Disallow implicit true values on JSX boolean attributes
	 */
	noImplicitBoolean?: RuleFixConfiguration_for_NoImplicitBooleanOptions;
	/**
	 * Disallow type annotations for variables, parameters, and class properties initialized with a literal expression.
	 */
	noInferrableTypes?: RuleFixConfiguration_for_NoInferrableTypesOptions;
	/**
	 * Disallow the use of TypeScript's namespaces.
	 */
	noNamespace?: RuleConfiguration_for_NoNamespaceOptions;
	/**
<<<<<<< HEAD
	 * Disallow the use of namespace imports.
	 */
	noNamespaceImport?: RuleConfiguration_for_NoNamespaceImportOptions;
	/**
=======
>>>>>>> c0718ca6
	 * Disallow negation in the condition of an if statement if it has an else clause.
	 */
	noNegationElse?: RuleFixConfiguration_for_NoNegationElseOptions;
	/**
	 * Disallow nested ternary expressions.
	 */
	noNestedTernary?: RuleConfiguration_for_NoNestedTernaryOptions;
	/**
	 * Disallow non-null assertions using the ! postfix operator.
	 */
	noNonNullAssertion?: RuleFixConfiguration_for_NoNonNullAssertionOptions;
	/**
	 * Disallow reassigning function parameters.
	 */
	noParameterAssign?: RuleConfiguration_for_NoParameterAssignOptions;
	/**
	 * Disallow the use of parameter properties in class constructors.
	 */
	noParameterProperties?: RuleConfiguration_for_NoParameterPropertiesOptions;
	/**
	 * Disallow the use of process.env.
	 */
	noProcessEnv?: RuleConfiguration_for_NoProcessEnvOptions;
	/**
	 * This rule allows you to specify global variable names that you don’t want to use in your application.
	 */
	noRestrictedGlobals?: RuleConfiguration_for_NoRestrictedGlobalsOptions;
	/**
	 * Disallow specified modules when loaded by import or require.
	 */
	noRestrictedImports?: RuleConfiguration_for_NoRestrictedImportsOptions;
	/**
	 * Disallow user defined types.
	 */
	noRestrictedTypes?: RuleFixConfiguration_for_NoRestrictedTypesOptions;
	/**
	 * Disallow the use of constants which its value is the upper-case version of its name.
	 */
	noShoutyConstants?: RuleFixConfiguration_for_NoShoutyConstantsOptions;
	/**
	 * Enforce the use of String.slice() over String.substr() and String.substring().
	 */
	noSubstr?: RuleFixConfiguration_for_NoSubstrOptions;
	/**
	 * Disallow template literals if interpolation and special-character handling are not needed
	 */
	noUnusedTemplateLiteral?: RuleFixConfiguration_for_NoUnusedTemplateLiteralOptions;
	/**
	 * Disallow else block when the if block breaks early.
	 */
	noUselessElse?: RuleFixConfiguration_for_NoUselessElseOptions;
	/**
	 * Disallow use of @value rule in css modules.
	 */
	noValueAtRule?: RuleConfiguration_for_NoValueAtRuleOptions;
	/**
	 * Disallow the use of yoda expressions.
	 */
	noYodaExpression?: RuleFixConfiguration_for_NoYodaExpressionOptions;
	/**
	 * It enables the recommended rules for this group
	 */
	recommended?: boolean;
	/**
	 * Disallow Array constructors.
	 */
	useArrayLiterals?: RuleFixConfiguration_for_Null;
	/**
	 * Enforce the use of as const over literal type and type annotation.
	 */
	useAsConstAssertion?: RuleFixConfiguration_for_UseAsConstAssertionOptions;
	/**
	 * Use at() instead of integer index access.
	 */
	useAtIndex?: RuleFixConfiguration_for_UseAtIndexOptions;
	/**
	 * Requires following curly brace conventions.
	 */
	useBlockStatements?: RuleFixConfiguration_for_UseBlockStatementsOptions;
	/**
	 * Enforce using else if instead of nested if in else clauses.
	 */
	useCollapsedElseIf?: RuleFixConfiguration_for_UseCollapsedElseIfOptions;
	/**
	 * Enforce using single if instead of nested if clauses.
	 */
	useCollapsedIf?: RuleFixConfiguration_for_UseCollapsedIfOptions;
	/**
	 * Enforce declaring components only within modules that export React Components exclusively.
	 */
	useComponentExportOnlyModules?: RuleConfiguration_for_UseComponentExportOnlyModulesOptions;
	/**
	 * Require consistently using either T\[] or Array\<T>
	 */
	useConsistentArrayType?: RuleFixConfiguration_for_UseConsistentArrayTypeOptions;
	/**
	 * Enforce the use of new for all builtins, except String, Number and Boolean.
	 */
	useConsistentBuiltinInstantiation?: RuleFixConfiguration_for_UseConsistentBuiltinInstantiationOptions;
	/**
	 * This rule enforces consistent use of curly braces inside JSX attributes and JSX children.
	 */
	useConsistentCurlyBraces?: RuleFixConfiguration_for_UseConsistentCurlyBracesOptions;
	/**
	 * Require consistent accessibility modifiers on class properties and methods.
	 */
	useConsistentMemberAccessibility?: RuleConfiguration_for_UseConsistentMemberAccessibilityOptions;
	/**
	 * Require const declarations for variables that are only assigned once.
	 */
	useConst?: RuleFixConfiguration_for_UseConstOptions;
	/**
	 * Enforce default function parameters and optional function parameters to be last.
	 */
	useDefaultParameterLast?: RuleFixConfiguration_for_UseDefaultParameterLastOptions;
	/**
	 * Require the default clause in switch statements.
	 */
	useDefaultSwitchClause?: RuleConfiguration_for_UseDefaultSwitchClauseOptions;
	/**
	 * Require specifying the reason argument when using @deprecated directive
	 */
	useDeprecatedReason?: RuleConfiguration_for_UseDeprecatedReasonOptions;
	/**
	 * Require that each enum member value be explicitly initialized.
	 */
	useEnumInitializers?: RuleFixConfiguration_for_UseEnumInitializersOptions;
	/**
	 * Enforce explicitly comparing the length, size, byteLength or byteOffset property of a value.
	 */
	useExplicitLengthCheck?: RuleFixConfiguration_for_UseExplicitLengthCheckOptions;
	/**
	 * Disallow the use of Math.pow in favor of the ** operator.
	 */
	useExponentiationOperator?: RuleFixConfiguration_for_UseExponentiationOperatorOptions;
	/**
	 * Promotes the use of export type for types.
	 */
	useExportType?: RuleFixConfiguration_for_UseExportTypeOptions;
	/**
	 * Enforce naming conventions for JavaScript and TypeScript filenames.
	 */
	useFilenamingConvention?: RuleConfiguration_for_UseFilenamingConventionOptions;
	/**
	 * This rule recommends a for-of loop when in a for loop, the index used to extract an item from the iterated array.
	 */
	useForOf?: RuleConfiguration_for_UseForOfOptions;
	/**
	 * This rule enforces the use of \<>...\</> over \<Fragment>...\</Fragment>.
	 */
	useFragmentSyntax?: RuleFixConfiguration_for_UseFragmentSyntaxOptions;
	/**
	 * Promotes the use of import type for types.
	 */
	useImportType?: RuleFixConfiguration_for_UseImportTypeOptions;
	/**
	 * Require all enum members to be literal values.
	 */
	useLiteralEnumMembers?: RuleConfiguration_for_UseLiteralEnumMembersOptions;
	/**
	 * Enforce naming conventions for everything across a codebase.
	 */
	useNamingConvention?: RuleFixConfiguration_for_UseNamingConventionOptions;
	/**
	 * Promotes the usage of node:assert/strict over node:assert.
	 */
	useNodeAssertStrict?: RuleFixConfiguration_for_UseNodeAssertStrictOptions;
	/**
	 * Enforces using the node: protocol for Node.js builtin modules.
	 */
	useNodejsImportProtocol?: RuleFixConfiguration_for_UseNodejsImportProtocolOptions;
	/**
	 * Use the Number properties instead of global ones.
	 */
	useNumberNamespace?: RuleFixConfiguration_for_UseNumberNamespaceOptions;
	/**
<<<<<<< HEAD
	 * Disallow parseInt() and Number.parseInt() in favor of binary, octal, and hexadecimal literals
	 */
	useNumericLiterals?: RuleFixConfiguration_for_UseNumericLiteralsOptions;
	/**
=======
>>>>>>> c0718ca6
	 * Prevent extra closing tags for components without children.
	 */
	useSelfClosingElements?: RuleFixConfiguration_for_UseSelfClosingElementsOptions;
	/**
	 * Require assignment operator shorthand where possible.
	 */
	useShorthandAssign?: RuleFixConfiguration_for_UseShorthandAssignOptions;
	/**
	 * Enforce using function types instead of object type with call signatures.
	 */
	useShorthandFunctionType?: RuleFixConfiguration_for_UseShorthandFunctionTypeOptions;
	/**
	 * Disallow multiple variable declarations in the same variable statement
	 */
	useSingleVarDeclarator?: RuleFixConfiguration_for_UseSingleVarDeclaratorOptions;
	/**
	 * Prefer template literals over string concatenation.
	 */
	useTemplate?: RuleFixConfiguration_for_UseTemplateOptions;
	/**
	 * Require new when throwing an error.
	 */
	useThrowNewError?: RuleFixConfiguration_for_UseThrowNewErrorOptions;
	/**
	 * Disallow throwing non-Error values.
	 */
	useThrowOnlyError?: RuleConfiguration_for_UseThrowOnlyErrorOptions;
	/**
	 * Enforce the use of String.trimStart() and String.trimEnd() over String.trimLeft() and String.trimRight().
	 */
	useTrimStartEnd?: RuleFixConfiguration_for_UseTrimStartEndOptions;
}
/**
 * A list of rules that belong to this group
 */
export interface Suspicious {
	/**
	 * Disallow the use of alert, confirm, and prompt.
	 */
	noAlert?: RuleConfiguration_for_Null;
	/**
	 * Use standard constants instead of approximated literals.
	 */
	noApproximativeNumericConstant?: RuleFixConfiguration_for_NoApproximativeNumericConstantOptions;
	/**
	 * Discourage the usage of Array index in keys.
	 */
	noArrayIndexKey?: RuleConfiguration_for_NoArrayIndexKeyOptions;
	/**
	 * Disallow assignments in expressions.
	 */
	noAssignInExpressions?: RuleConfiguration_for_NoAssignInExpressionsOptions;
	/**
	 * Disallows using an async function as a Promise executor.
	 */
	noAsyncPromiseExecutor?: RuleConfiguration_for_NoAsyncPromiseExecutorOptions;
	/**
	 * Disallow reassigning exceptions in catch clauses.
	 */
	noCatchAssign?: RuleConfiguration_for_NoCatchAssignOptions;
	/**
	 * Disallow reassigning class members.
	 */
	noClassAssign?: RuleConfiguration_for_NoClassAssignOptions;
	/**
	 * Prevent comments from being inserted as text nodes
	 */
	noCommentText?: RuleFixConfiguration_for_NoCommentTextOptions;
	/**
	 * Disallow comparing against -0
	 */
	noCompareNegZero?: RuleFixConfiguration_for_NoCompareNegZeroOptions;
	/**
	 * Disallow labeled statements that are not loops.
	 */
	noConfusingLabels?: RuleConfiguration_for_NoConfusingLabelsOptions;
	/**
	 * Disallow void type outside of generic or return types.
	 */
	noConfusingVoidType?: RuleFixConfiguration_for_NoConfusingVoidTypeOptions;
	/**
	 * Disallow the use of console.
	 */
	noConsole?: RuleFixConfiguration_for_NoConsoleOptions;
	/**
	 * Disallow TypeScript const enum
	 */
	noConstEnum?: RuleFixConfiguration_for_NoConstEnumOptions;
	/**
	 * Prevents from having control characters and some escape sequences that match control characters in regular expression literals.
	 */
	noControlCharactersInRegex?: RuleConfiguration_for_NoControlCharactersInRegexOptions;
	/**
	 * Disallow the use of debugger
	 */
	noDebugger?: RuleFixConfiguration_for_NoDebuggerOptions;
	/**
	 * Disallow direct assignments to document.cookie.
	 */
	noDocumentCookie?: RuleConfiguration_for_NoDocumentCookieOptions;
	/**
	 * Prevents importing next/document outside of pages/_document.jsx in Next.js projects.
	 */
	noDocumentImportInPage?: RuleConfiguration_for_NoDocumentImportInPageOptions;
	/**
	 * Require the use of === and !==.
	 */
	noDoubleEquals?: RuleFixConfiguration_for_NoDoubleEqualsOptions;
	/**
	 * Disallow duplicate @import rules.
	 */
	noDuplicateAtImportRules?: RuleConfiguration_for_NoDuplicateAtImportRulesOptions;
	/**
	 * Disallow duplicate case labels.
	 */
	noDuplicateCase?: RuleConfiguration_for_NoDuplicateCaseOptions;
	/**
	 * Disallow duplicate class members.
	 */
	noDuplicateClassMembers?: RuleConfiguration_for_NoDuplicateClassMembersOptions;
	/**
	 * Disallow duplicate custom properties within declaration blocks.
	 */
	noDuplicateCustomProperties?: RuleConfiguration_for_NoDuplicateCustomPropertiesOptions;
	/**
	 * Disallow duplicate conditions in if-else-if chains
	 */
	noDuplicateElseIf?: RuleConfiguration_for_NoDuplicateElseIfOptions;
	/**
	 * No duplicated fields in GraphQL operations.
	 */
	noDuplicateFields?: RuleConfiguration_for_NoDuplicateFieldsOptions;
	/**
	 * Disallow duplicate names within font families.
	 */
	noDuplicateFontNames?: RuleConfiguration_for_NoDuplicateFontNamesOptions;
	/**
	 * Prevents JSX properties to be assigned multiple times.
	 */
	noDuplicateJsxProps?: RuleConfiguration_for_NoDuplicateJsxPropsOptions;
	/**
	 * Disallow two keys with the same name inside objects.
	 */
	noDuplicateObjectKeys?: RuleConfiguration_for_NoDuplicateObjectKeysOptions;
	/**
	 * Disallow duplicate function parameter name.
	 */
	noDuplicateParameters?: RuleConfiguration_for_NoDuplicateParametersOptions;
	/**
	 * Disallow duplicate properties within declaration blocks.
	 */
	noDuplicateProperties?: RuleConfiguration_for_NoDuplicatePropertiesOptions;
	/**
	 * Disallow duplicate selectors within keyframe blocks.
	 */
	noDuplicateSelectorsKeyframeBlock?: RuleConfiguration_for_NoDuplicateSelectorsKeyframeBlockOptions;
	/**
	 * A describe block should not contain duplicate hooks.
	 */
	noDuplicateTestHooks?: RuleConfiguration_for_NoDuplicateTestHooksOptions;
	/**
	 * Disallow CSS empty blocks.
	 */
	noEmptyBlock?: RuleConfiguration_for_NoEmptyBlockOptions;
	/**
	 * Disallow empty block statements and static blocks.
	 */
	noEmptyBlockStatements?: RuleConfiguration_for_NoEmptyBlockStatementsOptions;
	/**
	 * Disallow the declaration of empty interfaces.
	 */
	noEmptyInterface?: RuleFixConfiguration_for_NoEmptyInterfaceOptions;
	/**
	 * Disallow variables from evolving into any type through reassignments.
	 */
	noEvolvingTypes?: RuleConfiguration_for_NoEvolvingTypesOptions;
	/**
	 * Disallow the any type usage.
	 */
	noExplicitAny?: RuleConfiguration_for_NoExplicitAnyOptions;
	/**
	 * Disallow using export or module.exports in files containing tests
	 */
	noExportsInTest?: RuleConfiguration_for_NoExportsInTestOptions;
	/**
	 * Prevents the wrong usage of the non-null assertion operator (!) in TypeScript files.
	 */
	noExtraNonNullAssertion?: RuleFixConfiguration_for_NoExtraNonNullAssertionOptions;
	/**
	 * Disallow fallthrough of switch clauses.
	 */
	noFallthroughSwitchClause?: RuleConfiguration_for_NoFallthroughSwitchClauseOptions;
	/**
	 * Disallow focused tests.
	 */
	noFocusedTests?: RuleFixConfiguration_for_NoFocusedTestsOptions;
	/**
	 * Disallow reassigning function declarations.
	 */
	noFunctionAssign?: RuleConfiguration_for_NoFunctionAssignOptions;
	/**
	 * Disallow assignments to native objects and read-only global variables.
	 */
	noGlobalAssign?: RuleConfiguration_for_NoGlobalAssignOptions;
	/**
	 * Use Number.isFinite instead of global isFinite.
	 */
	noGlobalIsFinite?: RuleFixConfiguration_for_NoGlobalIsFiniteOptions;
	/**
	 * Use Number.isNaN instead of global isNaN.
	 */
	noGlobalIsNan?: RuleFixConfiguration_for_NoGlobalIsNanOptions;
	/**
	 * Prevent using the next/head module in pages/_document.js on Next.js projects.
	 */
	noHeadImportInDocument?: RuleConfiguration_for_NoHeadImportInDocumentOptions;
	/**
	 * Disallow use of implicit any type on variable declarations.
	 */
	noImplicitAnyLet?: RuleConfiguration_for_NoImplicitAnyLetOptions;
	/**
	 * Disallow assigning to imported bindings
	 */
	noImportAssign?: RuleConfiguration_for_NoImportAssignOptions;
	/**
	 * Disallow invalid !important within keyframe declarations
	 */
	noImportantInKeyframe?: RuleConfiguration_for_NoImportantInKeyframeOptions;
	/**
	 * Disallows the use of irregular whitespace characters.
	 */
	noIrregularWhitespace?: RuleConfiguration_for_NoIrregularWhitespaceOptions;
	/**
	 * Disallow labels that share a name with a variable
	 */
	noLabelVar?: RuleConfiguration_for_NoLabelVarOptions;
	/**
	 * Disallow characters made with multiple code points in character class syntax.
	 */
	noMisleadingCharacterClass?: RuleFixConfiguration_for_NoMisleadingCharacterClassOptions;
	/**
	 * Enforce proper usage of new and constructor.
	 */
	noMisleadingInstantiator?: RuleConfiguration_for_NoMisleadingInstantiatorOptions;
	/**
	 * Checks that the assertion function, for example expect, is placed inside an it() function call.
	 */
	noMisplacedAssertion?: RuleConfiguration_for_NoMisplacedAssertionOptions;
	/**
	 * Disallow shorthand assign when variable appears on both sides.
	 */
	noMisrefactoredShorthandAssign?: RuleFixConfiguration_for_NoMisrefactoredShorthandAssignOptions;
	/**
	 * Disallow octal escape sequences in string literals
	 */
	noOctalEscape?: RuleFixConfiguration_for_NoOctalEscapeOptions;
	/**
	 * Disallow direct use of Object.prototype builtins.
	 */
	noPrototypeBuiltins?: RuleFixConfiguration_for_NoPrototypeBuiltinsOptions;
	/**
	 * Prevents React-specific JSX properties from being used.
	 */
	noReactSpecificProps?: RuleFixConfiguration_for_NoReactSpecificPropsOptions;
	/**
	 * Disallow variable, function, class, and type redeclarations in the same scope.
	 */
	noRedeclare?: RuleConfiguration_for_NoRedeclareOptions;
	/**
	 * Prevents from having redundant "use strict".
	 */
	noRedundantUseStrict?: RuleFixConfiguration_for_NoRedundantUseStrictOptions;
	/**
	 * Disallow comparisons where both sides are exactly the same.
	 */
	noSelfCompare?: RuleConfiguration_for_NoSelfCompareOptions;
	/**
	 * Disallow identifiers from shadowing restricted names.
	 */
	noShadowRestrictedNames?: RuleConfiguration_for_NoShadowRestrictedNamesOptions;
	/**
	 * Disallow shorthand properties that override related longhand properties.
	 */
	noShorthandPropertyOverrides?: RuleConfiguration_for_NoShorthandPropertyOverridesOptions;
	/**
	 * Disallow disabled tests.
	 */
	noSkippedTests?: RuleFixConfiguration_for_NoSkippedTestsOptions;
	/**
	 * Prevents the use of sparse arrays (arrays with holes).
	 */
	noSparseArray?: RuleFixConfiguration_for_NoSparseArrayOptions;
	/**
	 * It detects possible "wrong" semicolons inside JSX elements.
	 */
	noSuspiciousSemicolonInJsx?: RuleConfiguration_for_NoSuspiciousSemicolonInJsxOptions;
	/**
	 * Disallow template literal placeholder syntax in regular strings.
	 */
	noTemplateCurlyInString?: RuleConfiguration_for_NoTemplateCurlyInStringOptions;
	/**
	 * Disallow then property.
	 */
	noThenProperty?: RuleConfiguration_for_NoThenPropertyOptions;
	/**
	 * Disallow unsafe declaration merging between interfaces and classes.
	 */
	noUnsafeDeclarationMerging?: RuleConfiguration_for_NoUnsafeDeclarationMergingOptions;
	/**
	 * Disallow using unsafe negation.
	 */
	noUnsafeNegation?: RuleFixConfiguration_for_NoUnsafeNegationOptions;
	/**
	 * Disallow the use of var
	 */
	noVar?: RuleFixConfiguration_for_NoVarOptions;
	/**
	 * Disallow with statements in non-strict contexts.
	 */
	noWith?: RuleConfiguration_for_Null;
	/**
	 * It enables the recommended rules for this group
	 */
	recommended?: boolean;
	/**
	 * Disallow the use of overload signatures that are not next to each other.
	 */
	useAdjacentOverloadSignatures?: RuleConfiguration_for_UseAdjacentOverloadSignaturesOptions;
	/**
	 * Ensure async functions utilize await.
	 */
	useAwait?: RuleConfiguration_for_UseAwaitOptions;
	/**
	 * Enforce default clauses in switch statements to be last
	 */
	useDefaultSwitchClauseLast?: RuleConfiguration_for_UseDefaultSwitchClauseLastOptions;
	/**
	 * Enforce passing a message value when creating a built-in error.
	 */
	useErrorMessage?: RuleConfiguration_for_UseErrorMessageOptions;
	/**
	 * Enforce get methods to always return a value.
	 */
	useGetterReturn?: RuleConfiguration_for_UseGetterReturnOptions;
	/**
	 * Enforces the use of a recommended display strategy with Google Fonts.
	 */
	useGoogleFontDisplay?: RuleConfiguration_for_UseGoogleFontDisplayOptions;
	/**
	 * Require for-in loops to include an if statement.
	 */
	useGuardForIn?: RuleConfiguration_for_UseGuardForInOptions;
	/**
	 * Use Array.isArray() instead of instanceof Array.
	 */
	useIsArray?: RuleFixConfiguration_for_UseIsArrayOptions;
	/**
	 * Require using the namespace keyword over the module keyword to declare TypeScript namespaces.
	 */
	useNamespaceKeyword?: RuleFixConfiguration_for_UseNamespaceKeywordOptions;
	/**
	 * Enforce using the digits argument with Number#toFixed().
	 */
	useNumberToFixedDigitsArgument?: RuleFixConfiguration_for_UseNumberToFixedDigitsArgumentOptions;
	/**
	 * Enforce the use of the directive "use strict" in script files.
	 */
<<<<<<< HEAD
	useStrictMode?: RuleFixConfiguration_for_UseStrictModeOptions;
	/**
	 * This rule checks that the result of a typeof expression is compared to a valid value.
	 */
	useValidTypeof?: RuleFixConfiguration_for_UseValidTypeofOptions;
=======
	useStrictMode?: RuleFixConfiguration_for_Null;
>>>>>>> c0718ca6
}
export type RuleAssistPlainConfiguration = "off" | "on";
export interface RuleAssistWithOptions_for_OrganizeImportsOptions {
	/**
	 * The severity of the emitted diagnostics by the rule
	 */
	level: RuleAssistPlainConfiguration;
	/**
	 * Rule's options
	 */
	options: OrganizeImportsOptions;
}
export interface RuleAssistWithOptions_for_UseSortedAttributesOptions {
	/**
	 * The severity of the emitted diagnostics by the rule
	 */
	level: RuleAssistPlainConfiguration;
	/**
	 * Rule's options
	 */
	options: UseSortedAttributesOptions;
}
export interface RuleAssistWithOptions_for_UseSortedKeysOptions {
	/**
	 * The severity of the emitted diagnostics by the rule
	 */
	level: RuleAssistPlainConfiguration;
	/**
	 * Rule's options
	 */
	options: UseSortedKeysOptions;
}
export interface RuleAssistWithOptions_for_UseSortedPropertiesOptions {
	/**
	 * The severity of the emitted diagnostics by the rule
	 */
	level: RuleAssistPlainConfiguration;
	/**
	 * Rule's options
	 */
	options: UseSortedPropertiesOptions;
}
export type RuleFixConfiguration_for_NoAccessKeyOptions =
	| RulePlainConfiguration
	| RuleWithFixOptions_for_NoAccessKeyOptions;
export type RuleFixConfiguration_for_NoAriaHiddenOnFocusableOptions =
	| RulePlainConfiguration
	| RuleWithFixOptions_for_NoAriaHiddenOnFocusableOptions;
export type RuleFixConfiguration_for_NoAriaUnsupportedElementsOptions =
	| RulePlainConfiguration
	| RuleWithFixOptions_for_NoAriaUnsupportedElementsOptions;
export type RuleFixConfiguration_for_NoAutofocusOptions =
	| RulePlainConfiguration
	| RuleWithFixOptions_for_NoAutofocusOptions;
export type RuleFixConfiguration_for_NoDistractingElementsOptions =
	| RulePlainConfiguration
	| RuleWithFixOptions_for_NoDistractingElementsOptions;
export type RuleFixConfiguration_for_NoHeaderScopeOptions =
	| RulePlainConfiguration
	| RuleWithFixOptions_for_NoHeaderScopeOptions;
export type RuleFixConfiguration_for_NoInteractiveElementToNoninteractiveRoleOptions =
	| RulePlainConfiguration
	| RuleWithFixOptions_for_NoInteractiveElementToNoninteractiveRoleOptions;
export type RuleConfiguration_for_NoLabelWithoutControlOptions =
	| RulePlainConfiguration
	| RuleWithOptions_for_NoLabelWithoutControlOptions;
export type RuleFixConfiguration_for_NoNoninteractiveElementToInteractiveRoleOptions =
	| RulePlainConfiguration
	| RuleWithFixOptions_for_NoNoninteractiveElementToInteractiveRoleOptions;
export type RuleFixConfiguration_for_NoNoninteractiveTabindexOptions =
	| RulePlainConfiguration
	| RuleWithFixOptions_for_NoNoninteractiveTabindexOptions;
export type RuleFixConfiguration_for_NoPositiveTabindexOptions =
	| RulePlainConfiguration
	| RuleWithFixOptions_for_NoPositiveTabindexOptions;
export type RuleConfiguration_for_NoRedundantAltOptions =
	| RulePlainConfiguration
	| RuleWithOptions_for_NoRedundantAltOptions;
export type RuleFixConfiguration_for_NoRedundantRolesOptions =
	| RulePlainConfiguration
	| RuleWithFixOptions_for_NoRedundantRolesOptions;
export type RuleConfiguration_for_NoStaticElementInteractionsOptions =
	| RulePlainConfiguration
	| RuleWithOptions_for_NoStaticElementInteractionsOptions;
export type RuleConfiguration_for_NoSvgWithoutTitleOptions =
	| RulePlainConfiguration
	| RuleWithOptions_for_NoSvgWithoutTitleOptions;
export type RuleConfiguration_for_UseAltTextOptions =
	| RulePlainConfiguration
	| RuleWithOptions_for_UseAltTextOptions;
export type RuleFixConfiguration_for_UseAnchorContentOptions =
	| RulePlainConfiguration
	| RuleWithFixOptions_for_UseAnchorContentOptions;
export type RuleFixConfiguration_for_UseAriaActivedescendantWithTabindexOptions =
	| RulePlainConfiguration
	| RuleWithFixOptions_for_UseAriaActivedescendantWithTabindexOptions;
export type RuleConfiguration_for_UseAriaPropsForRoleOptions =
	| RulePlainConfiguration
	| RuleWithOptions_for_UseAriaPropsForRoleOptions;
export type RuleConfiguration_for_UseAriaPropsSupportedByRoleOptions =
	| RulePlainConfiguration
	| RuleWithOptions_for_UseAriaPropsSupportedByRoleOptions;
export type RuleConfiguration_for_UseButtonTypeOptions =
	| RulePlainConfiguration
	| RuleWithOptions_for_UseButtonTypeOptions;
export type RuleConfiguration_for_UseFocusableInteractiveOptions =
	| RulePlainConfiguration
	| RuleWithOptions_for_UseFocusableInteractiveOptions;
export type RuleConfiguration_for_UseGenericFontNamesOptions =
	| RulePlainConfiguration
	| RuleWithOptions_for_UseGenericFontNamesOptions;
export type RuleConfiguration_for_UseHeadingContentOptions =
	| RulePlainConfiguration
	| RuleWithOptions_for_UseHeadingContentOptions;
export type RuleConfiguration_for_UseHtmlLangOptions =
	| RulePlainConfiguration
	| RuleWithOptions_for_UseHtmlLangOptions;
export type RuleConfiguration_for_UseIframeTitleOptions =
	| RulePlainConfiguration
	| RuleWithOptions_for_UseIframeTitleOptions;
export type RuleConfiguration_for_UseKeyWithClickEventsOptions =
	| RulePlainConfiguration
	| RuleWithOptions_for_UseKeyWithClickEventsOptions;
export type RuleConfiguration_for_UseKeyWithMouseEventsOptions =
	| RulePlainConfiguration
	| RuleWithOptions_for_UseKeyWithMouseEventsOptions;
export type RuleConfiguration_for_UseMediaCaptionOptions =
	| RulePlainConfiguration
	| RuleWithOptions_for_UseMediaCaptionOptions;
export type RuleConfiguration_for_UseSemanticElementsOptions =
	| RulePlainConfiguration
	| RuleWithOptions_for_UseSemanticElementsOptions;
export type RuleConfiguration_for_UseValidAnchorOptions =
	| RulePlainConfiguration
	| RuleWithOptions_for_UseValidAnchorOptions;
export type RuleFixConfiguration_for_UseValidAriaPropsOptions =
	| RulePlainConfiguration
	| RuleWithFixOptions_for_UseValidAriaPropsOptions;
export type RuleFixConfiguration_for_UseValidAriaRoleOptions =
	| RulePlainConfiguration
	| RuleWithFixOptions_for_UseValidAriaRoleOptions;
export type RuleConfiguration_for_UseValidAriaValuesOptions =
	| RulePlainConfiguration
	| RuleWithOptions_for_UseValidAriaValuesOptions;
export type RuleConfiguration_for_UseValidAutocompleteOptions =
	| RulePlainConfiguration
	| RuleWithOptions_for_UseValidAutocompleteOptions;
export type RuleConfiguration_for_UseValidLangOptions =
	| RulePlainConfiguration
	| RuleWithOptions_for_UseValidLangOptions;
export type RuleFixConfiguration_for_NoAdjacentSpacesInRegexOptions =
	| RulePlainConfiguration
	| RuleWithFixOptions_for_NoAdjacentSpacesInRegexOptions;
export type RuleFixConfiguration_for_NoBannedTypesOptions =
	| RulePlainConfiguration
	| RuleWithFixOptions_for_NoBannedTypesOptions;
export type RuleConfiguration_for_NoEmptyTypeParametersOptions =
	| RulePlainConfiguration
	| RuleWithOptions_for_NoEmptyTypeParametersOptions;
export type RuleConfiguration_for_NoExcessiveCognitiveComplexityOptions =
	| RulePlainConfiguration
	| RuleWithOptions_for_NoExcessiveCognitiveComplexityOptions;
export type RuleConfiguration_for_NoExcessiveNestedTestSuitesOptions =
	| RulePlainConfiguration
	| RuleWithOptions_for_NoExcessiveNestedTestSuitesOptions;
export type RuleFixConfiguration_for_NoExtraBooleanCastOptions =
	| RulePlainConfiguration
	| RuleWithFixOptions_for_NoExtraBooleanCastOptions;
export type RuleConfiguration_for_NoForEachOptions =
	| RulePlainConfiguration
	| RuleWithOptions_for_NoForEachOptions;
export type RuleConfiguration_for_NoStaticOnlyClassOptions =
	| RulePlainConfiguration
	| RuleWithOptions_for_NoStaticOnlyClassOptions;
export type RuleFixConfiguration_for_NoThisInStaticOptions =
	| RulePlainConfiguration
	| RuleWithFixOptions_for_NoThisInStaticOptions;
export type RuleFixConfiguration_for_NoUselessCatchOptions =
	| RulePlainConfiguration
	| RuleWithFixOptions_for_NoUselessCatchOptions;
export type RuleFixConfiguration_for_NoUselessConstructorOptions =
	| RulePlainConfiguration
	| RuleWithFixOptions_for_NoUselessConstructorOptions;
export type RuleFixConfiguration_for_NoUselessEmptyExportOptions =
	| RulePlainConfiguration
	| RuleWithFixOptions_for_NoUselessEmptyExportOptions;
export type RuleFixConfiguration_for_NoUselessEscapeInRegexOptions =
	| RulePlainConfiguration
	| RuleWithFixOptions_for_NoUselessEscapeInRegexOptions;
export type RuleFixConfiguration_for_NoUselessFragmentsOptions =
	| RulePlainConfiguration
	| RuleWithFixOptions_for_NoUselessFragmentsOptions;
export type RuleFixConfiguration_for_NoUselessLabelOptions =
	| RulePlainConfiguration
	| RuleWithFixOptions_for_NoUselessLabelOptions;
export type RuleFixConfiguration_for_NoUselessLoneBlockStatementsOptions =
	| RulePlainConfiguration
	| RuleWithFixOptions_for_NoUselessLoneBlockStatementsOptions;
export type RuleFixConfiguration_for_NoUselessRenameOptions =
	| RulePlainConfiguration
	| RuleWithFixOptions_for_NoUselessRenameOptions;
export type RuleFixConfiguration_for_NoUselessStringConcatOptions =
	| RulePlainConfiguration
	| RuleWithFixOptions_for_NoUselessStringConcatOptions;
export type RuleConfiguration_for_NoUselessStringRawOptions =
	| RulePlainConfiguration
	| RuleWithOptions_for_NoUselessStringRawOptions;
export type RuleFixConfiguration_for_NoUselessSwitchCaseOptions =
	| RulePlainConfiguration
	| RuleWithFixOptions_for_NoUselessSwitchCaseOptions;
export type RuleFixConfiguration_for_NoUselessTernaryOptions =
	| RulePlainConfiguration
	| RuleWithFixOptions_for_NoUselessTernaryOptions;
export type RuleFixConfiguration_for_NoUselessThisAliasOptions =
	| RulePlainConfiguration
	| RuleWithFixOptions_for_NoUselessThisAliasOptions;
export type RuleFixConfiguration_for_NoUselessTypeConstraintOptions =
	| RulePlainConfiguration
	| RuleWithFixOptions_for_NoUselessTypeConstraintOptions;
export type RuleFixConfiguration_for_NoUselessUndefinedInitializationOptions =
	| RulePlainConfiguration
	| RuleWithFixOptions_for_NoUselessUndefinedInitializationOptions;
export type RuleConfiguration_for_NoVoidOptions =
	| RulePlainConfiguration
	| RuleWithOptions_for_NoVoidOptions;
export type RuleConfiguration_for_NoWithOptions =
	| RulePlainConfiguration
	| RuleWithOptions_for_NoWithOptions;
export type RuleFixConfiguration_for_UseArrowFunctionOptions =
	| RulePlainConfiguration
	| RuleWithFixOptions_for_UseArrowFunctionOptions;
export type RuleFixConfiguration_for_UseDateNowOptions =
	| RulePlainConfiguration
	| RuleWithFixOptions_for_UseDateNowOptions;
export type RuleFixConfiguration_for_UseFlatMapOptions =
	| RulePlainConfiguration
	| RuleWithFixOptions_for_UseFlatMapOptions;
export type RuleFixConfiguration_for_UseLiteralKeysOptions =
	| RulePlainConfiguration
	| RuleWithFixOptions_for_UseLiteralKeysOptions;
export type RuleFixConfiguration_for_UseOptionalChainOptions =
	| RulePlainConfiguration
	| RuleWithFixOptions_for_UseOptionalChainOptions;
export type RuleFixConfiguration_for_UseRegexLiteralsOptions =
	| RulePlainConfiguration
	| RuleWithFixOptions_for_UseRegexLiteralsOptions;
export type RuleFixConfiguration_for_UseSimpleNumberKeysOptions =
	| RulePlainConfiguration
	| RuleWithFixOptions_for_UseSimpleNumberKeysOptions;
export type RuleFixConfiguration_for_UseSimplifiedLogicExpressionOptions =
	| RulePlainConfiguration
	| RuleWithFixOptions_for_UseSimplifiedLogicExpressionOptions;
export type RuleFixConfiguration_for_UseWhileOptions =
	| RulePlainConfiguration
	| RuleWithFixOptions_for_UseWhileOptions;
export type RuleConfiguration_for_NoChildrenPropOptions =
	| RulePlainConfiguration
	| RuleWithOptions_for_NoChildrenPropOptions;
export type RuleFixConfiguration_for_NoConstAssignOptions =
	| RulePlainConfiguration
	| RuleWithFixOptions_for_NoConstAssignOptions;
export type RuleConfiguration_for_NoConstantConditionOptions =
	| RulePlainConfiguration
	| RuleWithOptions_for_NoConstantConditionOptions;
export type RuleFixConfiguration_for_NoConstantMathMinMaxClampOptions =
	| RulePlainConfiguration
	| RuleWithFixOptions_for_NoConstantMathMinMaxClampOptions;
export type RuleConfiguration_for_NoConstructorReturnOptions =
	| RulePlainConfiguration
	| RuleWithOptions_for_NoConstructorReturnOptions;
export type RuleConfiguration_for_NoEmptyCharacterClassInRegexOptions =
	| RulePlainConfiguration
	| RuleWithOptions_for_NoEmptyCharacterClassInRegexOptions;
export type RuleConfiguration_for_NoEmptyPatternOptions =
	| RulePlainConfiguration
	| RuleWithOptions_for_NoEmptyPatternOptions;
export type RuleFixConfiguration_for_NoFlatMapIdentityOptions =
	| RulePlainConfiguration
	| RuleWithFixOptions_for_NoFlatMapIdentityOptions;
export type RuleConfiguration_for_NoGlobalObjectCallsOptions =
	| RulePlainConfiguration
	| RuleWithOptions_for_NoGlobalObjectCallsOptions;
export type RuleConfiguration_for_NoInnerDeclarationsOptions =
	| RulePlainConfiguration
	| RuleWithOptions_for_NoInnerDeclarationsOptions;
export type RuleFixConfiguration_for_NoInvalidBuiltinInstantiationOptions =
	| RulePlainConfiguration
	| RuleWithFixOptions_for_NoInvalidBuiltinInstantiationOptions;
export type RuleConfiguration_for_NoInvalidConstructorSuperOptions =
	| RulePlainConfiguration
	| RuleWithOptions_for_NoInvalidConstructorSuperOptions;
export type RuleConfiguration_for_NoInvalidDirectionInLinearGradientOptions =
	| RulePlainConfiguration
	| RuleWithOptions_for_NoInvalidDirectionInLinearGradientOptions;
export type RuleConfiguration_for_NoInvalidGridAreasOptions =
	| RulePlainConfiguration
	| RuleWithOptions_for_NoInvalidGridAreasOptions;
export type RuleConfiguration_for_NoInvalidPositionAtImportRuleOptions =
	| RulePlainConfiguration
	| RuleWithOptions_for_NoInvalidPositionAtImportRuleOptions;
export type RuleConfiguration_for_NoInvalidUseBeforeDeclarationOptions =
	| RulePlainConfiguration
	| RuleWithOptions_for_NoInvalidUseBeforeDeclarationOptions;
export type RuleConfiguration_for_NoMissingVarFunctionOptions =
	| RulePlainConfiguration
	| RuleWithOptions_for_NoMissingVarFunctionOptions;
export type RuleConfiguration_for_NoNodejsModulesOptions =
	| RulePlainConfiguration
	| RuleWithOptions_for_NoNodejsModulesOptions;
export type RuleFixConfiguration_for_NoNonoctalDecimalEscapeOptions =
	| RulePlainConfiguration
	| RuleWithFixOptions_for_NoNonoctalDecimalEscapeOptions;
export type RuleConfiguration_for_NoPrecisionLossOptions =
	| RulePlainConfiguration
	| RuleWithOptions_for_NoPrecisionLossOptions;
export type RuleConfiguration_for_NoPrivateImportsOptions =
	| RulePlainConfiguration
	| RuleWithOptions_for_NoPrivateImportsOptions;
export type RuleConfiguration_for_NoRenderReturnValueOptions =
	| RulePlainConfiguration
	| RuleWithOptions_for_NoRenderReturnValueOptions;
export type RuleConfiguration_for_NoSelfAssignOptions =
	| RulePlainConfiguration
	| RuleWithOptions_for_NoSelfAssignOptions;
export type RuleConfiguration_for_NoSetterReturnOptions =
	| RulePlainConfiguration
	| RuleWithOptions_for_NoSetterReturnOptions;
export type RuleFixConfiguration_for_NoStringCaseMismatchOptions =
	| RulePlainConfiguration
	| RuleWithFixOptions_for_NoStringCaseMismatchOptions;
export type RuleFixConfiguration_for_NoSwitchDeclarationsOptions =
	| RulePlainConfiguration
	| RuleWithFixOptions_for_NoSwitchDeclarationsOptions;
export type RuleConfiguration_for_NoUndeclaredDependenciesOptions =
	| RulePlainConfiguration
	| RuleWithOptions_for_NoUndeclaredDependenciesOptions;
export type RuleConfiguration_for_NoUndeclaredVariablesOptions =
	| RulePlainConfiguration
	| RuleWithOptions_for_NoUndeclaredVariablesOptions;
export type RuleConfiguration_for_NoUnknownFunctionOptions =
	| RulePlainConfiguration
	| RuleWithOptions_for_NoUnknownFunctionOptions;
export type RuleConfiguration_for_NoUnknownMediaFeatureNameOptions =
	| RulePlainConfiguration
	| RuleWithOptions_for_NoUnknownMediaFeatureNameOptions;
export type RuleConfiguration_for_NoUnknownPropertyOptions =
	| RulePlainConfiguration
	| RuleWithOptions_for_NoUnknownPropertyOptions;
export type RuleConfiguration_for_NoUnknownPseudoClassOptions =
	| RulePlainConfiguration
	| RuleWithOptions_for_NoUnknownPseudoClassOptions;
export type RuleConfiguration_for_NoUnknownPseudoElementOptions =
	| RulePlainConfiguration
	| RuleWithOptions_for_NoUnknownPseudoElementOptions;
export type RuleConfiguration_for_NoUnknownTypeSelectorOptions =
	| RulePlainConfiguration
	| RuleWithOptions_for_NoUnknownTypeSelectorOptions;
export type RuleConfiguration_for_NoUnknownUnitOptions =
	| RulePlainConfiguration
	| RuleWithOptions_for_NoUnknownUnitOptions;
export type RuleConfiguration_for_NoUnmatchableAnbSelectorOptions =
	| RulePlainConfiguration
	| RuleWithOptions_for_NoUnmatchableAnbSelectorOptions;
export type RuleConfiguration_for_NoUnreachableOptions =
	| RulePlainConfiguration
	| RuleWithOptions_for_NoUnreachableOptions;
export type RuleConfiguration_for_NoUnreachableSuperOptions =
	| RulePlainConfiguration
	| RuleWithOptions_for_NoUnreachableSuperOptions;
export type RuleConfiguration_for_NoUnsafeFinallyOptions =
	| RulePlainConfiguration
	| RuleWithOptions_for_NoUnsafeFinallyOptions;
export type RuleConfiguration_for_NoUnsafeOptionalChainingOptions =
	| RulePlainConfiguration
	| RuleWithOptions_for_NoUnsafeOptionalChainingOptions;
export type RuleFixConfiguration_for_NoUnusedFunctionParametersOptions =
	| RulePlainConfiguration
	| RuleWithFixOptions_for_NoUnusedFunctionParametersOptions;
export type RuleFixConfiguration_for_NoUnusedImportsOptions =
	| RulePlainConfiguration
	| RuleWithFixOptions_for_NoUnusedImportsOptions;
export type RuleFixConfiguration_for_NoUnusedLabelsOptions =
	| RulePlainConfiguration
	| RuleWithFixOptions_for_NoUnusedLabelsOptions;
export type RuleFixConfiguration_for_NoUnusedPrivateClassMembersOptions =
	| RulePlainConfiguration
	| RuleWithFixOptions_for_NoUnusedPrivateClassMembersOptions;
export type RuleFixConfiguration_for_NoUnusedVariablesOptions =
	| RulePlainConfiguration
	| RuleWithFixOptions_for_NoUnusedVariablesOptions;
export type RuleFixConfiguration_for_NoUselessContinueOptions =
	| RulePlainConfiguration
	| RuleWithFixOptions_for_NoUselessContinueOptions;
export type RuleFixConfiguration_for_NoVoidElementsWithChildrenOptions =
	| RulePlainConfiguration
	| RuleWithFixOptions_for_NoVoidElementsWithChildrenOptions;
export type RuleConfiguration_for_NoVoidTypeReturnOptions =
	| RulePlainConfiguration
	| RuleWithOptions_for_NoVoidTypeReturnOptions;
export type RuleFixConfiguration_for_UseArrayLiteralsOptions =
	| RulePlainConfiguration
	| RuleWithFixOptions_for_UseArrayLiteralsOptions;
export type RuleFixConfiguration_for_UseExhaustiveDependenciesOptions =
	| RulePlainConfiguration
	| RuleWithFixOptions_for_UseExhaustiveDependenciesOptions;
export type RuleConfiguration_for_UseHookAtTopLevelOptions =
	| RulePlainConfiguration
	| RuleWithOptions_for_UseHookAtTopLevelOptions;
export type RuleFixConfiguration_for_UseImportExtensionsOptions =
	| RulePlainConfiguration
	| RuleWithFixOptions_for_UseImportExtensionsOptions;
export type RuleFixConfiguration_for_UseIsNanOptions =
	| RulePlainConfiguration
	| RuleWithFixOptions_for_UseIsNanOptions;
export type RuleConfiguration_for_UseJsxKeyInIterableOptions =
	| RulePlainConfiguration
	| RuleWithOptions_for_UseJsxKeyInIterableOptions;
export type RuleConfiguration_for_UseValidForDirectionOptions =
	| RulePlainConfiguration
	| RuleWithOptions_for_UseValidForDirectionOptions;
export type RuleConfiguration_for_UseYieldOptions =
	| RulePlainConfiguration
	| RuleWithOptions_for_UseYieldOptions;
export type RuleConfiguration_for_NoAwaitInLoopOptions =
	| RulePlainConfiguration
	| RuleWithOptions_for_NoAwaitInLoopOptions;
export type RuleConfiguration_for_NoBitwiseOperatorsOptions =
	| RulePlainConfiguration
	| RuleWithOptions_for_NoBitwiseOperatorsOptions;
<<<<<<< HEAD
export type RuleConfiguration_for_NoConstantBinaryExpressionOptions =
	| RulePlainConfiguration
	| RuleWithOptions_for_NoConstantBinaryExpressionOptions;
export type RuleConfiguration_for_NoDestructuredPropsOptions =
	| RulePlainConfiguration
	| RuleWithOptions_for_NoDestructuredPropsOptions;
export type RuleFixConfiguration_for_NoFloatingPromisesOptions =
	| RulePlainConfiguration
	| RuleWithFixOptions_for_NoFloatingPromisesOptions;
export type RuleFixConfiguration_for_NoGlobalDirnameFilenameOptions =
	| RulePlainConfiguration
	| RuleWithFixOptions_for_NoGlobalDirnameFilenameOptions;
export type RuleConfiguration_for_NoImportCyclesOptions =
	| RulePlainConfiguration
	| RuleWithOptions_for_NoImportCyclesOptions;
export type RuleFixConfiguration_for_NoImportantStylesOptions =
	| RulePlainConfiguration
	| RuleWithFixOptions_for_NoImportantStylesOptions;
export type RuleConfiguration_for_NoNoninteractiveElementInteractionsOptions =
	| RulePlainConfiguration
	| RuleWithOptions_for_NoNoninteractiveElementInteractionsOptions;
export type RuleFixConfiguration_for_NoProcessGlobalOptions =
	| RulePlainConfiguration
	| RuleWithFixOptions_for_NoProcessGlobalOptions;
=======
export type RuleConfiguration_for_NoExcessiveLinesPerFunctionOptions =
	| RulePlainConfiguration
	| RuleWithOptions_for_NoExcessiveLinesPerFunctionOptions;
>>>>>>> c0718ca6
export type RuleConfiguration_for_NoRestrictedElementsOptions =
	| RulePlainConfiguration
	| RuleWithOptions_for_NoRestrictedElementsOptions;
export type RuleConfiguration_for_NoSecretsOptions =
	| RulePlainConfiguration
	| RuleWithOptions_for_NoSecretsOptions;
export type RuleConfiguration_for_NoShadowOptions =
	| RulePlainConfiguration
	| RuleWithOptions_for_NoShadowOptions;
export type RuleFixConfiguration_for_NoTsIgnoreOptions =
	| RulePlainConfiguration
	| RuleWithFixOptions_for_NoTsIgnoreOptions;
export type RuleConfiguration_for_NoUnknownAtRuleOptions =
	| RulePlainConfiguration
	| RuleWithOptions_for_NoUnknownAtRuleOptions;
export type RuleConfiguration_for_NoUnresolvedImportsOptions =
	| RulePlainConfiguration
	| RuleWithOptions_for_NoUnresolvedImportsOptions;
export type RuleConfiguration_for_NoUnwantedPolyfillioOptions =
	| RulePlainConfiguration
	| RuleWithOptions_for_NoUnwantedPolyfillioOptions;
export type RuleConfiguration_for_NoUselessBackrefInRegexOptions =
	| RulePlainConfiguration
	| RuleWithOptions_for_NoUselessBackrefInRegexOptions;
export type RuleFixConfiguration_for_NoUselessEscapeInStringOptions =
	| RulePlainConfiguration
	| RuleWithFixOptions_for_NoUselessEscapeInStringOptions;
export type RuleFixConfiguration_for_NoUselessUndefinedOptions =
	| RulePlainConfiguration
	| RuleWithFixOptions_for_NoUselessUndefinedOptions;
export type RuleConfiguration_for_UseAdjacentGetterSetterOptions =
	| RulePlainConfiguration
	| RuleWithOptions_for_UseAdjacentGetterSetterOptions;
export type RuleFixConfiguration_for_UseConsistentObjectDefinitionOptions =
	| RulePlainConfiguration
	| RuleWithFixOptions_for_UseConsistentObjectDefinitionOptions;
<<<<<<< HEAD
export type RuleFixConfiguration_for_UseExhaustiveSwitchCasesOptions =
	| RulePlainConfiguration
	| RuleWithFixOptions_for_UseExhaustiveSwitchCasesOptions;
export type RuleConfiguration_for_UseExplicitTypeOptions =
	| RulePlainConfiguration
	| RuleWithOptions_for_UseExplicitTypeOptions;
export type RuleConfiguration_for_UseExportsLastOptions =
	| RulePlainConfiguration
	| RuleWithOptions_for_UseExportsLastOptions;
export type RuleConfiguration_for_UseForComponentOptions =
	| RulePlainConfiguration
	| RuleWithOptions_for_UseForComponentOptions;
export type RuleFixConfiguration_for_UseGoogleFontPreconnectOptions =
	| RulePlainConfiguration
	| RuleWithFixOptions_for_UseGoogleFontPreconnectOptions;
export type RuleConfiguration_for_UseIterableCallbackReturnOptions =
	| RulePlainConfiguration
	| RuleWithOptions_for_UseIterableCallbackReturnOptions;
export type RuleFixConfiguration_for_UseNamedOperationOptions =
	| RulePlainConfiguration
	| RuleWithFixOptions_for_UseNamedOperationOptions;
export type RuleConfiguration_for_UseNamingConventionOptions =
	| RulePlainConfiguration
	| RuleWithOptions_for_UseNamingConventionOptions;
export type RuleFixConfiguration_for_UseNumericSeparatorsOptions =
	| RulePlainConfiguration
	| RuleWithFixOptions_for_UseNumericSeparatorsOptions;
export type RuleFixConfiguration_for_UseParseIntRadixOptions =
	| RulePlainConfiguration
	| RuleWithFixOptions_for_UseParseIntRadixOptions;
export type RuleFixConfiguration_for_UseSingleJsDocAsteriskOptions =
	| RulePlainConfiguration
	| RuleWithFixOptions_for_UseSingleJsDocAsteriskOptions;
export type RuleFixConfiguration_for_UseSortedClassesOptions =
	| RulePlainConfiguration
	| RuleWithFixOptions_for_UseSortedClassesOptions;
export type RuleConfiguration_for_UseSymbolDescriptionOptions =
=======
export type RuleFixConfiguration_for_ReadonlyClassPropertiesOptions =
	| RulePlainConfiguration
	| RuleWithFixOptions_for_ReadonlyClassPropertiesOptions;
export type RuleFixConfiguration_for_UtilityClassSortingOptions =
>>>>>>> c0718ca6
	| RulePlainConfiguration
	| RuleWithOptions_for_UseSymbolDescriptionOptions;
export type RuleConfiguration_for_NoAccumulatingSpreadOptions =
	| RulePlainConfiguration
	| RuleWithOptions_for_NoAccumulatingSpreadOptions;
export type RuleConfiguration_for_NoBarrelFileOptions =
	| RulePlainConfiguration
	| RuleWithOptions_for_NoBarrelFileOptions;
export type RuleFixConfiguration_for_NoDeleteOptions =
	| RulePlainConfiguration
	| RuleWithFixOptions_for_NoDeleteOptions;
export type RuleConfiguration_for_NoDynamicNamespaceImportAccessOptions =
	| RulePlainConfiguration
	| RuleWithOptions_for_NoDynamicNamespaceImportAccessOptions;
export type RuleConfiguration_for_NoImgElementOptions =
	| RulePlainConfiguration
	| RuleWithOptions_for_NoImgElementOptions;
export type RuleConfiguration_for_NoReExportAllOptions =
	| RulePlainConfiguration
	| RuleWithOptions_for_NoReExportAllOptions;
export type RuleConfiguration_for_UseTopLevelRegexOptions =
	| RulePlainConfiguration
	| RuleWithOptions_for_UseTopLevelRegexOptions;
export type RuleFixConfiguration_for_NoBlankTargetOptions =
	| RulePlainConfiguration
	| RuleWithFixOptions_for_NoBlankTargetOptions;
<<<<<<< HEAD
export type RuleConfiguration_for_NoDangerouslySetInnerHtmlOptions =
	| RulePlainConfiguration
	| RuleWithOptions_for_NoDangerouslySetInnerHtmlOptions;
export type RuleConfiguration_for_NoDangerouslySetInnerHtmlWithChildrenOptions =
	| RulePlainConfiguration
	| RuleWithOptions_for_NoDangerouslySetInnerHtmlWithChildrenOptions;
export type RuleConfiguration_for_NoGlobalEvalOptions =
	| RulePlainConfiguration
	| RuleWithOptions_for_NoGlobalEvalOptions;
export type RuleConfiguration_for_NoArgumentsOptions =
	| RulePlainConfiguration
	| RuleWithOptions_for_NoArgumentsOptions;
export type RuleConfiguration_for_NoCommaOperatorOptions =
	| RulePlainConfiguration
	| RuleWithOptions_for_NoCommaOperatorOptions;
export type RuleConfiguration_for_NoCommonJsOptions =
	| RulePlainConfiguration
	| RuleWithOptions_for_NoCommonJsOptions;
export type RuleConfiguration_for_NoDefaultExportOptions =
	| RulePlainConfiguration
	| RuleWithOptions_for_NoDefaultExportOptions;
export type RuleConfiguration_for_NoDescendingSpecificityOptions =
	| RulePlainConfiguration
	| RuleWithOptions_for_NoDescendingSpecificityOptions;
export type RuleConfiguration_for_NoDoneCallbackOptions =
	| RulePlainConfiguration
	| RuleWithOptions_for_NoDoneCallbackOptions;
export type RuleConfiguration_for_NoEnumOptions =
=======
export type RuleConfiguration_for_NoParameterAssignOptions =
	| RulePlainConfiguration
	| RuleWithOptions_for_NoParameterAssignOptions;
export type RuleConfiguration_for_RestrictedGlobalsOptions =
>>>>>>> c0718ca6
	| RulePlainConfiguration
	| RuleWithOptions_for_NoEnumOptions;
export type RuleConfiguration_for_NoExportedImportsOptions =
	| RulePlainConfiguration
	| RuleWithOptions_for_NoExportedImportsOptions;
export type RuleConfiguration_for_NoHeadElementOptions =
	| RulePlainConfiguration
	| RuleWithOptions_for_NoHeadElementOptions;
export type RuleFixConfiguration_for_NoImplicitBooleanOptions =
	| RulePlainConfiguration
	| RuleWithFixOptions_for_NoImplicitBooleanOptions;
export type RuleFixConfiguration_for_NoInferrableTypesOptions =
	| RulePlainConfiguration
	| RuleWithFixOptions_for_NoInferrableTypesOptions;
export type RuleConfiguration_for_NoNamespaceOptions =
	| RulePlainConfiguration
	| RuleWithOptions_for_NoNamespaceOptions;
export type RuleConfiguration_for_NoNamespaceImportOptions =
	| RulePlainConfiguration
	| RuleWithOptions_for_NoNamespaceImportOptions;
export type RuleFixConfiguration_for_NoNegationElseOptions =
	| RulePlainConfiguration
	| RuleWithFixOptions_for_NoNegationElseOptions;
export type RuleConfiguration_for_NoNestedTernaryOptions =
	| RulePlainConfiguration
	| RuleWithOptions_for_NoNestedTernaryOptions;
export type RuleFixConfiguration_for_NoNonNullAssertionOptions =
	| RulePlainConfiguration
	| RuleWithFixOptions_for_NoNonNullAssertionOptions;
export type RuleConfiguration_for_NoParameterAssignOptions =
	| RulePlainConfiguration
	| RuleWithOptions_for_NoParameterAssignOptions;
export type RuleConfiguration_for_NoParameterPropertiesOptions =
	| RulePlainConfiguration
	| RuleWithOptions_for_NoParameterPropertiesOptions;
export type RuleConfiguration_for_NoProcessEnvOptions =
	| RulePlainConfiguration
	| RuleWithOptions_for_NoProcessEnvOptions;
export type RuleConfiguration_for_NoRestrictedGlobalsOptions =
	| RulePlainConfiguration
	| RuleWithOptions_for_NoRestrictedGlobalsOptions;
export type RuleConfiguration_for_NoRestrictedImportsOptions =
	| RulePlainConfiguration
	| RuleWithOptions_for_NoRestrictedImportsOptions;
export type RuleFixConfiguration_for_NoRestrictedTypesOptions =
	| RulePlainConfiguration
	| RuleWithFixOptions_for_NoRestrictedTypesOptions;
export type RuleFixConfiguration_for_NoShoutyConstantsOptions =
	| RulePlainConfiguration
	| RuleWithFixOptions_for_NoShoutyConstantsOptions;
export type RuleFixConfiguration_for_NoSubstrOptions =
	| RulePlainConfiguration
	| RuleWithFixOptions_for_NoSubstrOptions;
export type RuleFixConfiguration_for_NoUnusedTemplateLiteralOptions =
	| RulePlainConfiguration
	| RuleWithFixOptions_for_NoUnusedTemplateLiteralOptions;
export type RuleFixConfiguration_for_NoUselessElseOptions =
	| RulePlainConfiguration
	| RuleWithFixOptions_for_NoUselessElseOptions;
export type RuleConfiguration_for_NoValueAtRuleOptions =
	| RulePlainConfiguration
	| RuleWithOptions_for_NoValueAtRuleOptions;
export type RuleFixConfiguration_for_NoYodaExpressionOptions =
	| RulePlainConfiguration
	| RuleWithFixOptions_for_NoYodaExpressionOptions;
export type RuleFixConfiguration_for_UseAsConstAssertionOptions =
	| RulePlainConfiguration
	| RuleWithFixOptions_for_UseAsConstAssertionOptions;
export type RuleFixConfiguration_for_UseAtIndexOptions =
	| RulePlainConfiguration
	| RuleWithFixOptions_for_UseAtIndexOptions;
export type RuleFixConfiguration_for_UseBlockStatementsOptions =
	| RulePlainConfiguration
	| RuleWithFixOptions_for_UseBlockStatementsOptions;
export type RuleFixConfiguration_for_UseCollapsedElseIfOptions =
	| RulePlainConfiguration
	| RuleWithFixOptions_for_UseCollapsedElseIfOptions;
export type RuleFixConfiguration_for_UseCollapsedIfOptions =
	| RulePlainConfiguration
	| RuleWithFixOptions_for_UseCollapsedIfOptions;
export type RuleConfiguration_for_UseComponentExportOnlyModulesOptions =
	| RulePlainConfiguration
	| RuleWithOptions_for_UseComponentExportOnlyModulesOptions;
export type RuleFixConfiguration_for_UseConsistentArrayTypeOptions =
	| RulePlainConfiguration
	| RuleWithFixOptions_for_UseConsistentArrayTypeOptions;
export type RuleFixConfiguration_for_UseConsistentBuiltinInstantiationOptions =
	| RulePlainConfiguration
	| RuleWithFixOptions_for_UseConsistentBuiltinInstantiationOptions;
export type RuleFixConfiguration_for_UseConsistentCurlyBracesOptions =
	| RulePlainConfiguration
	| RuleWithFixOptions_for_UseConsistentCurlyBracesOptions;
export type RuleConfiguration_for_UseConsistentMemberAccessibilityOptions =
	| RulePlainConfiguration
	| RuleWithOptions_for_UseConsistentMemberAccessibilityOptions;
export type RuleFixConfiguration_for_UseConstOptions =
	| RulePlainConfiguration
	| RuleWithFixOptions_for_UseConstOptions;
export type RuleFixConfiguration_for_UseDefaultParameterLastOptions =
	| RulePlainConfiguration
	| RuleWithFixOptions_for_UseDefaultParameterLastOptions;
export type RuleConfiguration_for_UseDefaultSwitchClauseOptions =
	| RulePlainConfiguration
	| RuleWithOptions_for_UseDefaultSwitchClauseOptions;
export type RuleConfiguration_for_UseDeprecatedReasonOptions =
	| RulePlainConfiguration
	| RuleWithOptions_for_UseDeprecatedReasonOptions;
export type RuleFixConfiguration_for_UseEnumInitializersOptions =
	| RulePlainConfiguration
	| RuleWithFixOptions_for_UseEnumInitializersOptions;
export type RuleFixConfiguration_for_UseExplicitLengthCheckOptions =
	| RulePlainConfiguration
	| RuleWithFixOptions_for_UseExplicitLengthCheckOptions;
export type RuleFixConfiguration_for_UseExponentiationOperatorOptions =
	| RulePlainConfiguration
	| RuleWithFixOptions_for_UseExponentiationOperatorOptions;
export type RuleFixConfiguration_for_UseExportTypeOptions =
	| RulePlainConfiguration
	| RuleWithFixOptions_for_UseExportTypeOptions;
export type RuleConfiguration_for_UseFilenamingConventionOptions =
	| RulePlainConfiguration
	| RuleWithOptions_for_UseFilenamingConventionOptions;
export type RuleConfiguration_for_UseForOfOptions =
	| RulePlainConfiguration
	| RuleWithOptions_for_UseForOfOptions;
export type RuleFixConfiguration_for_UseFragmentSyntaxOptions =
	| RulePlainConfiguration
	| RuleWithFixOptions_for_UseFragmentSyntaxOptions;
export type RuleFixConfiguration_for_UseImportTypeOptions =
	| RulePlainConfiguration
	| RuleWithFixOptions_for_UseImportTypeOptions;
export type RuleConfiguration_for_UseLiteralEnumMembersOptions =
	| RulePlainConfiguration
	| RuleWithOptions_for_UseLiteralEnumMembersOptions;
export type RuleFixConfiguration_for_UseNamingConventionOptions =
	| RulePlainConfiguration
	| RuleWithFixOptions_for_UseNamingConventionOptions;
export type RuleFixConfiguration_for_UseNodeAssertStrictOptions =
	| RulePlainConfiguration
	| RuleWithFixOptions_for_UseNodeAssertStrictOptions;
export type RuleFixConfiguration_for_UseNodejsImportProtocolOptions =
	| RulePlainConfiguration
	| RuleWithFixOptions_for_UseNodejsImportProtocolOptions;
export type RuleFixConfiguration_for_UseNumberNamespaceOptions =
	| RulePlainConfiguration
	| RuleWithFixOptions_for_UseNumberNamespaceOptions;
export type RuleFixConfiguration_for_UseNumericLiteralsOptions =
	| RulePlainConfiguration
	| RuleWithFixOptions_for_UseNumericLiteralsOptions;
export type RuleFixConfiguration_for_UseSelfClosingElementsOptions =
	| RulePlainConfiguration
	| RuleWithFixOptions_for_UseSelfClosingElementsOptions;
export type RuleFixConfiguration_for_UseShorthandAssignOptions =
	| RulePlainConfiguration
	| RuleWithFixOptions_for_UseShorthandAssignOptions;
export type RuleFixConfiguration_for_UseShorthandFunctionTypeOptions =
	| RulePlainConfiguration
	| RuleWithFixOptions_for_UseShorthandFunctionTypeOptions;
export type RuleFixConfiguration_for_UseSingleVarDeclaratorOptions =
	| RulePlainConfiguration
	| RuleWithFixOptions_for_UseSingleVarDeclaratorOptions;
export type RuleFixConfiguration_for_UseTemplateOptions =
	| RulePlainConfiguration
	| RuleWithFixOptions_for_UseTemplateOptions;
export type RuleFixConfiguration_for_UseThrowNewErrorOptions =
	| RulePlainConfiguration
	| RuleWithFixOptions_for_UseThrowNewErrorOptions;
export type RuleConfiguration_for_UseThrowOnlyErrorOptions =
	| RulePlainConfiguration
	| RuleWithOptions_for_UseThrowOnlyErrorOptions;
export type RuleFixConfiguration_for_UseTrimStartEndOptions =
	| RulePlainConfiguration
	| RuleWithFixOptions_for_UseTrimStartEndOptions;
export type RuleFixConfiguration_for_NoApproximativeNumericConstantOptions =
	| RulePlainConfiguration
	| RuleWithFixOptions_for_NoApproximativeNumericConstantOptions;
export type RuleConfiguration_for_NoArrayIndexKeyOptions =
	| RulePlainConfiguration
	| RuleWithOptions_for_NoArrayIndexKeyOptions;
export type RuleConfiguration_for_NoAssignInExpressionsOptions =
	| RulePlainConfiguration
	| RuleWithOptions_for_NoAssignInExpressionsOptions;
export type RuleConfiguration_for_NoAsyncPromiseExecutorOptions =
	| RulePlainConfiguration
	| RuleWithOptions_for_NoAsyncPromiseExecutorOptions;
export type RuleConfiguration_for_NoCatchAssignOptions =
	| RulePlainConfiguration
	| RuleWithOptions_for_NoCatchAssignOptions;
export type RuleConfiguration_for_NoClassAssignOptions =
	| RulePlainConfiguration
	| RuleWithOptions_for_NoClassAssignOptions;
export type RuleFixConfiguration_for_NoCommentTextOptions =
	| RulePlainConfiguration
	| RuleWithFixOptions_for_NoCommentTextOptions;
export type RuleFixConfiguration_for_NoCompareNegZeroOptions =
	| RulePlainConfiguration
	| RuleWithFixOptions_for_NoCompareNegZeroOptions;
export type RuleConfiguration_for_NoConfusingLabelsOptions =
	| RulePlainConfiguration
	| RuleWithOptions_for_NoConfusingLabelsOptions;
export type RuleFixConfiguration_for_NoConfusingVoidTypeOptions =
	| RulePlainConfiguration
	| RuleWithFixOptions_for_NoConfusingVoidTypeOptions;
export type RuleFixConfiguration_for_NoConsoleOptions =
	| RulePlainConfiguration
	| RuleWithFixOptions_for_NoConsoleOptions;
export type RuleFixConfiguration_for_NoConstEnumOptions =
	| RulePlainConfiguration
	| RuleWithFixOptions_for_NoConstEnumOptions;
export type RuleConfiguration_for_NoControlCharactersInRegexOptions =
	| RulePlainConfiguration
	| RuleWithOptions_for_NoControlCharactersInRegexOptions;
export type RuleFixConfiguration_for_NoDebuggerOptions =
	| RulePlainConfiguration
	| RuleWithFixOptions_for_NoDebuggerOptions;
export type RuleConfiguration_for_NoDocumentCookieOptions =
	| RulePlainConfiguration
	| RuleWithOptions_for_NoDocumentCookieOptions;
export type RuleConfiguration_for_NoDocumentImportInPageOptions =
	| RulePlainConfiguration
	| RuleWithOptions_for_NoDocumentImportInPageOptions;
export type RuleFixConfiguration_for_NoDoubleEqualsOptions =
	| RulePlainConfiguration
	| RuleWithFixOptions_for_NoDoubleEqualsOptions;
export type RuleConfiguration_for_NoDuplicateAtImportRulesOptions =
	| RulePlainConfiguration
	| RuleWithOptions_for_NoDuplicateAtImportRulesOptions;
export type RuleConfiguration_for_NoDuplicateCaseOptions =
	| RulePlainConfiguration
	| RuleWithOptions_for_NoDuplicateCaseOptions;
export type RuleConfiguration_for_NoDuplicateClassMembersOptions =
	| RulePlainConfiguration
	| RuleWithOptions_for_NoDuplicateClassMembersOptions;
export type RuleConfiguration_for_NoDuplicateCustomPropertiesOptions =
	| RulePlainConfiguration
	| RuleWithOptions_for_NoDuplicateCustomPropertiesOptions;
export type RuleConfiguration_for_NoDuplicateElseIfOptions =
	| RulePlainConfiguration
	| RuleWithOptions_for_NoDuplicateElseIfOptions;
export type RuleConfiguration_for_NoDuplicateFieldsOptions =
	| RulePlainConfiguration
	| RuleWithOptions_for_NoDuplicateFieldsOptions;
export type RuleConfiguration_for_NoDuplicateFontNamesOptions =
	| RulePlainConfiguration
	| RuleWithOptions_for_NoDuplicateFontNamesOptions;
export type RuleConfiguration_for_NoDuplicateJsxPropsOptions =
	| RulePlainConfiguration
	| RuleWithOptions_for_NoDuplicateJsxPropsOptions;
export type RuleConfiguration_for_NoDuplicateObjectKeysOptions =
	| RulePlainConfiguration
	| RuleWithOptions_for_NoDuplicateObjectKeysOptions;
export type RuleConfiguration_for_NoDuplicateParametersOptions =
	| RulePlainConfiguration
	| RuleWithOptions_for_NoDuplicateParametersOptions;
export type RuleConfiguration_for_NoDuplicatePropertiesOptions =
	| RulePlainConfiguration
	| RuleWithOptions_for_NoDuplicatePropertiesOptions;
export type RuleConfiguration_for_NoDuplicateSelectorsKeyframeBlockOptions =
	| RulePlainConfiguration
	| RuleWithOptions_for_NoDuplicateSelectorsKeyframeBlockOptions;
export type RuleConfiguration_for_NoDuplicateTestHooksOptions =
	| RulePlainConfiguration
	| RuleWithOptions_for_NoDuplicateTestHooksOptions;
export type RuleConfiguration_for_NoEmptyBlockOptions =
	| RulePlainConfiguration
	| RuleWithOptions_for_NoEmptyBlockOptions;
export type RuleConfiguration_for_NoEmptyBlockStatementsOptions =
	| RulePlainConfiguration
	| RuleWithOptions_for_NoEmptyBlockStatementsOptions;
export type RuleFixConfiguration_for_NoEmptyInterfaceOptions =
	| RulePlainConfiguration
	| RuleWithFixOptions_for_NoEmptyInterfaceOptions;
export type RuleConfiguration_for_NoEvolvingTypesOptions =
	| RulePlainConfiguration
	| RuleWithOptions_for_NoEvolvingTypesOptions;
export type RuleConfiguration_for_NoExplicitAnyOptions =
	| RulePlainConfiguration
	| RuleWithOptions_for_NoExplicitAnyOptions;
export type RuleConfiguration_for_NoExportsInTestOptions =
	| RulePlainConfiguration
	| RuleWithOptions_for_NoExportsInTestOptions;
export type RuleFixConfiguration_for_NoExtraNonNullAssertionOptions =
	| RulePlainConfiguration
	| RuleWithFixOptions_for_NoExtraNonNullAssertionOptions;
export type RuleConfiguration_for_NoFallthroughSwitchClauseOptions =
	| RulePlainConfiguration
	| RuleWithOptions_for_NoFallthroughSwitchClauseOptions;
export type RuleFixConfiguration_for_NoFocusedTestsOptions =
	| RulePlainConfiguration
	| RuleWithFixOptions_for_NoFocusedTestsOptions;
export type RuleConfiguration_for_NoFunctionAssignOptions =
	| RulePlainConfiguration
	| RuleWithOptions_for_NoFunctionAssignOptions;
export type RuleConfiguration_for_NoGlobalAssignOptions =
	| RulePlainConfiguration
	| RuleWithOptions_for_NoGlobalAssignOptions;
export type RuleFixConfiguration_for_NoGlobalIsFiniteOptions =
	| RulePlainConfiguration
	| RuleWithFixOptions_for_NoGlobalIsFiniteOptions;
export type RuleFixConfiguration_for_NoGlobalIsNanOptions =
	| RulePlainConfiguration
	| RuleWithFixOptions_for_NoGlobalIsNanOptions;
export type RuleConfiguration_for_NoHeadImportInDocumentOptions =
	| RulePlainConfiguration
	| RuleWithOptions_for_NoHeadImportInDocumentOptions;
export type RuleConfiguration_for_NoImplicitAnyLetOptions =
	| RulePlainConfiguration
	| RuleWithOptions_for_NoImplicitAnyLetOptions;
export type RuleConfiguration_for_NoImportAssignOptions =
	| RulePlainConfiguration
	| RuleWithOptions_for_NoImportAssignOptions;
export type RuleConfiguration_for_NoImportantInKeyframeOptions =
	| RulePlainConfiguration
	| RuleWithOptions_for_NoImportantInKeyframeOptions;
export type RuleConfiguration_for_NoIrregularWhitespaceOptions =
	| RulePlainConfiguration
	| RuleWithOptions_for_NoIrregularWhitespaceOptions;
export type RuleConfiguration_for_NoLabelVarOptions =
	| RulePlainConfiguration
	| RuleWithOptions_for_NoLabelVarOptions;
export type RuleFixConfiguration_for_NoMisleadingCharacterClassOptions =
	| RulePlainConfiguration
	| RuleWithFixOptions_for_NoMisleadingCharacterClassOptions;
export type RuleConfiguration_for_NoMisleadingInstantiatorOptions =
	| RulePlainConfiguration
	| RuleWithOptions_for_NoMisleadingInstantiatorOptions;
export type RuleConfiguration_for_NoMisplacedAssertionOptions =
	| RulePlainConfiguration
	| RuleWithOptions_for_NoMisplacedAssertionOptions;
export type RuleFixConfiguration_for_NoMisrefactoredShorthandAssignOptions =
	| RulePlainConfiguration
	| RuleWithFixOptions_for_NoMisrefactoredShorthandAssignOptions;
export type RuleFixConfiguration_for_NoOctalEscapeOptions =
	| RulePlainConfiguration
	| RuleWithFixOptions_for_NoOctalEscapeOptions;
export type RuleFixConfiguration_for_NoPrototypeBuiltinsOptions =
	| RulePlainConfiguration
	| RuleWithFixOptions_for_NoPrototypeBuiltinsOptions;
export type RuleFixConfiguration_for_NoReactSpecificPropsOptions =
	| RulePlainConfiguration
	| RuleWithFixOptions_for_NoReactSpecificPropsOptions;
export type RuleConfiguration_for_NoRedeclareOptions =
	| RulePlainConfiguration
	| RuleWithOptions_for_NoRedeclareOptions;
export type RuleFixConfiguration_for_NoRedundantUseStrictOptions =
	| RulePlainConfiguration
	| RuleWithFixOptions_for_NoRedundantUseStrictOptions;
export type RuleConfiguration_for_NoSelfCompareOptions =
	| RulePlainConfiguration
	| RuleWithOptions_for_NoSelfCompareOptions;
export type RuleConfiguration_for_NoShadowRestrictedNamesOptions =
	| RulePlainConfiguration
	| RuleWithOptions_for_NoShadowRestrictedNamesOptions;
export type RuleConfiguration_for_NoShorthandPropertyOverridesOptions =
	| RulePlainConfiguration
	| RuleWithOptions_for_NoShorthandPropertyOverridesOptions;
export type RuleFixConfiguration_for_NoSkippedTestsOptions =
	| RulePlainConfiguration
	| RuleWithFixOptions_for_NoSkippedTestsOptions;
export type RuleFixConfiguration_for_NoSparseArrayOptions =
	| RulePlainConfiguration
	| RuleWithFixOptions_for_NoSparseArrayOptions;
export type RuleConfiguration_for_NoSuspiciousSemicolonInJsxOptions =
	| RulePlainConfiguration
	| RuleWithOptions_for_NoSuspiciousSemicolonInJsxOptions;
export type RuleConfiguration_for_NoTemplateCurlyInStringOptions =
	| RulePlainConfiguration
	| RuleWithOptions_for_NoTemplateCurlyInStringOptions;
export type RuleConfiguration_for_NoThenPropertyOptions =
	| RulePlainConfiguration
	| RuleWithOptions_for_NoThenPropertyOptions;
export type RuleConfiguration_for_NoUnsafeDeclarationMergingOptions =
	| RulePlainConfiguration
	| RuleWithOptions_for_NoUnsafeDeclarationMergingOptions;
export type RuleFixConfiguration_for_NoUnsafeNegationOptions =
	| RulePlainConfiguration
	| RuleWithFixOptions_for_NoUnsafeNegationOptions;
export type RuleFixConfiguration_for_NoVarOptions =
	| RulePlainConfiguration
	| RuleWithFixOptions_for_NoVarOptions;
export type RuleConfiguration_for_UseAdjacentOverloadSignaturesOptions =
	| RulePlainConfiguration
	| RuleWithOptions_for_UseAdjacentOverloadSignaturesOptions;
export type RuleConfiguration_for_UseAwaitOptions =
	| RulePlainConfiguration
	| RuleWithOptions_for_UseAwaitOptions;
export type RuleConfiguration_for_UseDefaultSwitchClauseLastOptions =
	| RulePlainConfiguration
	| RuleWithOptions_for_UseDefaultSwitchClauseLastOptions;
export type RuleConfiguration_for_UseErrorMessageOptions =
	| RulePlainConfiguration
	| RuleWithOptions_for_UseErrorMessageOptions;
export type RuleConfiguration_for_UseGetterReturnOptions =
	| RulePlainConfiguration
	| RuleWithOptions_for_UseGetterReturnOptions;
export type RuleConfiguration_for_UseGoogleFontDisplayOptions =
	| RulePlainConfiguration
	| RuleWithOptions_for_UseGoogleFontDisplayOptions;
export type RuleConfiguration_for_UseGuardForInOptions =
	| RulePlainConfiguration
	| RuleWithOptions_for_UseGuardForInOptions;
export type RuleFixConfiguration_for_UseIsArrayOptions =
	| RulePlainConfiguration
	| RuleWithFixOptions_for_UseIsArrayOptions;
export type RuleFixConfiguration_for_UseNamespaceKeywordOptions =
	| RulePlainConfiguration
	| RuleWithFixOptions_for_UseNamespaceKeywordOptions;
export type RuleFixConfiguration_for_UseNumberToFixedDigitsArgumentOptions =
	| RulePlainConfiguration
	| RuleWithFixOptions_for_UseNumberToFixedDigitsArgumentOptions;
export type RuleFixConfiguration_for_UseStrictModeOptions =
	| RulePlainConfiguration
	| RuleWithFixOptions_for_UseStrictModeOptions;
export type RuleFixConfiguration_for_UseValidTypeofOptions =
	| RulePlainConfiguration
	| RuleWithFixOptions_for_UseValidTypeofOptions;
export interface OrganizeImportsOptions {}
export interface UseSortedAttributesOptions {}
export interface UseSortedKeysOptions {}
export interface UseSortedPropertiesOptions {}
export type RulePlainConfiguration = "off" | "on" | "info" | "warn" | "error";
export interface RuleWithFixOptions_for_NoAccessKeyOptions {
	/**
	 * The kind of the code actions emitted by the rule
	 */
	fix?: FixKind;
	/**
	 * The severity of the emitted diagnostics by the rule
	 */
	level: RulePlainConfiguration;
	/**
	 * Rule's options
	 */
	options: NoAccessKeyOptions;
}
export interface RuleWithFixOptions_for_NoAriaHiddenOnFocusableOptions {
	/**
	 * The kind of the code actions emitted by the rule
	 */
	fix?: FixKind;
	/**
	 * The severity of the emitted diagnostics by the rule
	 */
	level: RulePlainConfiguration;
	/**
	 * Rule's options
	 */
	options: NoAriaHiddenOnFocusableOptions;
}
export interface RuleWithFixOptions_for_NoAriaUnsupportedElementsOptions {
	/**
	 * The kind of the code actions emitted by the rule
	 */
	fix?: FixKind;
	/**
	 * The severity of the emitted diagnostics by the rule
	 */
	level: RulePlainConfiguration;
	/**
	 * Rule's options
	 */
	options: NoAriaUnsupportedElementsOptions;
}
export interface RuleWithFixOptions_for_NoAutofocusOptions {
	/**
	 * The kind of the code actions emitted by the rule
	 */
	fix?: FixKind;
	/**
	 * The severity of the emitted diagnostics by the rule
	 */
	level: RulePlainConfiguration;
	/**
	 * Rule's options
	 */
	options: NoAutofocusOptions;
}
export interface RuleWithFixOptions_for_NoDistractingElementsOptions {
	/**
	 * The kind of the code actions emitted by the rule
	 */
	fix?: FixKind;
	/**
	 * The severity of the emitted diagnostics by the rule
	 */
	level: RulePlainConfiguration;
	/**
	 * Rule's options
	 */
	options: NoDistractingElementsOptions;
}
export interface RuleWithFixOptions_for_NoHeaderScopeOptions {
	/**
	 * The kind of the code actions emitted by the rule
	 */
	fix?: FixKind;
	/**
	 * The severity of the emitted diagnostics by the rule
	 */
	level: RulePlainConfiguration;
	/**
	 * Rule's options
	 */
	options: NoHeaderScopeOptions;
}
export interface RuleWithFixOptions_for_NoInteractiveElementToNoninteractiveRoleOptions {
	/**
	 * The kind of the code actions emitted by the rule
	 */
	fix?: FixKind;
	/**
	 * The severity of the emitted diagnostics by the rule
	 */
	level: RulePlainConfiguration;
	/**
	 * Rule's options
	 */
	options: NoInteractiveElementToNoninteractiveRoleOptions;
}
export interface RuleWithOptions_for_NoLabelWithoutControlOptions {
	/**
	 * The severity of the emitted diagnostics by the rule
	 */
	level: RulePlainConfiguration;
	/**
	 * Rule's options
	 */
	options: NoLabelWithoutControlOptions;
}
export interface RuleWithFixOptions_for_NoNoninteractiveElementToInteractiveRoleOptions {
	/**
	 * The kind of the code actions emitted by the rule
	 */
	fix?: FixKind;
	/**
	 * The severity of the emitted diagnostics by the rule
	 */
	level: RulePlainConfiguration;
	/**
	 * Rule's options
	 */
	options: NoNoninteractiveElementToInteractiveRoleOptions;
}
export interface RuleWithFixOptions_for_NoNoninteractiveTabindexOptions {
	/**
	 * The kind of the code actions emitted by the rule
	 */
	fix?: FixKind;
	/**
	 * The severity of the emitted diagnostics by the rule
	 */
	level: RulePlainConfiguration;
	/**
	 * Rule's options
	 */
	options: NoNoninteractiveTabindexOptions;
}
export interface RuleWithFixOptions_for_NoPositiveTabindexOptions {
	/**
	 * The kind of the code actions emitted by the rule
	 */
	fix?: FixKind;
	/**
	 * The severity of the emitted diagnostics by the rule
	 */
	level: RulePlainConfiguration;
	/**
	 * Rule's options
	 */
	options: NoPositiveTabindexOptions;
}
export interface RuleWithOptions_for_NoRedundantAltOptions {
	/**
	 * The severity of the emitted diagnostics by the rule
	 */
	level: RulePlainConfiguration;
	/**
	 * Rule's options
	 */
	options: NoRedundantAltOptions;
}
export interface RuleWithFixOptions_for_NoRedundantRolesOptions {
	/**
	 * The kind of the code actions emitted by the rule
	 */
	fix?: FixKind;
	/**
	 * The severity of the emitted diagnostics by the rule
	 */
	level: RulePlainConfiguration;
	/**
	 * Rule's options
	 */
	options: NoRedundantRolesOptions;
}
export interface RuleWithOptions_for_NoStaticElementInteractionsOptions {
	/**
	 * The severity of the emitted diagnostics by the rule
	 */
	level: RulePlainConfiguration;
	/**
	 * Rule's options
	 */
	options: NoStaticElementInteractionsOptions;
}
export interface RuleWithOptions_for_NoSvgWithoutTitleOptions {
	/**
	 * The severity of the emitted diagnostics by the rule
	 */
	level: RulePlainConfiguration;
	/**
	 * Rule's options
	 */
	options: NoSvgWithoutTitleOptions;
}
export interface RuleWithOptions_for_UseAltTextOptions {
	/**
	 * The severity of the emitted diagnostics by the rule
	 */
	level: RulePlainConfiguration;
	/**
	 * Rule's options
	 */
	options: UseAltTextOptions;
}
export interface RuleWithFixOptions_for_UseAnchorContentOptions {
	/**
	 * The kind of the code actions emitted by the rule
	 */
	fix?: FixKind;
	/**
	 * The severity of the emitted diagnostics by the rule
	 */
	level: RulePlainConfiguration;
	/**
	 * Rule's options
	 */
	options: UseAnchorContentOptions;
}
export interface RuleWithFixOptions_for_UseAriaActivedescendantWithTabindexOptions {
	/**
	 * The kind of the code actions emitted by the rule
	 */
	fix?: FixKind;
	/**
	 * The severity of the emitted diagnostics by the rule
	 */
	level: RulePlainConfiguration;
	/**
	 * Rule's options
	 */
	options: UseAriaActivedescendantWithTabindexOptions;
}
export interface RuleWithOptions_for_UseAriaPropsForRoleOptions {
	/**
	 * The severity of the emitted diagnostics by the rule
	 */
	level: RulePlainConfiguration;
	/**
	 * Rule's options
	 */
	options: UseAriaPropsForRoleOptions;
}
export interface RuleWithOptions_for_UseAriaPropsSupportedByRoleOptions {
	/**
	 * The severity of the emitted diagnostics by the rule
	 */
	level: RulePlainConfiguration;
	/**
	 * Rule's options
	 */
	options: UseAriaPropsSupportedByRoleOptions;
}
export interface RuleWithOptions_for_UseButtonTypeOptions {
	/**
	 * The severity of the emitted diagnostics by the rule
	 */
	level: RulePlainConfiguration;
	/**
	 * Rule's options
	 */
	options: UseButtonTypeOptions;
}
export interface RuleWithOptions_for_UseFocusableInteractiveOptions {
	/**
	 * The severity of the emitted diagnostics by the rule
	 */
	level: RulePlainConfiguration;
	/**
	 * Rule's options
	 */
	options: UseFocusableInteractiveOptions;
}
export interface RuleWithOptions_for_UseGenericFontNamesOptions {
	/**
	 * The severity of the emitted diagnostics by the rule
	 */
	level: RulePlainConfiguration;
	/**
	 * Rule's options
	 */
	options: UseGenericFontNamesOptions;
}
export interface RuleWithOptions_for_UseHeadingContentOptions {
	/**
	 * The severity of the emitted diagnostics by the rule
	 */
	level: RulePlainConfiguration;
	/**
	 * Rule's options
	 */
	options: UseHeadingContentOptions;
}
export interface RuleWithOptions_for_UseHtmlLangOptions {
	/**
	 * The severity of the emitted diagnostics by the rule
	 */
	level: RulePlainConfiguration;
	/**
	 * Rule's options
	 */
	options: UseHtmlLangOptions;
}
export interface RuleWithOptions_for_UseIframeTitleOptions {
	/**
	 * The severity of the emitted diagnostics by the rule
	 */
	level: RulePlainConfiguration;
	/**
	 * Rule's options
	 */
	options: UseIframeTitleOptions;
}
export interface RuleWithOptions_for_UseKeyWithClickEventsOptions {
	/**
	 * The severity of the emitted diagnostics by the rule
	 */
	level: RulePlainConfiguration;
	/**
	 * Rule's options
	 */
	options: UseKeyWithClickEventsOptions;
}
export interface RuleWithOptions_for_UseKeyWithMouseEventsOptions {
	/**
	 * The severity of the emitted diagnostics by the rule
	 */
	level: RulePlainConfiguration;
	/**
	 * Rule's options
	 */
	options: UseKeyWithMouseEventsOptions;
}
export interface RuleWithOptions_for_UseMediaCaptionOptions {
	/**
	 * The severity of the emitted diagnostics by the rule
	 */
	level: RulePlainConfiguration;
	/**
	 * Rule's options
	 */
	options: UseMediaCaptionOptions;
}
export interface RuleWithOptions_for_UseSemanticElementsOptions {
	/**
	 * The severity of the emitted diagnostics by the rule
	 */
	level: RulePlainConfiguration;
	/**
	 * Rule's options
	 */
	options: UseSemanticElementsOptions;
}
export interface RuleWithOptions_for_UseValidAnchorOptions {
	/**
	 * The severity of the emitted diagnostics by the rule
	 */
	level: RulePlainConfiguration;
	/**
	 * Rule's options
	 */
	options: UseValidAnchorOptions;
}
export interface RuleWithFixOptions_for_UseValidAriaPropsOptions {
	/**
	 * The kind of the code actions emitted by the rule
	 */
	fix?: FixKind;
	/**
	 * The severity of the emitted diagnostics by the rule
	 */
	level: RulePlainConfiguration;
	/**
	 * Rule's options
	 */
	options: UseValidAriaPropsOptions;
}
export interface RuleWithFixOptions_for_UseValidAriaRoleOptions {
	/**
	 * The kind of the code actions emitted by the rule
	 */
	fix?: FixKind;
	/**
	 * The severity of the emitted diagnostics by the rule
	 */
	level: RulePlainConfiguration;
	/**
	 * Rule's options
	 */
	options: UseValidAriaRoleOptions;
}
export interface RuleWithOptions_for_UseValidAriaValuesOptions {
	/**
	 * The severity of the emitted diagnostics by the rule
	 */
	level: RulePlainConfiguration;
	/**
	 * Rule's options
	 */
	options: UseValidAriaValuesOptions;
}
export interface RuleWithOptions_for_UseValidAutocompleteOptions {
	/**
	 * The severity of the emitted diagnostics by the rule
	 */
	level: RulePlainConfiguration;
	/**
	 * Rule's options
	 */
	options: UseValidAutocompleteOptions;
}
export interface RuleWithOptions_for_UseValidLangOptions {
	/**
	 * The severity of the emitted diagnostics by the rule
	 */
	level: RulePlainConfiguration;
	/**
	 * Rule's options
	 */
	options: UseValidLangOptions;
}
export interface RuleWithFixOptions_for_NoAdjacentSpacesInRegexOptions {
	/**
	 * The kind of the code actions emitted by the rule
	 */
	fix?: FixKind;
	/**
	 * The severity of the emitted diagnostics by the rule
	 */
	level: RulePlainConfiguration;
	/**
	 * Rule's options
	 */
	options: NoAdjacentSpacesInRegexOptions;
}
export interface RuleWithFixOptions_for_NoBannedTypesOptions {
	/**
	 * The kind of the code actions emitted by the rule
	 */
	fix?: FixKind;
	/**
	 * The severity of the emitted diagnostics by the rule
	 */
	level: RulePlainConfiguration;
	/**
	 * Rule's options
	 */
	options: NoBannedTypesOptions;
}
export interface RuleWithOptions_for_NoEmptyTypeParametersOptions {
	/**
	 * The severity of the emitted diagnostics by the rule
	 */
	level: RulePlainConfiguration;
	/**
	 * Rule's options
	 */
	options: NoEmptyTypeParametersOptions;
}
export interface RuleWithOptions_for_NoExcessiveCognitiveComplexityOptions {
	/**
	 * The severity of the emitted diagnostics by the rule
	 */
	level: RulePlainConfiguration;
	/**
	 * Rule's options
	 */
	options: NoExcessiveCognitiveComplexityOptions;
}
export interface RuleWithOptions_for_NoExcessiveNestedTestSuitesOptions {
	/**
	 * The severity of the emitted diagnostics by the rule
	 */
	level: RulePlainConfiguration;
	/**
	 * Rule's options
	 */
	options: NoExcessiveNestedTestSuitesOptions;
}
export interface RuleWithFixOptions_for_NoExtraBooleanCastOptions {
	/**
	 * The kind of the code actions emitted by the rule
	 */
	fix?: FixKind;
	/**
	 * The severity of the emitted diagnostics by the rule
	 */
	level: RulePlainConfiguration;
	/**
	 * Rule's options
	 */
	options: NoExtraBooleanCastOptions;
}
export interface RuleWithOptions_for_NoForEachOptions {
	/**
	 * The severity of the emitted diagnostics by the rule
	 */
	level: RulePlainConfiguration;
	/**
	 * Rule's options
	 */
	options: NoForEachOptions;
}
export interface RuleWithOptions_for_NoStaticOnlyClassOptions {
	/**
	 * The severity of the emitted diagnostics by the rule
	 */
	level: RulePlainConfiguration;
	/**
	 * Rule's options
	 */
	options: NoStaticOnlyClassOptions;
}
export interface RuleWithFixOptions_for_NoThisInStaticOptions {
	/**
	 * The kind of the code actions emitted by the rule
	 */
	fix?: FixKind;
	/**
	 * The severity of the emitted diagnostics by the rule
	 */
	level: RulePlainConfiguration;
	/**
	 * Rule's options
	 */
	options: NoThisInStaticOptions;
}
export interface RuleWithFixOptions_for_NoUselessCatchOptions {
	/**
	 * The kind of the code actions emitted by the rule
	 */
	fix?: FixKind;
	/**
	 * The severity of the emitted diagnostics by the rule
	 */
	level: RulePlainConfiguration;
	/**
	 * Rule's options
	 */
	options: NoUselessCatchOptions;
}
export interface RuleWithFixOptions_for_NoUselessConstructorOptions {
	/**
	 * The kind of the code actions emitted by the rule
	 */
	fix?: FixKind;
	/**
	 * The severity of the emitted diagnostics by the rule
	 */
	level: RulePlainConfiguration;
	/**
	 * Rule's options
	 */
	options: NoUselessConstructorOptions;
}
export interface RuleWithFixOptions_for_NoUselessEmptyExportOptions {
	/**
	 * The kind of the code actions emitted by the rule
	 */
	fix?: FixKind;
	/**
	 * The severity of the emitted diagnostics by the rule
	 */
	level: RulePlainConfiguration;
	/**
	 * Rule's options
	 */
	options: NoUselessEmptyExportOptions;
}
export interface RuleWithFixOptions_for_NoUselessEscapeInRegexOptions {
	/**
	 * The kind of the code actions emitted by the rule
	 */
	fix?: FixKind;
	/**
	 * The severity of the emitted diagnostics by the rule
	 */
	level: RulePlainConfiguration;
	/**
	 * Rule's options
	 */
	options: NoUselessEscapeInRegexOptions;
}
export interface RuleWithFixOptions_for_NoUselessFragmentsOptions {
	/**
	 * The kind of the code actions emitted by the rule
	 */
	fix?: FixKind;
	/**
	 * The severity of the emitted diagnostics by the rule
	 */
	level: RulePlainConfiguration;
	/**
	 * Rule's options
	 */
	options: NoUselessFragmentsOptions;
}
export interface RuleWithFixOptions_for_NoUselessLabelOptions {
	/**
	 * The kind of the code actions emitted by the rule
	 */
	fix?: FixKind;
	/**
	 * The severity of the emitted diagnostics by the rule
	 */
	level: RulePlainConfiguration;
	/**
	 * Rule's options
	 */
	options: NoUselessLabelOptions;
}
export interface RuleWithFixOptions_for_NoUselessLoneBlockStatementsOptions {
	/**
	 * The kind of the code actions emitted by the rule
	 */
	fix?: FixKind;
	/**
	 * The severity of the emitted diagnostics by the rule
	 */
	level: RulePlainConfiguration;
	/**
	 * Rule's options
	 */
	options: NoUselessLoneBlockStatementsOptions;
}
export interface RuleWithFixOptions_for_NoUselessRenameOptions {
	/**
	 * The kind of the code actions emitted by the rule
	 */
	fix?: FixKind;
	/**
	 * The severity of the emitted diagnostics by the rule
	 */
	level: RulePlainConfiguration;
	/**
	 * Rule's options
	 */
	options: NoUselessRenameOptions;
}
export interface RuleWithFixOptions_for_NoUselessStringConcatOptions {
	/**
	 * The kind of the code actions emitted by the rule
	 */
	fix?: FixKind;
	/**
	 * The severity of the emitted diagnostics by the rule
	 */
	level: RulePlainConfiguration;
	/**
	 * Rule's options
	 */
	options: NoUselessStringConcatOptions;
}
export interface RuleWithOptions_for_NoUselessStringRawOptions {
	/**
	 * The severity of the emitted diagnostics by the rule
	 */
	level: RulePlainConfiguration;
	/**
	 * Rule's options
	 */
	options: NoUselessStringRawOptions;
}
export interface RuleWithFixOptions_for_NoUselessSwitchCaseOptions {
	/**
	 * The kind of the code actions emitted by the rule
	 */
	fix?: FixKind;
	/**
	 * The severity of the emitted diagnostics by the rule
	 */
	level: RulePlainConfiguration;
	/**
	 * Rule's options
	 */
	options: NoUselessSwitchCaseOptions;
}
export interface RuleWithFixOptions_for_NoUselessTernaryOptions {
	/**
	 * The kind of the code actions emitted by the rule
	 */
	fix?: FixKind;
	/**
	 * The severity of the emitted diagnostics by the rule
	 */
	level: RulePlainConfiguration;
	/**
	 * Rule's options
	 */
	options: NoUselessTernaryOptions;
}
export interface RuleWithFixOptions_for_NoUselessThisAliasOptions {
	/**
	 * The kind of the code actions emitted by the rule
	 */
	fix?: FixKind;
	/**
	 * The severity of the emitted diagnostics by the rule
	 */
	level: RulePlainConfiguration;
	/**
	 * Rule's options
	 */
	options: NoUselessThisAliasOptions;
}
export interface RuleWithFixOptions_for_NoUselessTypeConstraintOptions {
	/**
	 * The kind of the code actions emitted by the rule
	 */
	fix?: FixKind;
	/**
	 * The severity of the emitted diagnostics by the rule
	 */
	level: RulePlainConfiguration;
	/**
	 * Rule's options
	 */
	options: NoUselessTypeConstraintOptions;
}
export interface RuleWithFixOptions_for_NoUselessUndefinedInitializationOptions {
	/**
	 * The kind of the code actions emitted by the rule
	 */
	fix?: FixKind;
	/**
	 * The severity of the emitted diagnostics by the rule
	 */
	level: RulePlainConfiguration;
	/**
	 * Rule's options
	 */
	options: NoUselessUndefinedInitializationOptions;
}
export interface RuleWithOptions_for_NoVoidOptions {
	/**
	 * The severity of the emitted diagnostics by the rule
	 */
	level: RulePlainConfiguration;
	/**
	 * Rule's options
	 */
	options: NoVoidOptions;
}
export interface RuleWithOptions_for_NoWithOptions {
	/**
	 * The severity of the emitted diagnostics by the rule
	 */
	level: RulePlainConfiguration;
	/**
	 * Rule's options
	 */
	options: NoWithOptions;
}
export interface RuleWithFixOptions_for_UseArrowFunctionOptions {
	/**
	 * The kind of the code actions emitted by the rule
	 */
	fix?: FixKind;
	/**
	 * The severity of the emitted diagnostics by the rule
	 */
	level: RulePlainConfiguration;
	/**
	 * Rule's options
	 */
	options: UseArrowFunctionOptions;
}
export interface RuleWithFixOptions_for_UseDateNowOptions {
	/**
	 * The kind of the code actions emitted by the rule
	 */
	fix?: FixKind;
	/**
	 * The severity of the emitted diagnostics by the rule
	 */
	level: RulePlainConfiguration;
	/**
	 * Rule's options
	 */
	options: UseDateNowOptions;
}
export interface RuleWithFixOptions_for_UseFlatMapOptions {
	/**
	 * The kind of the code actions emitted by the rule
	 */
	fix?: FixKind;
	/**
	 * The severity of the emitted diagnostics by the rule
	 */
	level: RulePlainConfiguration;
	/**
	 * Rule's options
	 */
	options: UseFlatMapOptions;
}
export interface RuleWithFixOptions_for_UseLiteralKeysOptions {
	/**
	 * The kind of the code actions emitted by the rule
	 */
	fix?: FixKind;
	/**
	 * The severity of the emitted diagnostics by the rule
	 */
	level: RulePlainConfiguration;
	/**
	 * Rule's options
	 */
	options: UseLiteralKeysOptions;
}
export interface RuleWithFixOptions_for_UseOptionalChainOptions {
	/**
	 * The kind of the code actions emitted by the rule
	 */
	fix?: FixKind;
	/**
	 * The severity of the emitted diagnostics by the rule
	 */
	level: RulePlainConfiguration;
	/**
	 * Rule's options
	 */
	options: UseOptionalChainOptions;
}
export interface RuleWithFixOptions_for_UseRegexLiteralsOptions {
	/**
	 * The kind of the code actions emitted by the rule
	 */
	fix?: FixKind;
	/**
	 * The severity of the emitted diagnostics by the rule
	 */
	level: RulePlainConfiguration;
	/**
	 * Rule's options
	 */
	options: UseRegexLiteralsOptions;
}
export interface RuleWithFixOptions_for_UseSimpleNumberKeysOptions {
	/**
	 * The kind of the code actions emitted by the rule
	 */
	fix?: FixKind;
	/**
	 * The severity of the emitted diagnostics by the rule
	 */
	level: RulePlainConfiguration;
	/**
	 * Rule's options
	 */
	options: UseSimpleNumberKeysOptions;
}
export interface RuleWithFixOptions_for_UseSimplifiedLogicExpressionOptions {
	/**
	 * The kind of the code actions emitted by the rule
	 */
	fix?: FixKind;
	/**
	 * The severity of the emitted diagnostics by the rule
	 */
	level: RulePlainConfiguration;
	/**
	 * Rule's options
	 */
	options: UseSimplifiedLogicExpressionOptions;
}
export interface RuleWithFixOptions_for_UseWhileOptions {
	/**
	 * The kind of the code actions emitted by the rule
	 */
	fix?: FixKind;
	/**
	 * The severity of the emitted diagnostics by the rule
	 */
	level: RulePlainConfiguration;
	/**
	 * Rule's options
	 */
	options: UseWhileOptions;
}
export interface RuleWithOptions_for_NoChildrenPropOptions {
	/**
	 * The severity of the emitted diagnostics by the rule
	 */
	level: RulePlainConfiguration;
	/**
	 * Rule's options
	 */
	options: NoChildrenPropOptions;
}
export interface RuleWithFixOptions_for_NoConstAssignOptions {
	/**
	 * The kind of the code actions emitted by the rule
	 */
	fix?: FixKind;
	/**
	 * The severity of the emitted diagnostics by the rule
	 */
	level: RulePlainConfiguration;
	/**
	 * Rule's options
	 */
	options: NoConstAssignOptions;
}
export interface RuleWithOptions_for_NoConstantConditionOptions {
	/**
	 * The severity of the emitted diagnostics by the rule
	 */
	level: RulePlainConfiguration;
	/**
	 * Rule's options
	 */
	options: NoConstantConditionOptions;
}
export interface RuleWithFixOptions_for_NoConstantMathMinMaxClampOptions {
	/**
	 * The kind of the code actions emitted by the rule
	 */
	fix?: FixKind;
	/**
	 * The severity of the emitted diagnostics by the rule
	 */
	level: RulePlainConfiguration;
	/**
	 * Rule's options
	 */
	options: NoConstantMathMinMaxClampOptions;
}
export interface RuleWithOptions_for_NoConstructorReturnOptions {
	/**
	 * The severity of the emitted diagnostics by the rule
	 */
	level: RulePlainConfiguration;
	/**
	 * Rule's options
	 */
	options: NoConstructorReturnOptions;
}
export interface RuleWithOptions_for_NoEmptyCharacterClassInRegexOptions {
	/**
	 * The severity of the emitted diagnostics by the rule
	 */
	level: RulePlainConfiguration;
	/**
	 * Rule's options
	 */
	options: NoEmptyCharacterClassInRegexOptions;
}
export interface RuleWithOptions_for_NoEmptyPatternOptions {
	/**
	 * The severity of the emitted diagnostics by the rule
	 */
	level: RulePlainConfiguration;
	/**
	 * Rule's options
	 */
	options: NoEmptyPatternOptions;
}
export interface RuleWithFixOptions_for_NoFlatMapIdentityOptions {
	/**
	 * The kind of the code actions emitted by the rule
	 */
	fix?: FixKind;
	/**
	 * The severity of the emitted diagnostics by the rule
	 */
	level: RulePlainConfiguration;
	/**
	 * Rule's options
	 */
	options: NoFlatMapIdentityOptions;
}
export interface RuleWithOptions_for_NoGlobalObjectCallsOptions {
	/**
	 * The severity of the emitted diagnostics by the rule
	 */
	level: RulePlainConfiguration;
	/**
	 * Rule's options
	 */
	options: NoGlobalObjectCallsOptions;
}
export interface RuleWithOptions_for_NoInnerDeclarationsOptions {
	/**
	 * The severity of the emitted diagnostics by the rule
	 */
	level: RulePlainConfiguration;
	/**
	 * Rule's options
	 */
	options: NoInnerDeclarationsOptions;
}
export interface RuleWithFixOptions_for_NoInvalidBuiltinInstantiationOptions {
	/**
	 * The kind of the code actions emitted by the rule
	 */
	fix?: FixKind;
	/**
	 * The severity of the emitted diagnostics by the rule
	 */
	level: RulePlainConfiguration;
	/**
	 * Rule's options
	 */
	options: NoInvalidBuiltinInstantiationOptions;
}
export interface RuleWithOptions_for_NoInvalidConstructorSuperOptions {
	/**
	 * The severity of the emitted diagnostics by the rule
	 */
	level: RulePlainConfiguration;
	/**
	 * Rule's options
	 */
	options: NoInvalidConstructorSuperOptions;
}
export interface RuleWithOptions_for_NoInvalidDirectionInLinearGradientOptions {
	/**
	 * The severity of the emitted diagnostics by the rule
	 */
	level: RulePlainConfiguration;
	/**
	 * Rule's options
	 */
	options: NoInvalidDirectionInLinearGradientOptions;
}
export interface RuleWithOptions_for_NoInvalidGridAreasOptions {
	/**
	 * The severity of the emitted diagnostics by the rule
	 */
	level: RulePlainConfiguration;
	/**
	 * Rule's options
	 */
	options: NoInvalidGridAreasOptions;
}
export interface RuleWithOptions_for_NoInvalidPositionAtImportRuleOptions {
	/**
	 * The severity of the emitted diagnostics by the rule
	 */
	level: RulePlainConfiguration;
	/**
	 * Rule's options
	 */
	options: NoInvalidPositionAtImportRuleOptions;
}
export interface RuleWithOptions_for_NoInvalidUseBeforeDeclarationOptions {
	/**
	 * The severity of the emitted diagnostics by the rule
	 */
	level: RulePlainConfiguration;
	/**
	 * Rule's options
	 */
	options: NoInvalidUseBeforeDeclarationOptions;
}
export interface RuleWithOptions_for_NoMissingVarFunctionOptions {
	/**
	 * The severity of the emitted diagnostics by the rule
	 */
	level: RulePlainConfiguration;
	/**
	 * Rule's options
	 */
	options: NoMissingVarFunctionOptions;
}
export interface RuleWithOptions_for_NoNodejsModulesOptions {
	/**
	 * The severity of the emitted diagnostics by the rule
	 */
	level: RulePlainConfiguration;
	/**
	 * Rule's options
	 */
	options: NoNodejsModulesOptions;
}
export interface RuleWithFixOptions_for_NoNonoctalDecimalEscapeOptions {
	/**
	 * The kind of the code actions emitted by the rule
	 */
	fix?: FixKind;
	/**
	 * The severity of the emitted diagnostics by the rule
	 */
	level: RulePlainConfiguration;
	/**
	 * Rule's options
	 */
	options: NoNonoctalDecimalEscapeOptions;
}
export interface RuleWithOptions_for_NoPrecisionLossOptions {
	/**
	 * The severity of the emitted diagnostics by the rule
	 */
	level: RulePlainConfiguration;
	/**
	 * Rule's options
	 */
	options: NoPrecisionLossOptions;
}
export interface RuleWithOptions_for_NoPrivateImportsOptions {
	/**
	 * The severity of the emitted diagnostics by the rule
	 */
	level: RulePlainConfiguration;
	/**
	 * Rule's options
	 */
	options: NoPrivateImportsOptions;
}
export interface RuleWithOptions_for_NoRenderReturnValueOptions {
	/**
	 * The severity of the emitted diagnostics by the rule
	 */
	level: RulePlainConfiguration;
	/**
	 * Rule's options
	 */
	options: NoRenderReturnValueOptions;
}
export interface RuleWithOptions_for_NoSelfAssignOptions {
	/**
	 * The severity of the emitted diagnostics by the rule
	 */
	level: RulePlainConfiguration;
	/**
	 * Rule's options
	 */
	options: NoSelfAssignOptions;
}
export interface RuleWithOptions_for_NoSetterReturnOptions {
	/**
	 * The severity of the emitted diagnostics by the rule
	 */
	level: RulePlainConfiguration;
	/**
	 * Rule's options
	 */
	options: NoSetterReturnOptions;
}
export interface RuleWithFixOptions_for_NoStringCaseMismatchOptions {
	/**
	 * The kind of the code actions emitted by the rule
	 */
	fix?: FixKind;
	/**
	 * The severity of the emitted diagnostics by the rule
	 */
	level: RulePlainConfiguration;
	/**
	 * Rule's options
	 */
	options: NoStringCaseMismatchOptions;
}
export interface RuleWithFixOptions_for_NoSwitchDeclarationsOptions {
	/**
	 * The kind of the code actions emitted by the rule
	 */
	fix?: FixKind;
	/**
	 * The severity of the emitted diagnostics by the rule
	 */
	level: RulePlainConfiguration;
	/**
	 * Rule's options
	 */
	options: NoSwitchDeclarationsOptions;
}
export interface RuleWithOptions_for_NoUndeclaredDependenciesOptions {
	/**
	 * The severity of the emitted diagnostics by the rule
	 */
	level: RulePlainConfiguration;
	/**
	 * Rule's options
	 */
	options: NoUndeclaredDependenciesOptions;
}
export interface RuleWithOptions_for_NoUndeclaredVariablesOptions {
	/**
	 * The severity of the emitted diagnostics by the rule
	 */
	level: RulePlainConfiguration;
	/**
	 * Rule's options
	 */
	options: NoUndeclaredVariablesOptions;
}
export interface RuleWithOptions_for_NoUnknownFunctionOptions {
	/**
	 * The severity of the emitted diagnostics by the rule
	 */
	level: RulePlainConfiguration;
	/**
	 * Rule's options
	 */
	options: NoUnknownFunctionOptions;
}
export interface RuleWithOptions_for_NoUnknownMediaFeatureNameOptions {
	/**
	 * The severity of the emitted diagnostics by the rule
	 */
	level: RulePlainConfiguration;
	/**
	 * Rule's options
	 */
	options: NoUnknownMediaFeatureNameOptions;
}
export interface RuleWithOptions_for_NoUnknownPropertyOptions {
	/**
	 * The severity of the emitted diagnostics by the rule
	 */
	level: RulePlainConfiguration;
	/**
	 * Rule's options
	 */
	options: NoUnknownPropertyOptions;
}
export interface RuleWithOptions_for_NoUnknownPseudoClassOptions {
	/**
	 * The severity of the emitted diagnostics by the rule
	 */
	level: RulePlainConfiguration;
	/**
	 * Rule's options
	 */
	options: NoUnknownPseudoClassOptions;
}
export interface RuleWithOptions_for_NoUnknownPseudoElementOptions {
	/**
	 * The severity of the emitted diagnostics by the rule
	 */
	level: RulePlainConfiguration;
	/**
	 * Rule's options
	 */
	options: NoUnknownPseudoElementOptions;
}
export interface RuleWithOptions_for_NoUnknownTypeSelectorOptions {
	/**
	 * The severity of the emitted diagnostics by the rule
	 */
	level: RulePlainConfiguration;
	/**
	 * Rule's options
	 */
	options: NoUnknownTypeSelectorOptions;
}
export interface RuleWithOptions_for_NoUnknownUnitOptions {
	/**
	 * The severity of the emitted diagnostics by the rule
	 */
	level: RulePlainConfiguration;
	/**
	 * Rule's options
	 */
	options: NoUnknownUnitOptions;
}
export interface RuleWithOptions_for_NoUnmatchableAnbSelectorOptions {
	/**
	 * The severity of the emitted diagnostics by the rule
	 */
	level: RulePlainConfiguration;
	/**
	 * Rule's options
	 */
	options: NoUnmatchableAnbSelectorOptions;
}
export interface RuleWithOptions_for_NoUnreachableOptions {
	/**
	 * The severity of the emitted diagnostics by the rule
	 */
	level: RulePlainConfiguration;
	/**
	 * Rule's options
	 */
	options: NoUnreachableOptions;
}
export interface RuleWithOptions_for_NoUnreachableSuperOptions {
	/**
	 * The severity of the emitted diagnostics by the rule
	 */
	level: RulePlainConfiguration;
	/**
	 * Rule's options
	 */
	options: NoUnreachableSuperOptions;
}
export interface RuleWithOptions_for_NoUnsafeFinallyOptions {
	/**
	 * The severity of the emitted diagnostics by the rule
	 */
	level: RulePlainConfiguration;
	/**
	 * Rule's options
	 */
	options: NoUnsafeFinallyOptions;
}
export interface RuleWithOptions_for_NoUnsafeOptionalChainingOptions {
	/**
	 * The severity of the emitted diagnostics by the rule
	 */
	level: RulePlainConfiguration;
	/**
	 * Rule's options
	 */
	options: NoUnsafeOptionalChainingOptions;
}
export interface RuleWithFixOptions_for_NoUnusedFunctionParametersOptions {
	/**
	 * The kind of the code actions emitted by the rule
	 */
	fix?: FixKind;
	/**
	 * The severity of the emitted diagnostics by the rule
	 */
	level: RulePlainConfiguration;
	/**
	 * Rule's options
	 */
	options: NoUnusedFunctionParametersOptions;
}
export interface RuleWithFixOptions_for_NoUnusedImportsOptions {
	/**
	 * The kind of the code actions emitted by the rule
	 */
	fix?: FixKind;
	/**
	 * The severity of the emitted diagnostics by the rule
	 */
	level: RulePlainConfiguration;
	/**
	 * Rule's options
	 */
	options: NoUnusedImportsOptions;
}
export interface RuleWithFixOptions_for_NoUnusedLabelsOptions {
	/**
	 * The kind of the code actions emitted by the rule
	 */
	fix?: FixKind;
	/**
	 * The severity of the emitted diagnostics by the rule
	 */
	level: RulePlainConfiguration;
	/**
	 * Rule's options
	 */
	options: NoUnusedLabelsOptions;
}
export interface RuleWithFixOptions_for_NoUnusedPrivateClassMembersOptions {
	/**
	 * The kind of the code actions emitted by the rule
	 */
	fix?: FixKind;
	/**
	 * The severity of the emitted diagnostics by the rule
	 */
	level: RulePlainConfiguration;
	/**
	 * Rule's options
	 */
	options: NoUnusedPrivateClassMembersOptions;
}
export interface RuleWithFixOptions_for_NoUnusedVariablesOptions {
	/**
	 * The kind of the code actions emitted by the rule
	 */
	fix?: FixKind;
	/**
	 * The severity of the emitted diagnostics by the rule
	 */
	level: RulePlainConfiguration;
	/**
	 * Rule's options
	 */
	options: NoUnusedVariablesOptions;
}
export interface RuleWithFixOptions_for_NoUselessContinueOptions {
	/**
	 * The kind of the code actions emitted by the rule
	 */
	fix?: FixKind;
	/**
	 * The severity of the emitted diagnostics by the rule
	 */
	level: RulePlainConfiguration;
	/**
	 * Rule's options
	 */
	options: NoUselessContinueOptions;
}
export interface RuleWithFixOptions_for_NoVoidElementsWithChildrenOptions {
	/**
	 * The kind of the code actions emitted by the rule
	 */
	fix?: FixKind;
	/**
	 * The severity of the emitted diagnostics by the rule
	 */
	level: RulePlainConfiguration;
	/**
	 * Rule's options
	 */
	options: NoVoidElementsWithChildrenOptions;
}
export interface RuleWithOptions_for_NoVoidTypeReturnOptions {
	/**
	 * The severity of the emitted diagnostics by the rule
	 */
	level: RulePlainConfiguration;
	/**
	 * Rule's options
	 */
	options: NoVoidTypeReturnOptions;
}
export interface RuleWithFixOptions_for_UseArrayLiteralsOptions {
	/**
	 * The kind of the code actions emitted by the rule
	 */
	fix?: FixKind;
	/**
	 * The severity of the emitted diagnostics by the rule
	 */
	level: RulePlainConfiguration;
	/**
	 * Rule's options
	 */
	options: UseArrayLiteralsOptions;
}
export interface RuleWithFixOptions_for_UseExhaustiveDependenciesOptions {
	/**
	 * The kind of the code actions emitted by the rule
	 */
	fix?: FixKind;
	/**
	 * The severity of the emitted diagnostics by the rule
	 */
	level: RulePlainConfiguration;
	/**
	 * Rule's options
	 */
	options: UseExhaustiveDependenciesOptions;
}
export interface RuleWithOptions_for_UseHookAtTopLevelOptions {
	/**
	 * The severity of the emitted diagnostics by the rule
	 */
	level: RulePlainConfiguration;
	/**
	 * Rule's options
	 */
	options: UseHookAtTopLevelOptions;
}
export interface RuleWithFixOptions_for_UseImportExtensionsOptions {
	/**
	 * The kind of the code actions emitted by the rule
	 */
	fix?: FixKind;
	/**
	 * The severity of the emitted diagnostics by the rule
	 */
	level: RulePlainConfiguration;
	/**
	 * Rule's options
	 */
	options: UseImportExtensionsOptions;
}
export interface RuleWithFixOptions_for_UseIsNanOptions {
	/**
	 * The kind of the code actions emitted by the rule
	 */
	fix?: FixKind;
	/**
	 * The severity of the emitted diagnostics by the rule
	 */
	level: RulePlainConfiguration;
	/**
	 * Rule's options
	 */
	options: UseIsNanOptions;
}
export interface RuleWithOptions_for_UseJsxKeyInIterableOptions {
	/**
	 * The severity of the emitted diagnostics by the rule
	 */
	level: RulePlainConfiguration;
	/**
	 * Rule's options
	 */
	options: UseJsxKeyInIterableOptions;
}
export interface RuleWithOptions_for_UseValidForDirectionOptions {
	/**
	 * The severity of the emitted diagnostics by the rule
	 */
	level: RulePlainConfiguration;
	/**
	 * Rule's options
	 */
	options: UseValidForDirectionOptions;
}
export interface RuleWithOptions_for_UseYieldOptions {
	/**
	 * The severity of the emitted diagnostics by the rule
	 */
	level: RulePlainConfiguration;
	/**
	 * Rule's options
	 */
	options: UseYieldOptions;
}
export interface RuleWithOptions_for_NoAwaitInLoopOptions {
	/**
	 * The severity of the emitted diagnostics by the rule
	 */
	level: RulePlainConfiguration;
	/**
	 * Rule's options
	 */
	options: NoAwaitInLoopOptions;
}
export interface RuleWithOptions_for_NoBitwiseOperatorsOptions {
	/**
	 * The severity of the emitted diagnostics by the rule
	 */
	level: RulePlainConfiguration;
	/**
	 * Rule's options
	 */
	options: NoBitwiseOperatorsOptions;
}
export interface RuleWithOptions_for_NoConstantBinaryExpressionOptions {
	/**
	 * The severity of the emitted diagnostics by the rule
	 */
	level: RulePlainConfiguration;
	/**
	 * Rule's options
	 */
	options: NoConstantBinaryExpressionOptions;
}
export interface RuleWithOptions_for_NoDestructuredPropsOptions {
	/**
	 * The severity of the emitted diagnostics by the rule
	 */
	level: RulePlainConfiguration;
	/**
	 * Rule's options
	 */
	options: NoDestructuredPropsOptions;
}
export interface RuleWithFixOptions_for_NoFloatingPromisesOptions {
	/**
	 * The kind of the code actions emitted by the rule
	 */
	fix?: FixKind;
	/**
	 * The severity of the emitted diagnostics by the rule
	 */
	level: RulePlainConfiguration;
	/**
	 * Rule's options
	 */
	options: NoFloatingPromisesOptions;
}
export interface RuleWithFixOptions_for_NoGlobalDirnameFilenameOptions {
	/**
	 * The kind of the code actions emitted by the rule
	 */
	fix?: FixKind;
	/**
	 * The severity of the emitted diagnostics by the rule
	 */
	level: RulePlainConfiguration;
	/**
	 * Rule's options
	 */
	options: NoGlobalDirnameFilenameOptions;
}
export interface RuleWithOptions_for_NoImportCyclesOptions {
	/**
	 * The severity of the emitted diagnostics by the rule
	 */
	level: RulePlainConfiguration;
	/**
	 * Rule's options
	 */
	options: NoImportCyclesOptions;
}
export interface RuleWithFixOptions_for_NoImportantStylesOptions {
	/**
	 * The kind of the code actions emitted by the rule
	 */
	fix?: FixKind;
	/**
	 * The severity of the emitted diagnostics by the rule
	 */
	level: RulePlainConfiguration;
	/**
	 * Rule's options
	 */
	options: NoImportantStylesOptions;
}
export interface RuleWithOptions_for_NoNoninteractiveElementInteractionsOptions {
	/**
	 * The severity of the emitted diagnostics by the rule
	 */
	level: RulePlainConfiguration;
	/**
	 * Rule's options
	 */
	options: NoNoninteractiveElementInteractionsOptions;
}
export interface RuleWithFixOptions_for_NoProcessGlobalOptions {
	/**
	 * The kind of the code actions emitted by the rule
	 */
	fix?: FixKind;
	/**
	 * The severity of the emitted diagnostics by the rule
	 */
	level: RulePlainConfiguration;
	/**
	 * Rule's options
	 */
	options: NoProcessGlobalOptions;
}
export interface RuleWithOptions_for_NoRestrictedElementsOptions {
	/**
	 * The severity of the emitted diagnostics by the rule
	 */
	level: RulePlainConfiguration;
	/**
	 * Rule's options
	 */
	options: NoRestrictedElementsOptions;
}
export interface RuleWithOptions_for_NoSecretsOptions {
	/**
	 * The severity of the emitted diagnostics by the rule
	 */
	level: RulePlainConfiguration;
	/**
	 * Rule's options
	 */
	options: NoSecretsOptions;
}
export interface RuleWithOptions_for_NoShadowOptions {
	/**
	 * The severity of the emitted diagnostics by the rule
	 */
	level: RulePlainConfiguration;
	/**
	 * Rule's options
	 */
	options: NoShadowOptions;
}
export interface RuleWithFixOptions_for_NoTsIgnoreOptions {
	/**
	 * The kind of the code actions emitted by the rule
	 */
	fix?: FixKind;
	/**
	 * The severity of the emitted diagnostics by the rule
	 */
	level: RulePlainConfiguration;
	/**
	 * Rule's options
	 */
	options: NoTsIgnoreOptions;
}
export interface RuleWithOptions_for_NoUnknownAtRuleOptions {
	/**
	 * The severity of the emitted diagnostics by the rule
	 */
	level: RulePlainConfiguration;
	/**
	 * Rule's options
	 */
	options: NoUnknownAtRuleOptions;
}
export interface RuleWithOptions_for_NoUnresolvedImportsOptions {
	/**
	 * The severity of the emitted diagnostics by the rule
	 */
	level: RulePlainConfiguration;
	/**
	 * Rule's options
	 */
	options: NoUnresolvedImportsOptions;
}
export interface RuleWithOptions_for_NoUnwantedPolyfillioOptions {
	/**
	 * The severity of the emitted diagnostics by the rule
	 */
	level: RulePlainConfiguration;
	/**
	 * Rule's options
	 */
	options: NoUnwantedPolyfillioOptions;
}
export interface RuleWithOptions_for_NoUselessBackrefInRegexOptions {
	/**
	 * The severity of the emitted diagnostics by the rule
	 */
	level: RulePlainConfiguration;
	/**
	 * Rule's options
	 */
	options: NoUselessBackrefInRegexOptions;
}
export interface RuleWithFixOptions_for_NoUselessEscapeInStringOptions {
	/**
	 * The kind of the code actions emitted by the rule
	 */
	fix?: FixKind;
	/**
	 * The severity of the emitted diagnostics by the rule
	 */
	level: RulePlainConfiguration;
	/**
	 * Rule's options
	 */
	options: NoUselessEscapeInStringOptions;
}
export interface RuleWithFixOptions_for_NoUselessUndefinedOptions {
	/**
	 * The kind of the code actions emitted by the rule
	 */
	fix?: FixKind;
	/**
	 * The severity of the emitted diagnostics by the rule
	 */
	level: RulePlainConfiguration;
	/**
	 * Rule's options
	 */
	options: NoUselessUndefinedOptions;
}
export interface RuleWithOptions_for_UseAdjacentGetterSetterOptions {
	/**
	 * The severity of the emitted diagnostics by the rule
	 */
	level: RulePlainConfiguration;
	/**
	 * Rule's options
	 */
	options: UseAdjacentGetterSetterOptions;
}
export interface RuleWithFixOptions_for_UseConsistentObjectDefinitionOptions {
	/**
	 * The kind of the code actions emitted by the rule
	 */
	fix?: FixKind;
	/**
	 * The severity of the emitted diagnostics by the rule
	 */
	level: RulePlainConfiguration;
	/**
	 * Rule's options
	 */
	options: UseConsistentObjectDefinitionOptions;
}
export interface RuleWithFixOptions_for_UseExhaustiveSwitchCasesOptions {
	/**
	 * The kind of the code actions emitted by the rule
	 */
	fix?: FixKind;
	/**
	 * The severity of the emitted diagnostics by the rule
	 */
	level: RulePlainConfiguration;
	/**
	 * Rule's options
	 */
	options: UseExhaustiveSwitchCasesOptions;
}
export interface RuleWithOptions_for_UseExplicitTypeOptions {
	/**
	 * The severity of the emitted diagnostics by the rule
	 */
	level: RulePlainConfiguration;
	/**
	 * Rule's options
	 */
	options: UseExplicitTypeOptions;
}
export interface RuleWithOptions_for_UseExportsLastOptions {
	/**
	 * The severity of the emitted diagnostics by the rule
	 */
	level: RulePlainConfiguration;
	/**
	 * Rule's options
	 */
	options: UseExportsLastOptions;
}
export interface RuleWithOptions_for_UseForComponentOptions {
	/**
	 * The severity of the emitted diagnostics by the rule
	 */
	level: RulePlainConfiguration;
	/**
	 * Rule's options
	 */
	options: UseForComponentOptions;
}
export interface RuleWithFixOptions_for_UseGoogleFontPreconnectOptions {
	/**
	 * The kind of the code actions emitted by the rule
	 */
	fix?: FixKind;
	/**
	 * The severity of the emitted diagnostics by the rule
	 */
	level: RulePlainConfiguration;
	/**
	 * Rule's options
	 */
	options: UseGoogleFontPreconnectOptions;
}
export interface RuleWithOptions_for_UseIterableCallbackReturnOptions {
	/**
	 * The severity of the emitted diagnostics by the rule
	 */
	level: RulePlainConfiguration;
	/**
	 * Rule's options
	 */
	options: UseIterableCallbackReturnOptions;
}
export interface RuleWithFixOptions_for_UseNamedOperationOptions {
	/**
	 * The kind of the code actions emitted by the rule
	 */
	fix?: FixKind;
	/**
	 * The severity of the emitted diagnostics by the rule
	 */
	level: RulePlainConfiguration;
	/**
	 * Rule's options
	 */
	options: UseNamedOperationOptions;
}
export interface RuleWithOptions_for_UseNamingConventionOptions {
	/**
	 * The severity of the emitted diagnostics by the rule
	 */
	level: RulePlainConfiguration;
	/**
	 * Rule's options
	 */
	options: UseNamingConventionOptions;
}
export interface RuleWithFixOptions_for_UseNumericSeparatorsOptions {
	/**
	 * The kind of the code actions emitted by the rule
	 */
	fix?: FixKind;
	/**
	 * The severity of the emitted diagnostics by the rule
	 */
	level: RulePlainConfiguration;
	/**
	 * Rule's options
	 */
	options: UseNumericSeparatorsOptions;
}
export interface RuleWithFixOptions_for_UseParseIntRadixOptions {
	/**
	 * The kind of the code actions emitted by the rule
	 */
	fix?: FixKind;
	/**
	 * The severity of the emitted diagnostics by the rule
	 */
	level: RulePlainConfiguration;
	/**
	 * Rule's options
	 */
	options: UseParseIntRadixOptions;
}
export interface RuleWithFixOptions_for_UseSingleJsDocAsteriskOptions {
	/**
	 * The kind of the code actions emitted by the rule
	 */
	fix?: FixKind;
	/**
	 * The severity of the emitted diagnostics by the rule
	 */
	level: RulePlainConfiguration;
	/**
	 * Rule's options
	 */
	options: UseSingleJsDocAsteriskOptions;
}
export interface RuleWithFixOptions_for_UseSortedClassesOptions {
	/**
	 * The kind of the code actions emitted by the rule
	 */
	fix?: FixKind;
	/**
	 * The severity of the emitted diagnostics by the rule
	 */
	level: RulePlainConfiguration;
	/**
	 * Rule's options
	 */
	options: UseSortedClassesOptions;
}
export interface RuleWithOptions_for_UseSymbolDescriptionOptions {
	/**
	 * The severity of the emitted diagnostics by the rule
	 */
	level: RulePlainConfiguration;
	/**
	 * Rule's options
	 */
	options: UseSymbolDescriptionOptions;
}
export interface RuleWithOptions_for_NoAccumulatingSpreadOptions {
	/**
	 * The severity of the emitted diagnostics by the rule
	 */
	level: RulePlainConfiguration;
	/**
	 * Rule's options
	 */
	options: NoAccumulatingSpreadOptions;
}
export interface RuleWithOptions_for_NoBarrelFileOptions {
	/**
	 * The severity of the emitted diagnostics by the rule
	 */
	level: RulePlainConfiguration;
	/**
	 * Rule's options
	 */
	options: NoBarrelFileOptions;
}
export interface RuleWithFixOptions_for_NoDeleteOptions {
	/**
	 * The kind of the code actions emitted by the rule
	 */
	fix?: FixKind;
	/**
	 * The severity of the emitted diagnostics by the rule
	 */
	level: RulePlainConfiguration;
	/**
	 * Rule's options
	 */
	options: NoDeleteOptions;
}
export interface RuleWithOptions_for_NoDynamicNamespaceImportAccessOptions {
	/**
	 * The severity of the emitted diagnostics by the rule
	 */
	level: RulePlainConfiguration;
	/**
	 * Rule's options
	 */
	options: NoDynamicNamespaceImportAccessOptions;
}
export interface RuleWithOptions_for_NoImgElementOptions {
	/**
	 * The severity of the emitted diagnostics by the rule
	 */
	level: RulePlainConfiguration;
	/**
	 * Rule's options
	 */
	options: NoImgElementOptions;
}
export interface RuleWithOptions_for_NoReExportAllOptions {
	/**
	 * The severity of the emitted diagnostics by the rule
	 */
	level: RulePlainConfiguration;
	/**
	 * Rule's options
	 */
	options: NoReExportAllOptions;
}
export interface RuleWithOptions_for_UseTopLevelRegexOptions {
	/**
	 * The severity of the emitted diagnostics by the rule
	 */
	level: RulePlainConfiguration;
	/**
	 * Rule's options
	 */
	options: UseTopLevelRegexOptions;
}
export interface RuleWithFixOptions_for_NoBlankTargetOptions {
	/**
	 * The kind of the code actions emitted by the rule
	 */
	fix?: FixKind;
	/**
	 * The severity of the emitted diagnostics by the rule
	 */
	level: RulePlainConfiguration;
	/**
	 * Rule's options
	 */
	options: NoBlankTargetOptions;
}
export interface RuleWithOptions_for_NoDangerouslySetInnerHtmlOptions {
	/**
	 * The severity of the emitted diagnostics by the rule
	 */
	level: RulePlainConfiguration;
	/**
	 * Rule's options
	 */
	options: NoDangerouslySetInnerHtmlOptions;
}
export interface RuleWithOptions_for_NoDangerouslySetInnerHtmlWithChildrenOptions {
	/**
	 * The severity of the emitted diagnostics by the rule
	 */
	level: RulePlainConfiguration;
	/**
	 * Rule's options
	 */
	options: NoDangerouslySetInnerHtmlWithChildrenOptions;
}
export interface RuleWithOptions_for_NoGlobalEvalOptions {
	/**
	 * The severity of the emitted diagnostics by the rule
	 */
	level: RulePlainConfiguration;
	/**
	 * Rule's options
	 */
	options: NoGlobalEvalOptions;
}
export interface RuleWithOptions_for_NoArgumentsOptions {
	/**
	 * The severity of the emitted diagnostics by the rule
	 */
	level: RulePlainConfiguration;
	/**
	 * Rule's options
	 */
	options: NoArgumentsOptions;
}
export interface RuleWithOptions_for_NoCommaOperatorOptions {
	/**
	 * The severity of the emitted diagnostics by the rule
	 */
	level: RulePlainConfiguration;
	/**
	 * Rule's options
	 */
	options: NoCommaOperatorOptions;
}
export interface RuleWithOptions_for_NoCommonJsOptions {
	/**
	 * The severity of the emitted diagnostics by the rule
	 */
	level: RulePlainConfiguration;
	/**
	 * Rule's options
	 */
	options: NoCommonJsOptions;
}
export interface RuleWithOptions_for_NoDefaultExportOptions {
	/**
	 * The severity of the emitted diagnostics by the rule
	 */
	level: RulePlainConfiguration;
	/**
	 * Rule's options
	 */
	options: NoDefaultExportOptions;
}
export interface RuleWithOptions_for_NoDescendingSpecificityOptions {
	/**
	 * The severity of the emitted diagnostics by the rule
	 */
	level: RulePlainConfiguration;
	/**
	 * Rule's options
	 */
	options: NoDescendingSpecificityOptions;
}
export interface RuleWithOptions_for_NoDoneCallbackOptions {
	/**
	 * The severity of the emitted diagnostics by the rule
	 */
	level: RulePlainConfiguration;
	/**
	 * Rule's options
	 */
	options: NoDoneCallbackOptions;
}
export interface RuleWithOptions_for_NoEnumOptions {
	/**
	 * The severity of the emitted diagnostics by the rule
	 */
	level: RulePlainConfiguration;
	/**
	 * Rule's options
	 */
	options: NoEnumOptions;
}
export interface RuleWithOptions_for_NoExportedImportsOptions {
	/**
	 * The severity of the emitted diagnostics by the rule
	 */
	level: RulePlainConfiguration;
	/**
	 * Rule's options
	 */
	options: NoExportedImportsOptions;
}
export interface RuleWithOptions_for_NoHeadElementOptions {
	/**
	 * The severity of the emitted diagnostics by the rule
	 */
	level: RulePlainConfiguration;
	/**
	 * Rule's options
	 */
	options: NoHeadElementOptions;
}
export interface RuleWithFixOptions_for_NoImplicitBooleanOptions {
	/**
	 * The kind of the code actions emitted by the rule
	 */
	fix?: FixKind;
	/**
	 * The severity of the emitted diagnostics by the rule
	 */
	level: RulePlainConfiguration;
	/**
	 * Rule's options
	 */
	options: NoImplicitBooleanOptions;
}
export interface RuleWithFixOptions_for_NoInferrableTypesOptions {
	/**
	 * The kind of the code actions emitted by the rule
	 */
	fix?: FixKind;
	/**
	 * The severity of the emitted diagnostics by the rule
	 */
	level: RulePlainConfiguration;
	/**
	 * Rule's options
	 */
	options: NoInferrableTypesOptions;
}
export interface RuleWithOptions_for_NoNamespaceOptions {
	/**
	 * The severity of the emitted diagnostics by the rule
	 */
	level: RulePlainConfiguration;
	/**
	 * Rule's options
	 */
	options: NoNamespaceOptions;
}
export interface RuleWithOptions_for_NoNamespaceImportOptions {
	/**
	 * The severity of the emitted diagnostics by the rule
	 */
	level: RulePlainConfiguration;
	/**
	 * Rule's options
	 */
	options: NoNamespaceImportOptions;
}
export interface RuleWithFixOptions_for_NoNegationElseOptions {
	/**
	 * The kind of the code actions emitted by the rule
	 */
	fix?: FixKind;
	/**
	 * The severity of the emitted diagnostics by the rule
	 */
	level: RulePlainConfiguration;
	/**
	 * Rule's options
	 */
	options: NoNegationElseOptions;
}
export interface RuleWithOptions_for_NoNestedTernaryOptions {
	/**
	 * The severity of the emitted diagnostics by the rule
	 */
	level: RulePlainConfiguration;
	/**
	 * Rule's options
	 */
	options: NoNestedTernaryOptions;
}
export interface RuleWithFixOptions_for_NoNonNullAssertionOptions {
	/**
	 * The kind of the code actions emitted by the rule
	 */
	fix?: FixKind;
	/**
	 * The severity of the emitted diagnostics by the rule
	 */
	level: RulePlainConfiguration;
	/**
	 * Rule's options
	 */
	options: NoNonNullAssertionOptions;
}
export interface RuleWithOptions_for_NoParameterAssignOptions {
	/**
	 * The severity of the emitted diagnostics by the rule
	 */
	level: RulePlainConfiguration;
	/**
	 * Rule's options
	 */
	options: NoParameterAssignOptions;
}
export interface RuleWithOptions_for_NoParameterPropertiesOptions {
	/**
	 * The severity of the emitted diagnostics by the rule
	 */
	level: RulePlainConfiguration;
	/**
	 * Rule's options
	 */
	options: NoParameterPropertiesOptions;
}
export interface RuleWithOptions_for_NoProcessEnvOptions {
	/**
	 * The severity of the emitted diagnostics by the rule
	 */
	level: RulePlainConfiguration;
	/**
	 * Rule's options
	 */
	options: NoProcessEnvOptions;
}
export interface RuleWithOptions_for_NoRestrictedGlobalsOptions {
	/**
	 * The severity of the emitted diagnostics by the rule
	 */
	level: RulePlainConfiguration;
	/**
	 * Rule's options
	 */
	options: NoRestrictedGlobalsOptions;
}
export interface RuleWithOptions_for_NoRestrictedImportsOptions {
	/**
	 * The severity of the emitted diagnostics by the rule
	 */
	level: RulePlainConfiguration;
	/**
	 * Rule's options
	 */
	options: NoRestrictedImportsOptions;
}
export interface RuleWithFixOptions_for_NoRestrictedTypesOptions {
	/**
	 * The kind of the code actions emitted by the rule
	 */
	fix?: FixKind;
	/**
	 * The severity of the emitted diagnostics by the rule
	 */
	level: RulePlainConfiguration;
	/**
	 * Rule's options
	 */
	options: NoRestrictedTypesOptions;
}
export interface RuleWithFixOptions_for_NoShoutyConstantsOptions {
	/**
	 * The kind of the code actions emitted by the rule
	 */
	fix?: FixKind;
	/**
	 * The severity of the emitted diagnostics by the rule
	 */
	level: RulePlainConfiguration;
	/**
	 * Rule's options
	 */
	options: NoShoutyConstantsOptions;
}
export interface RuleWithFixOptions_for_NoSubstrOptions {
	/**
	 * The kind of the code actions emitted by the rule
	 */
	fix?: FixKind;
	/**
	 * The severity of the emitted diagnostics by the rule
	 */
	level: RulePlainConfiguration;
	/**
	 * Rule's options
	 */
	options: NoSubstrOptions;
}
export interface RuleWithFixOptions_for_NoUnusedTemplateLiteralOptions {
	/**
	 * The kind of the code actions emitted by the rule
	 */
	fix?: FixKind;
	/**
	 * The severity of the emitted diagnostics by the rule
	 */
	level: RulePlainConfiguration;
	/**
	 * Rule's options
	 */
	options: NoUnusedTemplateLiteralOptions;
}
export interface RuleWithFixOptions_for_NoUselessElseOptions {
	/**
	 * The kind of the code actions emitted by the rule
	 */
	fix?: FixKind;
	/**
	 * The severity of the emitted diagnostics by the rule
	 */
	level: RulePlainConfiguration;
	/**
	 * Rule's options
	 */
	options: NoUselessElseOptions;
}
export interface RuleWithOptions_for_NoValueAtRuleOptions {
	/**
	 * The severity of the emitted diagnostics by the rule
	 */
	level: RulePlainConfiguration;
	/**
	 * Rule's options
	 */
	options: NoValueAtRuleOptions;
}
export interface RuleWithFixOptions_for_NoYodaExpressionOptions {
	/**
	 * The kind of the code actions emitted by the rule
	 */
	fix?: FixKind;
	/**
	 * The severity of the emitted diagnostics by the rule
	 */
	level: RulePlainConfiguration;
	/**
	 * Rule's options
	 */
	options: NoYodaExpressionOptions;
}
export interface RuleWithFixOptions_for_UseAsConstAssertionOptions {
	/**
	 * The kind of the code actions emitted by the rule
	 */
	fix?: FixKind;
	/**
	 * The severity of the emitted diagnostics by the rule
	 */
	level: RulePlainConfiguration;
	/**
	 * Rule's options
	 */
	options: UseAsConstAssertionOptions;
}
export interface RuleWithFixOptions_for_UseAtIndexOptions {
	/**
	 * The kind of the code actions emitted by the rule
	 */
	fix?: FixKind;
	/**
	 * The severity of the emitted diagnostics by the rule
	 */
	level: RulePlainConfiguration;
	/**
	 * Rule's options
	 */
	options: UseAtIndexOptions;
}
export interface RuleWithFixOptions_for_UseBlockStatementsOptions {
	/**
	 * The kind of the code actions emitted by the rule
	 */
	fix?: FixKind;
	/**
	 * The severity of the emitted diagnostics by the rule
	 */
	level: RulePlainConfiguration;
	/**
	 * Rule's options
	 */
	options: UseBlockStatementsOptions;
}
export interface RuleWithFixOptions_for_UseCollapsedElseIfOptions {
	/**
	 * The kind of the code actions emitted by the rule
	 */
	fix?: FixKind;
	/**
	 * The severity of the emitted diagnostics by the rule
	 */
	level: RulePlainConfiguration;
	/**
	 * Rule's options
	 */
	options: UseCollapsedElseIfOptions;
}
export interface RuleWithFixOptions_for_UseCollapsedIfOptions {
	/**
	 * The kind of the code actions emitted by the rule
	 */
	fix?: FixKind;
	/**
	 * The severity of the emitted diagnostics by the rule
	 */
	level: RulePlainConfiguration;
	/**
	 * Rule's options
	 */
	options: UseCollapsedIfOptions;
}
export interface RuleWithOptions_for_UseComponentExportOnlyModulesOptions {
	/**
	 * The severity of the emitted diagnostics by the rule
	 */
	level: RulePlainConfiguration;
	/**
	 * Rule's options
	 */
	options: UseComponentExportOnlyModulesOptions;
}
export interface RuleWithFixOptions_for_UseConsistentArrayTypeOptions {
	/**
	 * The kind of the code actions emitted by the rule
	 */
	fix?: FixKind;
	/**
	 * The severity of the emitted diagnostics by the rule
	 */
	level: RulePlainConfiguration;
	/**
	 * Rule's options
	 */
	options: UseConsistentArrayTypeOptions;
}
export interface RuleWithFixOptions_for_UseConsistentBuiltinInstantiationOptions {
	/**
	 * The kind of the code actions emitted by the rule
	 */
	fix?: FixKind;
	/**
	 * The severity of the emitted diagnostics by the rule
	 */
	level: RulePlainConfiguration;
	/**
	 * Rule's options
	 */
	options: UseConsistentBuiltinInstantiationOptions;
}
export interface RuleWithFixOptions_for_UseConsistentCurlyBracesOptions {
	/**
	 * The kind of the code actions emitted by the rule
	 */
	fix?: FixKind;
	/**
	 * The severity of the emitted diagnostics by the rule
	 */
	level: RulePlainConfiguration;
	/**
	 * Rule's options
	 */
	options: UseConsistentCurlyBracesOptions;
}
export interface RuleWithOptions_for_UseConsistentMemberAccessibilityOptions {
	/**
	 * The severity of the emitted diagnostics by the rule
	 */
	level: RulePlainConfiguration;
	/**
	 * Rule's options
	 */
	options: UseConsistentMemberAccessibilityOptions;
}
export interface RuleWithFixOptions_for_UseConstOptions {
	/**
	 * The kind of the code actions emitted by the rule
	 */
	fix?: FixKind;
	/**
	 * The severity of the emitted diagnostics by the rule
	 */
	level: RulePlainConfiguration;
	/**
	 * Rule's options
	 */
	options: UseConstOptions;
}
export interface RuleWithFixOptions_for_UseDefaultParameterLastOptions {
	/**
	 * The kind of the code actions emitted by the rule
	 */
	fix?: FixKind;
	/**
	 * The severity of the emitted diagnostics by the rule
	 */
	level: RulePlainConfiguration;
	/**
	 * Rule's options
	 */
	options: UseDefaultParameterLastOptions;
}
export interface RuleWithOptions_for_UseDefaultSwitchClauseOptions {
	/**
	 * The severity of the emitted diagnostics by the rule
	 */
	level: RulePlainConfiguration;
	/**
	 * Rule's options
	 */
	options: UseDefaultSwitchClauseOptions;
}
export interface RuleWithOptions_for_UseDeprecatedReasonOptions {
	/**
	 * The severity of the emitted diagnostics by the rule
	 */
	level: RulePlainConfiguration;
	/**
	 * Rule's options
	 */
	options: UseDeprecatedReasonOptions;
}
export interface RuleWithFixOptions_for_UseEnumInitializersOptions {
	/**
	 * The kind of the code actions emitted by the rule
	 */
	fix?: FixKind;
	/**
	 * The severity of the emitted diagnostics by the rule
	 */
	level: RulePlainConfiguration;
	/**
	 * Rule's options
	 */
	options: UseEnumInitializersOptions;
}
export interface RuleWithFixOptions_for_UseExplicitLengthCheckOptions {
	/**
	 * The kind of the code actions emitted by the rule
	 */
	fix?: FixKind;
	/**
	 * The severity of the emitted diagnostics by the rule
	 */
	level: RulePlainConfiguration;
	/**
	 * Rule's options
	 */
	options: UseExplicitLengthCheckOptions;
}
export interface RuleWithFixOptions_for_UseExponentiationOperatorOptions {
	/**
	 * The kind of the code actions emitted by the rule
	 */
	fix?: FixKind;
	/**
	 * The severity of the emitted diagnostics by the rule
	 */
	level: RulePlainConfiguration;
	/**
	 * Rule's options
	 */
	options: UseExponentiationOperatorOptions;
}
export interface RuleWithFixOptions_for_UseExportTypeOptions {
	/**
	 * The kind of the code actions emitted by the rule
	 */
	fix?: FixKind;
	/**
	 * The severity of the emitted diagnostics by the rule
	 */
	level: RulePlainConfiguration;
	/**
	 * Rule's options
	 */
	options: UseExportTypeOptions;
}
export interface RuleWithOptions_for_UseFilenamingConventionOptions {
	/**
	 * The severity of the emitted diagnostics by the rule
	 */
	level: RulePlainConfiguration;
	/**
	 * Rule's options
	 */
	options: UseFilenamingConventionOptions;
}
export interface RuleWithOptions_for_UseForOfOptions {
	/**
	 * The severity of the emitted diagnostics by the rule
	 */
	level: RulePlainConfiguration;
	/**
	 * Rule's options
	 */
	options: UseForOfOptions;
}
export interface RuleWithFixOptions_for_UseFragmentSyntaxOptions {
	/**
	 * The kind of the code actions emitted by the rule
	 */
	fix?: FixKind;
	/**
	 * The severity of the emitted diagnostics by the rule
	 */
	level: RulePlainConfiguration;
	/**
	 * Rule's options
	 */
	options: UseFragmentSyntaxOptions;
}
export interface RuleWithFixOptions_for_UseImportTypeOptions {
	/**
	 * The kind of the code actions emitted by the rule
	 */
	fix?: FixKind;
	/**
	 * The severity of the emitted diagnostics by the rule
	 */
	level: RulePlainConfiguration;
	/**
	 * Rule's options
	 */
	options: UseImportTypeOptions;
}
export interface RuleWithOptions_for_UseLiteralEnumMembersOptions {
	/**
	 * The severity of the emitted diagnostics by the rule
	 */
	level: RulePlainConfiguration;
	/**
	 * Rule's options
	 */
	options: UseLiteralEnumMembersOptions;
}
export interface RuleWithFixOptions_for_UseNamingConventionOptions {
	/**
	 * The kind of the code actions emitted by the rule
	 */
	fix?: FixKind;
	/**
	 * The severity of the emitted diagnostics by the rule
	 */
	level: RulePlainConfiguration;
	/**
	 * Rule's options
	 */
	options: UseNamingConventionOptions;
}
export interface RuleWithFixOptions_for_UseNodeAssertStrictOptions {
	/**
	 * The kind of the code actions emitted by the rule
	 */
	fix?: FixKind;
	/**
	 * The severity of the emitted diagnostics by the rule
	 */
	level: RulePlainConfiguration;
	/**
	 * Rule's options
	 */
	options: UseNodeAssertStrictOptions;
}
export interface RuleWithFixOptions_for_UseNodejsImportProtocolOptions {
	/**
	 * The kind of the code actions emitted by the rule
	 */
	fix?: FixKind;
	/**
	 * The severity of the emitted diagnostics by the rule
	 */
	level: RulePlainConfiguration;
	/**
	 * Rule's options
	 */
	options: UseNodejsImportProtocolOptions;
}
export interface RuleWithFixOptions_for_UseNumberNamespaceOptions {
	/**
	 * The kind of the code actions emitted by the rule
	 */
	fix?: FixKind;
	/**
	 * The severity of the emitted diagnostics by the rule
	 */
	level: RulePlainConfiguration;
	/**
	 * Rule's options
	 */
	options: UseNumberNamespaceOptions;
}
export interface RuleWithFixOptions_for_UseNumericLiteralsOptions {
	/**
	 * The kind of the code actions emitted by the rule
	 */
	fix?: FixKind;
	/**
	 * The severity of the emitted diagnostics by the rule
	 */
	level: RulePlainConfiguration;
	/**
	 * Rule's options
	 */
	options: UseNumericLiteralsOptions;
}
export interface RuleWithFixOptions_for_UseSelfClosingElementsOptions {
	/**
	 * The kind of the code actions emitted by the rule
	 */
	fix?: FixKind;
	/**
	 * The severity of the emitted diagnostics by the rule
	 */
	level: RulePlainConfiguration;
	/**
	 * Rule's options
	 */
	options: UseSelfClosingElementsOptions;
}
export interface RuleWithFixOptions_for_UseShorthandAssignOptions {
	/**
	 * The kind of the code actions emitted by the rule
	 */
	fix?: FixKind;
	/**
	 * The severity of the emitted diagnostics by the rule
	 */
	level: RulePlainConfiguration;
	/**
	 * Rule's options
	 */
	options: UseShorthandAssignOptions;
}
export interface RuleWithFixOptions_for_UseShorthandFunctionTypeOptions {
	/**
	 * The kind of the code actions emitted by the rule
	 */
	fix?: FixKind;
	/**
	 * The severity of the emitted diagnostics by the rule
	 */
	level: RulePlainConfiguration;
	/**
	 * Rule's options
	 */
	options: UseShorthandFunctionTypeOptions;
}
export interface RuleWithFixOptions_for_UseSingleVarDeclaratorOptions {
	/**
	 * The kind of the code actions emitted by the rule
	 */
	fix?: FixKind;
	/**
	 * The severity of the emitted diagnostics by the rule
	 */
	level: RulePlainConfiguration;
	/**
	 * Rule's options
	 */
	options: UseSingleVarDeclaratorOptions;
}
export interface RuleWithFixOptions_for_UseTemplateOptions {
	/**
	 * The kind of the code actions emitted by the rule
	 */
	fix?: FixKind;
	/**
	 * The severity of the emitted diagnostics by the rule
	 */
	level: RulePlainConfiguration;
	/**
	 * Rule's options
	 */
	options: UseTemplateOptions;
}
export interface RuleWithFixOptions_for_UseThrowNewErrorOptions {
	/**
	 * The kind of the code actions emitted by the rule
	 */
	fix?: FixKind;
	/**
	 * The severity of the emitted diagnostics by the rule
	 */
	level: RulePlainConfiguration;
	/**
	 * Rule's options
	 */
	options: UseThrowNewErrorOptions;
}
export interface RuleWithOptions_for_UseThrowOnlyErrorOptions {
	/**
	 * The severity of the emitted diagnostics by the rule
	 */
	level: RulePlainConfiguration;
	/**
	 * Rule's options
	 */
	options: UseThrowOnlyErrorOptions;
}
export interface RuleWithFixOptions_for_UseTrimStartEndOptions {
	/**
	 * The kind of the code actions emitted by the rule
	 */
	fix?: FixKind;
	/**
	 * The severity of the emitted diagnostics by the rule
	 */
	level: RulePlainConfiguration;
	/**
	 * Rule's options
	 */
	options: UseTrimStartEndOptions;
}
export interface RuleWithFixOptions_for_NoApproximativeNumericConstantOptions {
	/**
	 * The kind of the code actions emitted by the rule
	 */
	fix?: FixKind;
	/**
	 * The severity of the emitted diagnostics by the rule
	 */
	level: RulePlainConfiguration;
	/**
	 * Rule's options
	 */
	options: NoApproximativeNumericConstantOptions;
}
export interface RuleWithOptions_for_NoArrayIndexKeyOptions {
	/**
	 * The severity of the emitted diagnostics by the rule
	 */
	level: RulePlainConfiguration;
	/**
	 * Rule's options
	 */
	options: NoArrayIndexKeyOptions;
}
export interface RuleWithOptions_for_NoAssignInExpressionsOptions {
	/**
	 * The severity of the emitted diagnostics by the rule
	 */
	level: RulePlainConfiguration;
	/**
	 * Rule's options
	 */
	options: NoAssignInExpressionsOptions;
}
export interface RuleWithOptions_for_NoAsyncPromiseExecutorOptions {
	/**
	 * The severity of the emitted diagnostics by the rule
	 */
	level: RulePlainConfiguration;
	/**
	 * Rule's options
	 */
	options: NoAsyncPromiseExecutorOptions;
}
export interface RuleWithOptions_for_NoCatchAssignOptions {
	/**
	 * The severity of the emitted diagnostics by the rule
	 */
	level: RulePlainConfiguration;
	/**
	 * Rule's options
	 */
	options: NoCatchAssignOptions;
}
export interface RuleWithOptions_for_NoClassAssignOptions {
	/**
	 * The severity of the emitted diagnostics by the rule
	 */
	level: RulePlainConfiguration;
	/**
	 * Rule's options
	 */
	options: NoClassAssignOptions;
}
export interface RuleWithFixOptions_for_NoCommentTextOptions {
	/**
	 * The kind of the code actions emitted by the rule
	 */
	fix?: FixKind;
	/**
	 * The severity of the emitted diagnostics by the rule
	 */
	level: RulePlainConfiguration;
	/**
	 * Rule's options
	 */
	options: NoCommentTextOptions;
}
export interface RuleWithFixOptions_for_NoCompareNegZeroOptions {
	/**
	 * The kind of the code actions emitted by the rule
	 */
	fix?: FixKind;
	/**
	 * The severity of the emitted diagnostics by the rule
	 */
	level: RulePlainConfiguration;
	/**
	 * Rule's options
	 */
	options: NoCompareNegZeroOptions;
}
export interface RuleWithOptions_for_NoConfusingLabelsOptions {
	/**
	 * The severity of the emitted diagnostics by the rule
	 */
	level: RulePlainConfiguration;
	/**
	 * Rule's options
	 */
	options: NoConfusingLabelsOptions;
}
export interface RuleWithFixOptions_for_NoConfusingVoidTypeOptions {
	/**
	 * The kind of the code actions emitted by the rule
	 */
	fix?: FixKind;
	/**
	 * The severity of the emitted diagnostics by the rule
	 */
	level: RulePlainConfiguration;
	/**
	 * Rule's options
	 */
	options: NoConfusingVoidTypeOptions;
}
export interface RuleWithFixOptions_for_NoConsoleOptions {
	/**
	 * The kind of the code actions emitted by the rule
	 */
	fix?: FixKind;
	/**
	 * The severity of the emitted diagnostics by the rule
	 */
	level: RulePlainConfiguration;
	/**
	 * Rule's options
	 */
	options: NoConsoleOptions;
}
export interface RuleWithFixOptions_for_NoConstEnumOptions {
	/**
	 * The kind of the code actions emitted by the rule
	 */
	fix?: FixKind;
	/**
	 * The severity of the emitted diagnostics by the rule
	 */
	level: RulePlainConfiguration;
	/**
	 * Rule's options
	 */
	options: NoConstEnumOptions;
}
export interface RuleWithOptions_for_NoControlCharactersInRegexOptions {
	/**
	 * The severity of the emitted diagnostics by the rule
	 */
	level: RulePlainConfiguration;
	/**
	 * Rule's options
	 */
	options: NoControlCharactersInRegexOptions;
}
export interface RuleWithFixOptions_for_NoDebuggerOptions {
	/**
	 * The kind of the code actions emitted by the rule
	 */
	fix?: FixKind;
	/**
	 * The severity of the emitted diagnostics by the rule
	 */
	level: RulePlainConfiguration;
	/**
	 * Rule's options
	 */
	options: NoDebuggerOptions;
}
export interface RuleWithOptions_for_NoDocumentCookieOptions {
	/**
	 * The severity of the emitted diagnostics by the rule
	 */
	level: RulePlainConfiguration;
	/**
	 * Rule's options
	 */
	options: NoDocumentCookieOptions;
}
export interface RuleWithOptions_for_NoDocumentImportInPageOptions {
	/**
	 * The severity of the emitted diagnostics by the rule
	 */
	level: RulePlainConfiguration;
	/**
	 * Rule's options
	 */
	options: NoDocumentImportInPageOptions;
}
export interface RuleWithFixOptions_for_NoDoubleEqualsOptions {
	/**
	 * The kind of the code actions emitted by the rule
	 */
	fix?: FixKind;
	/**
	 * The severity of the emitted diagnostics by the rule
	 */
	level: RulePlainConfiguration;
	/**
	 * Rule's options
	 */
	options: NoDoubleEqualsOptions;
}
export interface RuleWithOptions_for_NoDuplicateAtImportRulesOptions {
	/**
	 * The severity of the emitted diagnostics by the rule
	 */
	level: RulePlainConfiguration;
	/**
	 * Rule's options
	 */
	options: NoDuplicateAtImportRulesOptions;
}
export interface RuleWithOptions_for_NoDuplicateCaseOptions {
	/**
	 * The severity of the emitted diagnostics by the rule
	 */
	level: RulePlainConfiguration;
	/**
	 * Rule's options
	 */
	options: NoDuplicateCaseOptions;
}
export interface RuleWithOptions_for_NoDuplicateClassMembersOptions {
	/**
	 * The severity of the emitted diagnostics by the rule
	 */
	level: RulePlainConfiguration;
	/**
	 * Rule's options
	 */
	options: NoDuplicateClassMembersOptions;
}
export interface RuleWithOptions_for_NoDuplicateCustomPropertiesOptions {
	/**
	 * The severity of the emitted diagnostics by the rule
	 */
	level: RulePlainConfiguration;
	/**
	 * Rule's options
	 */
	options: NoDuplicateCustomPropertiesOptions;
}
export interface RuleWithOptions_for_NoDuplicateElseIfOptions {
	/**
	 * The severity of the emitted diagnostics by the rule
	 */
	level: RulePlainConfiguration;
	/**
	 * Rule's options
	 */
	options: NoDuplicateElseIfOptions;
}
export interface RuleWithOptions_for_NoDuplicateFieldsOptions {
	/**
	 * The severity of the emitted diagnostics by the rule
	 */
	level: RulePlainConfiguration;
	/**
	 * Rule's options
	 */
	options: NoDuplicateFieldsOptions;
}
export interface RuleWithOptions_for_NoDuplicateFontNamesOptions {
	/**
	 * The severity of the emitted diagnostics by the rule
	 */
	level: RulePlainConfiguration;
	/**
	 * Rule's options
	 */
	options: NoDuplicateFontNamesOptions;
}
export interface RuleWithOptions_for_NoDuplicateJsxPropsOptions {
	/**
	 * The severity of the emitted diagnostics by the rule
	 */
	level: RulePlainConfiguration;
	/**
	 * Rule's options
	 */
	options: NoDuplicateJsxPropsOptions;
}
export interface RuleWithOptions_for_NoDuplicateObjectKeysOptions {
	/**
	 * The severity of the emitted diagnostics by the rule
	 */
	level: RulePlainConfiguration;
	/**
	 * Rule's options
	 */
	options: NoDuplicateObjectKeysOptions;
}
export interface RuleWithOptions_for_NoDuplicateParametersOptions {
	/**
	 * The severity of the emitted diagnostics by the rule
	 */
	level: RulePlainConfiguration;
	/**
	 * Rule's options
	 */
	options: NoDuplicateParametersOptions;
}
export interface RuleWithOptions_for_NoDuplicatePropertiesOptions {
	/**
	 * The severity of the emitted diagnostics by the rule
	 */
	level: RulePlainConfiguration;
	/**
	 * Rule's options
	 */
	options: NoDuplicatePropertiesOptions;
}
export interface RuleWithOptions_for_NoDuplicateSelectorsKeyframeBlockOptions {
	/**
	 * The severity of the emitted diagnostics by the rule
	 */
	level: RulePlainConfiguration;
	/**
	 * Rule's options
	 */
	options: NoDuplicateSelectorsKeyframeBlockOptions;
}
export interface RuleWithOptions_for_NoDuplicateTestHooksOptions {
	/**
	 * The severity of the emitted diagnostics by the rule
	 */
	level: RulePlainConfiguration;
	/**
	 * Rule's options
	 */
	options: NoDuplicateTestHooksOptions;
}
export interface RuleWithOptions_for_NoEmptyBlockOptions {
	/**
	 * The severity of the emitted diagnostics by the rule
	 */
	level: RulePlainConfiguration;
	/**
	 * Rule's options
	 */
	options: NoEmptyBlockOptions;
}
export interface RuleWithOptions_for_NoEmptyBlockStatementsOptions {
	/**
	 * The severity of the emitted diagnostics by the rule
	 */
	level: RulePlainConfiguration;
	/**
	 * Rule's options
	 */
	options: NoEmptyBlockStatementsOptions;
}
export interface RuleWithFixOptions_for_NoEmptyInterfaceOptions {
	/**
	 * The kind of the code actions emitted by the rule
	 */
	fix?: FixKind;
	/**
	 * The severity of the emitted diagnostics by the rule
	 */
	level: RulePlainConfiguration;
	/**
	 * Rule's options
	 */
	options: NoEmptyInterfaceOptions;
}
export interface RuleWithOptions_for_NoEvolvingTypesOptions {
	/**
	 * The severity of the emitted diagnostics by the rule
	 */
	level: RulePlainConfiguration;
	/**
	 * Rule's options
	 */
	options: NoEvolvingTypesOptions;
}
export interface RuleWithOptions_for_NoExplicitAnyOptions {
	/**
	 * The severity of the emitted diagnostics by the rule
	 */
	level: RulePlainConfiguration;
	/**
	 * Rule's options
	 */
	options: NoExplicitAnyOptions;
}
export interface RuleWithOptions_for_NoExportsInTestOptions {
	/**
	 * The severity of the emitted diagnostics by the rule
	 */
	level: RulePlainConfiguration;
	/**
	 * Rule's options
	 */
	options: NoExportsInTestOptions;
}
export interface RuleWithFixOptions_for_NoExtraNonNullAssertionOptions {
	/**
	 * The kind of the code actions emitted by the rule
	 */
	fix?: FixKind;
	/**
	 * The severity of the emitted diagnostics by the rule
	 */
	level: RulePlainConfiguration;
	/**
	 * Rule's options
	 */
	options: NoExtraNonNullAssertionOptions;
}
export interface RuleWithOptions_for_NoFallthroughSwitchClauseOptions {
	/**
	 * The severity of the emitted diagnostics by the rule
	 */
	level: RulePlainConfiguration;
	/**
	 * Rule's options
	 */
	options: NoFallthroughSwitchClauseOptions;
}
export interface RuleWithFixOptions_for_NoFocusedTestsOptions {
	/**
	 * The kind of the code actions emitted by the rule
	 */
	fix?: FixKind;
	/**
	 * The severity of the emitted diagnostics by the rule
	 */
	level: RulePlainConfiguration;
	/**
	 * Rule's options
	 */
	options: NoFocusedTestsOptions;
}
export interface RuleWithOptions_for_NoFunctionAssignOptions {
	/**
	 * The severity of the emitted diagnostics by the rule
	 */
	level: RulePlainConfiguration;
	/**
	 * Rule's options
	 */
	options: NoFunctionAssignOptions;
}
export interface RuleWithOptions_for_NoGlobalAssignOptions {
	/**
	 * The severity of the emitted diagnostics by the rule
	 */
	level: RulePlainConfiguration;
	/**
	 * Rule's options
	 */
	options: NoGlobalAssignOptions;
}
export interface RuleWithFixOptions_for_NoGlobalIsFiniteOptions {
	/**
	 * The kind of the code actions emitted by the rule
	 */
	fix?: FixKind;
	/**
	 * The severity of the emitted diagnostics by the rule
	 */
	level: RulePlainConfiguration;
	/**
	 * Rule's options
	 */
	options: NoGlobalIsFiniteOptions;
}
export interface RuleWithFixOptions_for_NoGlobalIsNanOptions {
	/**
	 * The kind of the code actions emitted by the rule
	 */
	fix?: FixKind;
	/**
	 * The severity of the emitted diagnostics by the rule
	 */
	level: RulePlainConfiguration;
	/**
	 * Rule's options
	 */
	options: NoGlobalIsNanOptions;
}
export interface RuleWithOptions_for_NoHeadImportInDocumentOptions {
	/**
	 * The severity of the emitted diagnostics by the rule
	 */
	level: RulePlainConfiguration;
	/**
	 * Rule's options
	 */
	options: NoHeadImportInDocumentOptions;
}
export interface RuleWithOptions_for_NoImplicitAnyLetOptions {
	/**
	 * The severity of the emitted diagnostics by the rule
	 */
	level: RulePlainConfiguration;
	/**
	 * Rule's options
	 */
	options: NoImplicitAnyLetOptions;
}
export interface RuleWithOptions_for_NoImportAssignOptions {
	/**
	 * The severity of the emitted diagnostics by the rule
	 */
	level: RulePlainConfiguration;
	/**
	 * Rule's options
	 */
	options: NoImportAssignOptions;
}
export interface RuleWithOptions_for_NoImportantInKeyframeOptions {
	/**
	 * The severity of the emitted diagnostics by the rule
	 */
	level: RulePlainConfiguration;
	/**
	 * Rule's options
	 */
	options: NoImportantInKeyframeOptions;
}
<<<<<<< HEAD
export interface RuleWithOptions_for_NoIrregularWhitespaceOptions {
=======
export interface RuleWithOptions_for_NoExcessiveLinesPerFunctionOptions {
	/**
	 * The severity of the emitted diagnostics by the rule
	 */
	level: RulePlainConfiguration;
	/**
	 * Rule's options
	 */
	options: NoExcessiveLinesPerFunctionOptions;
}
export interface RuleWithOptions_for_NoRestrictedElementsOptions {
>>>>>>> c0718ca6
	/**
	 * The severity of the emitted diagnostics by the rule
	 */
	level: RulePlainConfiguration;
	/**
	 * Rule's options
	 */
	options: NoIrregularWhitespaceOptions;
}
export interface RuleWithOptions_for_NoLabelVarOptions {
	/**
	 * The severity of the emitted diagnostics by the rule
	 */
	level: RulePlainConfiguration;
	/**
	 * Rule's options
	 */
	options: NoLabelVarOptions;
}
export interface RuleWithFixOptions_for_NoMisleadingCharacterClassOptions {
	/**
	 * The kind of the code actions emitted by the rule
	 */
	fix?: FixKind;
	/**
	 * The severity of the emitted diagnostics by the rule
	 */
	level: RulePlainConfiguration;
	/**
	 * Rule's options
	 */
	options: NoMisleadingCharacterClassOptions;
}
<<<<<<< HEAD
export interface RuleWithOptions_for_NoMisleadingInstantiatorOptions {
=======
export interface RuleWithFixOptions_for_ReadonlyClassPropertiesOptions {
	/**
	 * The kind of the code actions emitted by the rule
	 */
	fix?: FixKind;
	/**
	 * The severity of the emitted diagnostics by the rule
	 */
	level: RulePlainConfiguration;
	/**
	 * Rule's options
	 */
	options: ReadonlyClassPropertiesOptions;
}
export interface RuleWithFixOptions_for_UtilityClassSortingOptions {
>>>>>>> c0718ca6
	/**
	 * The severity of the emitted diagnostics by the rule
	 */
	level: RulePlainConfiguration;
	/**
	 * Rule's options
	 */
	options: NoMisleadingInstantiatorOptions;
}
export interface RuleWithOptions_for_NoMisplacedAssertionOptions {
	/**
	 * The severity of the emitted diagnostics by the rule
	 */
	level: RulePlainConfiguration;
	/**
	 * Rule's options
	 */
	options: NoMisplacedAssertionOptions;
}
export interface RuleWithFixOptions_for_NoMisrefactoredShorthandAssignOptions {
	/**
	 * The kind of the code actions emitted by the rule
	 */
	fix?: FixKind;
	/**
	 * The severity of the emitted diagnostics by the rule
	 */
	level: RulePlainConfiguration;
	/**
	 * Rule's options
	 */
	options: NoMisrefactoredShorthandAssignOptions;
}
<<<<<<< HEAD
export interface RuleWithFixOptions_for_NoOctalEscapeOptions {
	/**
	 * The kind of the code actions emitted by the rule
	 */
	fix?: FixKind;
=======
export interface RuleWithOptions_for_NoParameterAssignOptions {
	/**
	 * The severity of the emitted diagnostics by the rule
	 */
	level: RulePlainConfiguration;
	/**
	 * Rule's options
	 */
	options: NoParameterAssignOptions;
}
export interface RuleWithOptions_for_RestrictedGlobalsOptions {
>>>>>>> c0718ca6
	/**
	 * The severity of the emitted diagnostics by the rule
	 */
	level: RulePlainConfiguration;
	/**
	 * Rule's options
	 */
	options: NoOctalEscapeOptions;
}
export interface RuleWithFixOptions_for_NoPrototypeBuiltinsOptions {
	/**
	 * The kind of the code actions emitted by the rule
	 */
	fix?: FixKind;
	/**
	 * The severity of the emitted diagnostics by the rule
	 */
	level: RulePlainConfiguration;
	/**
	 * Rule's options
	 */
	options: NoPrototypeBuiltinsOptions;
}
export interface RuleWithFixOptions_for_NoReactSpecificPropsOptions {
	/**
	 * The kind of the code actions emitted by the rule
	 */
	fix?: FixKind;
	/**
	 * The severity of the emitted diagnostics by the rule
	 */
	level: RulePlainConfiguration;
	/**
	 * Rule's options
	 */
	options: NoReactSpecificPropsOptions;
}
export interface RuleWithOptions_for_NoRedeclareOptions {
	/**
	 * The severity of the emitted diagnostics by the rule
	 */
	level: RulePlainConfiguration;
	/**
	 * Rule's options
	 */
	options: NoRedeclareOptions;
}
export interface RuleWithFixOptions_for_NoRedundantUseStrictOptions {
	/**
	 * The kind of the code actions emitted by the rule
	 */
	fix?: FixKind;
	/**
	 * The severity of the emitted diagnostics by the rule
	 */
	level: RulePlainConfiguration;
	/**
	 * Rule's options
	 */
	options: NoRedundantUseStrictOptions;
}
export interface RuleWithOptions_for_NoSelfCompareOptions {
	/**
	 * The severity of the emitted diagnostics by the rule
	 */
	level: RulePlainConfiguration;
	/**
	 * Rule's options
	 */
	options: NoSelfCompareOptions;
}
export interface RuleWithOptions_for_NoShadowRestrictedNamesOptions {
	/**
	 * The severity of the emitted diagnostics by the rule
	 */
	level: RulePlainConfiguration;
	/**
	 * Rule's options
	 */
	options: NoShadowRestrictedNamesOptions;
}
export interface RuleWithOptions_for_NoShorthandPropertyOverridesOptions {
	/**
	 * The severity of the emitted diagnostics by the rule
	 */
	level: RulePlainConfiguration;
	/**
	 * Rule's options
	 */
	options: NoShorthandPropertyOverridesOptions;
}
export interface RuleWithFixOptions_for_NoSkippedTestsOptions {
	/**
	 * The kind of the code actions emitted by the rule
	 */
	fix?: FixKind;
	/**
	 * The severity of the emitted diagnostics by the rule
	 */
	level: RulePlainConfiguration;
	/**
	 * Rule's options
	 */
	options: NoSkippedTestsOptions;
}
export interface RuleWithFixOptions_for_NoSparseArrayOptions {
	/**
	 * The kind of the code actions emitted by the rule
	 */
	fix?: FixKind;
	/**
	 * The severity of the emitted diagnostics by the rule
	 */
	level: RulePlainConfiguration;
	/**
	 * Rule's options
	 */
	options: NoSparseArrayOptions;
}
export interface RuleWithOptions_for_NoSuspiciousSemicolonInJsxOptions {
	/**
	 * The severity of the emitted diagnostics by the rule
	 */
	level: RulePlainConfiguration;
	/**
	 * Rule's options
	 */
	options: NoSuspiciousSemicolonInJsxOptions;
}
export interface RuleWithOptions_for_NoTemplateCurlyInStringOptions {
	/**
	 * The severity of the emitted diagnostics by the rule
	 */
	level: RulePlainConfiguration;
	/**
	 * Rule's options
	 */
	options: NoTemplateCurlyInStringOptions;
}
export interface RuleWithOptions_for_NoThenPropertyOptions {
	/**
	 * The severity of the emitted diagnostics by the rule
	 */
	level: RulePlainConfiguration;
	/**
	 * Rule's options
	 */
	options: NoThenPropertyOptions;
}
export interface RuleWithOptions_for_NoUnsafeDeclarationMergingOptions {
	/**
	 * The severity of the emitted diagnostics by the rule
	 */
	level: RulePlainConfiguration;
	/**
	 * Rule's options
	 */
	options: NoUnsafeDeclarationMergingOptions;
}
export interface RuleWithFixOptions_for_NoUnsafeNegationOptions {
	/**
	 * The kind of the code actions emitted by the rule
	 */
	fix?: FixKind;
	/**
	 * The severity of the emitted diagnostics by the rule
	 */
	level: RulePlainConfiguration;
	/**
	 * Rule's options
	 */
	options: NoUnsafeNegationOptions;
}
export interface RuleWithFixOptions_for_NoVarOptions {
	/**
	 * The kind of the code actions emitted by the rule
	 */
	fix?: FixKind;
	/**
	 * The severity of the emitted diagnostics by the rule
	 */
	level: RulePlainConfiguration;
	/**
	 * Rule's options
	 */
	options: NoVarOptions;
}
export interface RuleWithOptions_for_UseAdjacentOverloadSignaturesOptions {
	/**
	 * The severity of the emitted diagnostics by the rule
	 */
	level: RulePlainConfiguration;
	/**
	 * Rule's options
	 */
	options: UseAdjacentOverloadSignaturesOptions;
}
export interface RuleWithOptions_for_UseAwaitOptions {
	/**
	 * The severity of the emitted diagnostics by the rule
	 */
	level: RulePlainConfiguration;
	/**
	 * Rule's options
	 */
	options: UseAwaitOptions;
}
export interface RuleWithOptions_for_UseDefaultSwitchClauseLastOptions {
	/**
	 * The severity of the emitted diagnostics by the rule
	 */
	level: RulePlainConfiguration;
	/**
	 * Rule's options
	 */
	options: UseDefaultSwitchClauseLastOptions;
}
export interface RuleWithOptions_for_UseErrorMessageOptions {
	/**
	 * The severity of the emitted diagnostics by the rule
	 */
	level: RulePlainConfiguration;
	/**
	 * Rule's options
	 */
	options: UseErrorMessageOptions;
}
export interface RuleWithOptions_for_UseGetterReturnOptions {
	/**
<<<<<<< HEAD
	 * The severity of the emitted diagnostics by the rule
=======
	 * Whether to ignore unused variables from an object destructuring with a spread.
>>>>>>> c0718ca6
	 */
	level: RulePlainConfiguration;
	/**
	 * Rule's options
	 */
	options: UseGetterReturnOptions;
}
export interface RuleWithOptions_for_UseGoogleFontDisplayOptions {
	/**
	 * The severity of the emitted diagnostics by the rule
	 */
	level: RulePlainConfiguration;
	/**
	 * Rule's options
	 */
	options: UseGoogleFontDisplayOptions;
}
export interface RuleWithOptions_for_UseGuardForInOptions {
	/**
	 * The severity of the emitted diagnostics by the rule
	 */
	level: RulePlainConfiguration;
	/**
	 * Rule's options
	 */
	options: UseGuardForInOptions;
}
export interface RuleWithFixOptions_for_UseIsArrayOptions {
	/**
	 * The kind of the code actions emitted by the rule
	 */
<<<<<<< HEAD
	fix?: FixKind;
=======
	allow: string[];
}
export interface NoExcessiveLinesPerFunctionOptions {
	/**
	 * The maximum number of lines allowed in a function body.
	 */
	maxLines?: number;
	/**
	 * When this options is set to `true`, blank lines in the function body are not counted towards the maximum line limit.
	 */
	skipBlankLines?: boolean;
	/**
	 * When this option is set to `true`, Immediately Invoked Function Expressions (IIFEs) are not checked for the maximum line limit.
	 */
	skipIifes?: boolean;
}
export interface NoRestrictedElementsOptions {
>>>>>>> c0718ca6
	/**
	 * The severity of the emitted diagnostics by the rule
	 */
	level: RulePlainConfiguration;
	/**
	 * Rule's options
	 */
	options: UseIsArrayOptions;
}
export interface RuleWithFixOptions_for_UseNamespaceKeywordOptions {
	/**
	 * The kind of the code actions emitted by the rule
	 */
<<<<<<< HEAD
	fix?: FixKind;
=======
	syntax?: ObjectPropertySyntax;
}
/**
 * Rule's options
 */
export interface ReadonlyClassPropertiesOptions {
	/**
	 * When `true`, the keywords `public`, `protected`, and `private` are analyzed by the rule.
	 */
	checkAllProperties: boolean;
}
export interface UtilityClassSortingOptions {
>>>>>>> c0718ca6
	/**
	 * The severity of the emitted diagnostics by the rule
	 */
	level: RulePlainConfiguration;
	/**
	 * Rule's options
	 */
	options: UseNamespaceKeywordOptions;
}
export interface RuleWithFixOptions_for_UseNumberToFixedDigitsArgumentOptions {
	/**
	 * The kind of the code actions emitted by the rule
	 */
	fix?: FixKind;
	/**
	 * The severity of the emitted diagnostics by the rule
	 */
<<<<<<< HEAD
	level: RulePlainConfiguration;
=======
	allowNoReferrer?: boolean;
}
/**
 * Options for the rule `NoParameterAssign`
 */
export interface NoParameterAssignOptions {
	/**
	 * Whether to report an error when a dependency is listed in the dependencies array but isn't used. Defaults to `allow`.
	 */
	propertyAssignment?: PropertyAssignmentMode;
}
/**
 * Options for the rule `noRestrictedGlobals`.
 */
export interface RestrictedGlobalsOptions {
>>>>>>> c0718ca6
	/**
	 * Rule's options
	 */
	options: UseNumberToFixedDigitsArgumentOptions;
}
export interface RuleWithFixOptions_for_UseStrictModeOptions {
	/**
	 * The kind of the code actions emitted by the rule
	 */
	fix?: FixKind;
	/**
	 * The severity of the emitted diagnostics by the rule
	 */
	level: RulePlainConfiguration;
	/**
	 * Rule's options
	 */
	options: UseStrictModeOptions;
}
export interface RuleWithFixOptions_for_UseValidTypeofOptions {
	/**
	 * The kind of the code actions emitted by the rule
	 */
	fix?: FixKind;
	/**
	 * The severity of the emitted diagnostics by the rule
	 */
	level: RulePlainConfiguration;
	/**
	 * Rule's options
	 */
	options: UseValidTypeofOptions;
}
/**
 * Used to identify the kind of code action emitted by a rule
 */
export type FixKind = "none" | "safe" | "unsafe";
export interface NoAccessKeyOptions {}
export interface NoAriaHiddenOnFocusableOptions {}
export interface NoAriaUnsupportedElementsOptions {}
export interface NoAutofocusOptions {}
export interface NoDistractingElementsOptions {}
export interface NoHeaderScopeOptions {}
export interface NoInteractiveElementToNoninteractiveRoleOptions {}
export interface NoLabelWithoutControlOptions {}
export interface NoNoninteractiveElementToInteractiveRoleOptions {}
export interface NoNoninteractiveTabindexOptions {}
export interface NoPositiveTabindexOptions {}
export interface NoRedundantAltOptions {}
export interface NoRedundantRolesOptions {}
export interface NoStaticElementInteractionsOptions {}
export interface NoSvgWithoutTitleOptions {}
export interface UseAltTextOptions {}
export interface UseAnchorContentOptions {}
export interface UseAriaActivedescendantWithTabindexOptions {}
export interface UseAriaPropsForRoleOptions {}
export interface UseAriaPropsSupportedByRoleOptions {}
export interface UseButtonTypeOptions {}
export interface UseFocusableInteractiveOptions {}
export interface UseGenericFontNamesOptions {}
export interface UseHeadingContentOptions {}
export interface UseHtmlLangOptions {}
export interface UseIframeTitleOptions {}
export interface UseKeyWithClickEventsOptions {}
export interface UseKeyWithMouseEventsOptions {}
export interface UseMediaCaptionOptions {}
export interface UseSemanticElementsOptions {}
export interface UseValidAnchorOptions {}
export interface UseValidAriaPropsOptions {}
export interface UseValidAriaRoleOptions {}
export interface UseValidAriaValuesOptions {}
export interface UseValidAutocompleteOptions {}
export interface UseValidLangOptions {}
export interface NoAdjacentSpacesInRegexOptions {}
export interface NoBannedTypesOptions {}
export interface NoEmptyTypeParametersOptions {}
export interface NoExcessiveCognitiveComplexityOptions {}
export interface NoExcessiveNestedTestSuitesOptions {}
export interface NoExtraBooleanCastOptions {}
export interface NoForEachOptions {}
export interface NoStaticOnlyClassOptions {}
export interface NoThisInStaticOptions {}
export interface NoUselessCatchOptions {}
export interface NoUselessConstructorOptions {}
export interface NoUselessEmptyExportOptions {}
export interface NoUselessEscapeInRegexOptions {}
export interface NoUselessFragmentsOptions {}
export interface NoUselessLabelOptions {}
export interface NoUselessLoneBlockStatementsOptions {}
export interface NoUselessRenameOptions {}
export interface NoUselessStringConcatOptions {}
export interface NoUselessStringRawOptions {}
export interface NoUselessSwitchCaseOptions {}
export interface NoUselessTernaryOptions {}
export interface NoUselessThisAliasOptions {}
export interface NoUselessTypeConstraintOptions {}
export interface NoUselessUndefinedInitializationOptions {}
export interface NoVoidOptions {}
export interface NoWithOptions {}
export interface UseArrowFunctionOptions {}
export interface UseDateNowOptions {}
export interface UseFlatMapOptions {}
export interface UseLiteralKeysOptions {}
export interface UseOptionalChainOptions {}
export interface UseRegexLiteralsOptions {}
export interface UseSimpleNumberKeysOptions {}
export interface UseSimplifiedLogicExpressionOptions {}
export interface UseWhileOptions {}
export interface NoChildrenPropOptions {}
export interface NoConstAssignOptions {}
export interface NoConstantConditionOptions {}
export interface NoConstantMathMinMaxClampOptions {}
export interface NoConstructorReturnOptions {}
export interface NoEmptyCharacterClassInRegexOptions {}
export interface NoEmptyPatternOptions {}
export interface NoFlatMapIdentityOptions {}
export interface NoGlobalObjectCallsOptions {}
export interface NoInnerDeclarationsOptions {}
export interface NoInvalidBuiltinInstantiationOptions {}
export interface NoInvalidConstructorSuperOptions {}
export interface NoInvalidDirectionInLinearGradientOptions {}
export interface NoInvalidGridAreasOptions {}
export interface NoInvalidPositionAtImportRuleOptions {}
export interface NoInvalidUseBeforeDeclarationOptions {}
export interface NoMissingVarFunctionOptions {}
export interface NoNodejsModulesOptions {}
export interface NoNonoctalDecimalEscapeOptions {}
export interface NoPrecisionLossOptions {}
export interface NoPrivateImportsOptions {}
export interface NoRenderReturnValueOptions {}
export interface NoSelfAssignOptions {}
export interface NoSetterReturnOptions {}
export interface NoStringCaseMismatchOptions {}
export interface NoSwitchDeclarationsOptions {}
export interface NoUndeclaredDependenciesOptions {}
export interface NoUndeclaredVariablesOptions {}
export interface NoUnknownFunctionOptions {}
export interface NoUnknownMediaFeatureNameOptions {}
export interface NoUnknownPropertyOptions {}
export interface NoUnknownPseudoClassOptions {}
export interface NoUnknownPseudoElementOptions {}
export interface NoUnknownTypeSelectorOptions {}
export interface NoUnknownUnitOptions {}
export interface NoUnmatchableAnbSelectorOptions {}
export interface NoUnreachableOptions {}
export interface NoUnreachableSuperOptions {}
export interface NoUnsafeFinallyOptions {}
export interface NoUnsafeOptionalChainingOptions {}
export interface NoUnusedFunctionParametersOptions {}
export interface NoUnusedImportsOptions {}
export interface NoUnusedLabelsOptions {}
export interface NoUnusedPrivateClassMembersOptions {}
export interface NoUnusedVariablesOptions {}
export interface NoUselessContinueOptions {}
export interface NoVoidElementsWithChildrenOptions {}
export interface NoVoidTypeReturnOptions {}
export interface UseArrayLiteralsOptions {}
export interface UseExhaustiveDependenciesOptions {}
export interface UseHookAtTopLevelOptions {}
export interface UseImportExtensionsOptions {}
export interface UseIsNanOptions {}
export interface UseJsxKeyInIterableOptions {}
export interface UseValidForDirectionOptions {}
export interface UseYieldOptions {}
export interface NoAwaitInLoopOptions {}
export interface NoBitwiseOperatorsOptions {}
export interface NoConstantBinaryExpressionOptions {}
export interface NoDestructuredPropsOptions {}
export interface NoFloatingPromisesOptions {}
export interface NoGlobalDirnameFilenameOptions {}
export interface NoImportCyclesOptions {}
export interface NoImportantStylesOptions {}
export interface NoNoninteractiveElementInteractionsOptions {}
export interface NoProcessGlobalOptions {}
export interface NoRestrictedElementsOptions {}
export interface NoSecretsOptions {}
export interface NoShadowOptions {}
export interface NoTsIgnoreOptions {}
export interface NoUnknownAtRuleOptions {}
export interface NoUnresolvedImportsOptions {}
export interface NoUnwantedPolyfillioOptions {}
export interface NoUselessBackrefInRegexOptions {}
export interface NoUselessEscapeInStringOptions {}
export interface NoUselessUndefinedOptions {}
export interface UseAdjacentGetterSetterOptions {}
export interface UseConsistentObjectDefinitionOptions {}
export interface UseExhaustiveSwitchCasesOptions {}
export interface UseExplicitTypeOptions {}
export interface UseExportsLastOptions {}
export interface UseForComponentOptions {}
export interface UseGoogleFontPreconnectOptions {}
export interface UseIterableCallbackReturnOptions {}
export interface UseNamedOperationOptions {}
/**
 * Rule's options.
 */
export interface UseNamingConventionOptions {
	/**
	 * Custom conventions.
	 */
	conventions: Convention[];
	/**
	 * If `false`, then non-ASCII characters are allowed.
	 */
	requireAscii: boolean;
	/**
	 * If `false`, then consecutive uppercase are allowed in _camel_ and _pascal_ cases. This does not affect other [Case].
	 */
	strictCase: boolean;
}
export interface UseNumericSeparatorsOptions {}
export interface UseParseIntRadixOptions {}
export interface UseSingleJsDocAsteriskOptions {}
export interface UseSortedClassesOptions {}
export interface UseSymbolDescriptionOptions {}
export interface NoAccumulatingSpreadOptions {}
export interface NoBarrelFileOptions {}
export interface NoDeleteOptions {}
export interface NoDynamicNamespaceImportAccessOptions {}
export interface NoImgElementOptions {}
export interface NoReExportAllOptions {}
export interface UseTopLevelRegexOptions {}
export interface NoBlankTargetOptions {
	/**
	 * List of domains where `target="_blank"` is allowed without `rel="noopener"`.
	 */
	allowDomains: string[];
	/**
	 * Whether `noreferrer` is allowed in addition to `noopener`.
	 */
	allowNoReferrer?: boolean;
}
<<<<<<< HEAD
export interface NoDangerouslySetInnerHtmlOptions {}
export interface NoDangerouslySetInnerHtmlWithChildrenOptions {}
export interface NoGlobalEvalOptions {}
export interface NoArgumentsOptions {}
export interface NoCommaOperatorOptions {}
export interface NoCommonJsOptions {}
export interface NoDefaultExportOptions {}
export interface NoDescendingSpecificityOptions {}
export interface NoDoneCallbackOptions {}
export interface NoEnumOptions {}
export interface NoExportedImportsOptions {}
export interface NoHeadElementOptions {}
export interface NoImplicitBooleanOptions {}
export interface NoInferrableTypesOptions {}
export interface NoNamespaceOptions {}
export interface NoNamespaceImportOptions {}
export interface NoNegationElseOptions {}
export interface NoNestedTernaryOptions {}
export interface NoNonNullAssertionOptions {}
export interface NoParameterAssignOptions {}
export interface NoParameterPropertiesOptions {}
export interface NoProcessEnvOptions {}
export interface NoRestrictedGlobalsOptions {}
export interface NoRestrictedImportsOptions {}
export interface NoRestrictedTypesOptions {}
export interface NoShoutyConstantsOptions {}
export interface NoSubstrOptions {}
export interface NoUnusedTemplateLiteralOptions {}
export interface NoUselessElseOptions {}
export interface NoValueAtRuleOptions {}
export interface NoYodaExpressionOptions {}
export interface UseAsConstAssertionOptions {}
export interface UseAtIndexOptions {}
export interface UseBlockStatementsOptions {}
export interface UseCollapsedElseIfOptions {}
export interface UseCollapsedIfOptions {}
export interface UseComponentExportOnlyModulesOptions {}
export interface UseConsistentArrayTypeOptions {}
export interface UseConsistentBuiltinInstantiationOptions {}
export interface UseConsistentCurlyBracesOptions {}
export interface UseConsistentMemberAccessibilityOptions {}
export interface UseConstOptions {}
export interface UseDefaultParameterLastOptions {}
export interface UseDefaultSwitchClauseOptions {}
export interface UseDeprecatedReasonOptions {}
export interface UseEnumInitializersOptions {}
export interface UseExplicitLengthCheckOptions {}
export interface UseExponentiationOperatorOptions {}
export interface UseExportTypeOptions {}
export interface UseFilenamingConventionOptions {}
export interface UseForOfOptions {}
export interface UseFragmentSyntaxOptions {}
export interface UseImportTypeOptions {}
export interface UseLiteralEnumMembersOptions {}
export interface UseNodeAssertStrictOptions {}
export interface UseNodejsImportProtocolOptions {}
export interface UseNumberNamespaceOptions {}
export interface UseNumericLiteralsOptions {}
export interface UseSelfClosingElementsOptions {}
export interface UseShorthandAssignOptions {}
export interface UseShorthandFunctionTypeOptions {}
export interface UseSingleVarDeclaratorOptions {}
export interface UseTemplateOptions {}
export interface UseThrowNewErrorOptions {}
export interface UseThrowOnlyErrorOptions {}
export interface UseTrimStartEndOptions {}
export interface NoApproximativeNumericConstantOptions {}
export interface NoArrayIndexKeyOptions {}
export interface NoAssignInExpressionsOptions {}
export interface NoAsyncPromiseExecutorOptions {}
export interface NoCatchAssignOptions {}
export interface NoClassAssignOptions {}
export interface NoCommentTextOptions {}
export interface NoCompareNegZeroOptions {}
export interface NoConfusingLabelsOptions {}
export interface NoConfusingVoidTypeOptions {}
export interface NoConsoleOptions {}
export interface NoConstEnumOptions {}
export interface NoControlCharactersInRegexOptions {}
export interface NoDebuggerOptions {}
export interface NoDocumentCookieOptions {}
export interface NoDocumentImportInPageOptions {}
export interface NoDoubleEqualsOptions {}
export interface NoDuplicateAtImportRulesOptions {}
export interface NoDuplicateCaseOptions {}
export interface NoDuplicateClassMembersOptions {}
export interface NoDuplicateCustomPropertiesOptions {}
export interface NoDuplicateElseIfOptions {}
export interface NoDuplicateFieldsOptions {}
export interface NoDuplicateFontNamesOptions {}
export interface NoDuplicateJsxPropsOptions {}
export interface NoDuplicateObjectKeysOptions {}
export interface NoDuplicateParametersOptions {}
export interface NoDuplicatePropertiesOptions {}
export interface NoDuplicateSelectorsKeyframeBlockOptions {}
export interface NoDuplicateTestHooksOptions {}
export interface NoEmptyBlockOptions {}
export interface NoEmptyBlockStatementsOptions {}
export interface NoEmptyInterfaceOptions {}
export interface NoEvolvingTypesOptions {}
export interface NoExplicitAnyOptions {}
export interface NoExportsInTestOptions {}
export interface NoExtraNonNullAssertionOptions {}
export interface NoFallthroughSwitchClauseOptions {}
export interface NoFocusedTestsOptions {}
export interface NoFunctionAssignOptions {}
export interface NoGlobalAssignOptions {}
export interface NoGlobalIsFiniteOptions {}
export interface NoGlobalIsNanOptions {}
export interface NoHeadImportInDocumentOptions {}
export interface NoImplicitAnyLetOptions {}
export interface NoImportAssignOptions {}
export interface NoImportantInKeyframeOptions {}
export interface NoIrregularWhitespaceOptions {}
export interface NoLabelVarOptions {}
export interface NoMisleadingCharacterClassOptions {}
export interface NoMisleadingInstantiatorOptions {}
export interface NoMisplacedAssertionOptions {}
export interface NoMisrefactoredShorthandAssignOptions {}
export interface NoOctalEscapeOptions {}
export interface NoPrototypeBuiltinsOptions {}
export interface NoReactSpecificPropsOptions {}
export interface NoRedeclareOptions {}
export interface NoRedundantUseStrictOptions {}
export interface NoSelfCompareOptions {}
export interface NoShadowRestrictedNamesOptions {}
export interface NoShorthandPropertyOverridesOptions {}
export interface NoSkippedTestsOptions {}
export interface NoSparseArrayOptions {}
export interface NoSuspiciousSemicolonInJsxOptions {}
export interface NoTemplateCurlyInStringOptions {}
export interface NoThenPropertyOptions {}
export interface NoUnsafeDeclarationMergingOptions {}
export interface NoUnsafeNegationOptions {}
export interface NoVarOptions {}
export interface UseAdjacentOverloadSignaturesOptions {}
export interface UseAwaitOptions {}
export interface UseDefaultSwitchClauseLastOptions {}
export interface UseErrorMessageOptions {}
export interface UseGetterReturnOptions {}
export interface UseGoogleFontDisplayOptions {}
export interface UseGuardForInOptions {}
export interface UseIsArrayOptions {}
export interface UseNamespaceKeywordOptions {}
export interface UseNumberToFixedDigitsArgumentOptions {}
export interface UseStrictModeOptions {}
export interface UseValidTypeofOptions {}
=======
export type CustomRestrictedElements = Record<string, string>;
export type ObjectPropertySyntax = "explicit" | "shorthand";
/**
 * Specifies whether property assignments on function parameters are allowed or denied.
 */
export type PropertyAssignmentMode = "allow" | "deny";
export type CustomRestrictedImport = string | CustomRestrictedImportOptions;
export type CustomRestrictedType = string | CustomRestrictedTypeOptions;
export type ConsistentArrayType = "shorthand" | "generic";
export type Accessibility = "noPublic" | "explicit" | "none";
export type FilenameCases = FilenameCase[];
export type Regex = string;
/**
 * Rule's options.
 */
export type Style2 = "auto" | "inlineType" | "separatedType";
>>>>>>> c0718ca6
export interface Convention {
	/**
	 * String cases to enforce
	 */
	formats: Formats;
	/**
	 * Regular expression to enforce
	 */
	match?: Regex;
	/**
	 * Declarations concerned by this convention
	 */
	selector: Selector;
}
export type Formats = Format[];
export type Regex = string;
export interface Selector {
	/**
	 * Declaration kind
	 */
	kind: Kind;
	/**
	 * Modifiers used on the declaration
	 */
	modifiers: Modifiers;
	/**
	 * Scope of the declaration
	 */
	scope: Scope;
}
/**
 * Supported cases.
 */
export type Format =
	| "camelCase"
	| "CONSTANT_CASE"
	| "PascalCase"
	| "snake_case";
export type Kind =
	| "class"
	| "enum"
	| "interface"
	| "enumMember"
	| "importNamespace"
	| "exportNamespace"
	| "variable"
	| "const"
	| "let"
	| "using"
	| "var"
	| "catchParameter"
	| "indexParameter"
	| "exportAlias"
	| "importAlias"
	| "classGetter"
	| "classSetter"
	| "classMethod"
	| "objectLiteralProperty"
	| "objectLiteralGetter"
	| "objectLiteralSetter"
	| "objectLiteralMethod"
	| "typeAlias"
	| "any"
	| "typeLike"
	| "function"
	| "namespaceLike"
	| "namespace"
	| "functionParameter"
	| "typeParameter"
	| "classMember"
	| "classProperty"
	| "objectLiteralMember"
	| "typeMember"
	| "typeGetter"
	| "typeProperty"
	| "typeSetter"
	| "typeMethod";
export type Modifiers = RestrictedModifier[];
export type Scope = "any" | "global";
export type RestrictedModifier =
	| "abstract"
	| "private"
	| "protected"
	| "readonly"
	| "static";
export interface UpdateSettingsResult {
	diagnostics: Diagnostic[];
}
/**
 * Serializable representation for a [Diagnostic](super::Diagnostic).
 */
export interface Diagnostic {
	advices: Advices;
	category?: Category;
	description: string;
	location: Location;
	message: MarkupBuf;
	severity: Severity;
	source?: Diagnostic;
	tags: DiagnosticTags;
	verboseAdvices: Advices;
}
/**
 * Implementation of [Visitor] collecting serializable [Advice] into a vector.
 */
export interface Advices {
	advices: Advice[];
}
export type Category =
	| "lint/a11y/noAccessKey"
	| "lint/a11y/noAriaHiddenOnFocusable"
	| "lint/a11y/noAriaUnsupportedElements"
	| "lint/a11y/noAutofocus"
	| "lint/a11y/noDistractingElements"
	| "lint/a11y/noHeaderScope"
	| "lint/a11y/noInteractiveElementToNoninteractiveRole"
	| "lint/a11y/noLabelWithoutControl"
	| "lint/a11y/noNoninteractiveElementToInteractiveRole"
	| "lint/a11y/noNoninteractiveTabindex"
	| "lint/a11y/noPositiveTabindex"
	| "lint/a11y/noRedundantAlt"
	| "lint/a11y/noRedundantRoles"
	| "lint/a11y/noStaticElementInteractions"
	| "lint/a11y/noSvgWithoutTitle"
	| "lint/a11y/useAltText"
	| "lint/a11y/useAnchorContent"
	| "lint/a11y/useAriaActivedescendantWithTabindex"
	| "lint/a11y/useAriaPropsForRole"
	| "lint/a11y/useAriaPropsSupportedByRole"
	| "lint/a11y/useButtonType"
	| "lint/a11y/useFocusableInteractive"
	| "lint/a11y/useGenericFontNames"
	| "lint/a11y/useHeadingContent"
	| "lint/a11y/useHtmlLang"
	| "lint/a11y/useIframeTitle"
	| "lint/a11y/useKeyWithClickEvents"
	| "lint/a11y/useKeyWithMouseEvents"
	| "lint/a11y/useMediaCaption"
	| "lint/a11y/useSemanticElements"
	| "lint/a11y/useValidAnchor"
	| "lint/a11y/useValidAriaProps"
	| "lint/a11y/useValidAriaRole"
	| "lint/a11y/useValidAriaValues"
	| "lint/a11y/useValidAutocomplete"
	| "lint/a11y/useValidLang"
	| "lint/complexity/noAdjacentSpacesInRegex"
	| "lint/complexity/noArguments"
	| "lint/complexity/noBannedTypes"
	| "lint/complexity/noCommaOperator"
	| "lint/complexity/noEmptyTypeParameters"
	| "lint/complexity/noExcessiveCognitiveComplexity"
	| "lint/complexity/noExcessiveNestedTestSuites"
	| "lint/complexity/noExtraBooleanCast"
	| "lint/complexity/noFlatMapIdentity"
	| "lint/complexity/noForEach"
	| "lint/complexity/noStaticOnlyClass"
	| "lint/complexity/noThisInStatic"
	| "lint/complexity/noUselessCatch"
	| "lint/complexity/noUselessConstructor"
	| "lint/complexity/noUselessContinue"
	| "lint/complexity/noUselessEmptyExport"
	| "lint/complexity/noUselessEscapeInRegex"
	| "lint/complexity/noUselessFragments"
	| "lint/complexity/noUselessLabel"
	| "lint/complexity/noUselessLoneBlockStatements"
	| "lint/complexity/noUselessRename"
	| "lint/complexity/noUselessStringConcat"
	| "lint/complexity/noUselessStringRaw"
	| "lint/complexity/noUselessSwitchCase"
	| "lint/complexity/noUselessTernary"
	| "lint/complexity/noUselessThisAlias"
	| "lint/complexity/noUselessTypeConstraint"
	| "lint/complexity/noUselessUndefinedInitialization"
	| "lint/complexity/noVoid"
	| "lint/complexity/useArrowFunction"
	| "lint/complexity/useDateNow"
	| "lint/complexity/useFlatMap"
	| "lint/complexity/useLiteralKeys"
	| "lint/complexity/useNumericLiterals"
	| "lint/complexity/useOptionalChain"
	| "lint/complexity/useRegexLiterals"
	| "lint/complexity/useSimpleNumberKeys"
	| "lint/complexity/useSimplifiedLogicExpression"
	| "lint/complexity/useWhile"
	| "lint/correctness/noChildrenProp"
	| "lint/correctness/noConstAssign"
	| "lint/correctness/noConstantCondition"
	| "lint/correctness/noConstantMathMinMaxClamp"
	| "lint/correctness/noConstructorReturn"
	| "lint/correctness/noEmptyCharacterClassInRegex"
	| "lint/correctness/noEmptyPattern"
	| "lint/correctness/noGlobalObjectCalls"
	| "lint/correctness/noInnerDeclarations"
	| "lint/correctness/noInvalidBuiltinInstantiation"
	| "lint/correctness/noInvalidConstructorSuper"
	| "lint/correctness/noInvalidDirectionInLinearGradient"
	| "lint/correctness/noInvalidGridAreas"
	| "lint/correctness/noInvalidNewBuiltin"
	| "lint/correctness/noInvalidPositionAtImportRule"
	| "lint/correctness/noInvalidUseBeforeDeclaration"
	| "lint/correctness/noMissingVarFunction"
	| "lint/correctness/noNewSymbol"
	| "lint/correctness/noNodejsModules"
	| "lint/correctness/noNonoctalDecimalEscape"
	| "lint/correctness/noPrecisionLoss"
	| "lint/correctness/noPrivateImports"
	| "lint/correctness/noRenderReturnValue"
	| "lint/correctness/noSelfAssign"
	| "lint/correctness/noSetterReturn"
	| "lint/correctness/noStringCaseMismatch"
	| "lint/correctness/noSwitchDeclarations"
	| "lint/correctness/noUndeclaredDependencies"
	| "lint/correctness/noUndeclaredVariables"
	| "lint/correctness/noUnknownFunction"
	| "lint/correctness/noUnknownMediaFeatureName"
	| "lint/correctness/noUnknownProperty"
	| "lint/correctness/noUnknownPseudoClass"
	| "lint/correctness/noUnknownPseudoClassSelector"
	| "lint/correctness/noUnknownPseudoElement"
	| "lint/correctness/noUnknownTypeSelector"
	| "lint/correctness/noUnknownUnit"
	| "lint/correctness/noUnmatchableAnbSelector"
	| "lint/correctness/noUnreachable"
	| "lint/correctness/noUnreachableSuper"
	| "lint/correctness/noUnsafeFinally"
	| "lint/correctness/noUnsafeOptionalChaining"
	| "lint/correctness/noUnusedFunctionParameters"
	| "lint/correctness/noUnusedImports"
	| "lint/correctness/noUnusedLabels"
	| "lint/correctness/noUnusedPrivateClassMembers"
	| "lint/correctness/noUnusedVariables"
	| "lint/correctness/noVoidElementsWithChildren"
	| "lint/correctness/noVoidTypeReturn"
	| "lint/correctness/useExhaustiveDependencies"
	| "lint/correctness/useHookAtTopLevel"
	| "lint/correctness/useImportExtensions"
	| "lint/correctness/useIsNan"
	| "lint/correctness/useJsxKeyInIterable"
	| "lint/correctness/useValidForDirection"
	| "lint/correctness/useValidTypeof"
	| "lint/correctness/useYield"
	| "lint/nursery/colorNoInvalidHex"
	| "lint/nursery/noAwaitInLoop"
	| "lint/nursery/noBitwiseOperators"
	| "lint/nursery/noColorInvalidHex"
	| "lint/nursery/noConsole"
	| "lint/nursery/noConstantBinaryExpression"
	| "lint/nursery/noDestructuredProps"
	| "lint/nursery/noDoneCallback"
	| "lint/nursery/noDuplicateAtImportRules"
	| "lint/nursery/noExcessiveLinesPerFunction"
	| "lint/nursery/noFloatingPromises"
	| "lint/nursery/noGlobalDirnameFilename"
	| "lint/nursery/noImplicitCoercion"
	| "lint/nursery/noImportCycles"
	| "lint/nursery/noImportantInKeyframe"
	| "lint/nursery/noImportantStyles"
	| "lint/nursery/noInvalidDirectionInLinearGradient"
	| "lint/nursery/noInvalidGridAreas"
	| "lint/nursery/noInvalidPositionAtImportRule"
	| "lint/nursery/noMagicNumbers"
	| "lint/nursery/noMissingGenericFamilyKeyword"
	| "lint/nursery/noNestedComponentDefinitions"
	| "lint/nursery/noNoninteractiveElementInteractions"
	| "lint/nursery/noProcessGlobal"
	| "lint/nursery/noReactPropAssign"
	| "lint/nursery/noReactSpecificProps"
	| "lint/nursery/noRestrictedElements"
	| "lint/nursery/noSecrets"
	| "lint/nursery/noShadow"
	| "lint/nursery/noShorthandPropertyOverrides"
	| "lint/nursery/noTsIgnore"
	| "lint/nursery/noUnassignedVariables"
	| "lint/nursery/noUndeclaredDependencies"
	| "lint/nursery/noUnknownAtRule"
	| "lint/nursery/noUnknownFunction"
	| "lint/nursery/noUnknownMediaFeatureName"
	| "lint/nursery/noUnknownProperty"
	| "lint/nursery/noUnknownSelectorPseudoElement"
	| "lint/nursery/noUnknownUnit"
	| "lint/nursery/noUnmatchableAnbSelector"
	| "lint/nursery/noUnresolvedImports"
	| "lint/nursery/noUnusedFunctionParameters"
	| "lint/nursery/noUnwantedPolyfillio"
	| "lint/nursery/noUselessBackrefInRegex"
	| "lint/nursery/noUselessEscapeInString"
	| "lint/nursery/noUselessUndefined"
	| "lint/nursery/useAdjacentGetterSetter"
	| "lint/nursery/useBiomeSuppressionComment"
	| "lint/nursery/useConsistentObjectDefinition"
	| "lint/nursery/useConsistentResponse"
	| "lint/nursery/useExhaustiveSwitchCases"
	| "lint/nursery/useExplicitFunctionReturnType"
	| "lint/nursery/useExplicitType"
	| "lint/nursery/useExportsLast"
	| "lint/nursery/useForComponent"
	| "lint/nursery/useGoogleFontPreconnect"
	| "lint/nursery/useImportRestrictions"
	| "lint/nursery/useIndexOf"
	| "lint/nursery/useIterableCallbackReturn"
	| "lint/nursery/useJsonImportAttribute"
	| "lint/nursery/useJsxCurlyBraceConvention"
	| "lint/nursery/useNamedOperation"
	| "lint/nursery/useNamingConvention"
	| "lint/nursery/useNumericSeparators"
	| "lint/nursery/useObjectSpread"
	| "lint/nursery/useParseIntRadix"
	| "lint/nursery/useReadonlyClassProperties"
	| "lint/nursery/useSingleJsDocAsterisk"
	| "lint/nursery/useSortedClasses"
	| "lint/nursery/useSortedProperties"
	| "lint/nursery/useSymbolDescription"
	| "lint/nursery/useUnifiedTypeSignature"
	| "lint/nursery/useUniqueElementIds"
	| "lint/performance/noAccumulatingSpread"
	| "lint/performance/noBarrelFile"
	| "lint/performance/noDelete"
	| "lint/performance/noDynamicNamespaceImportAccess"
	| "lint/performance/noImgElement"
	| "lint/performance/noNamespaceImport"
	| "lint/performance/noReExportAll"
	| "lint/performance/useTopLevelRegex"
	| "lint/security/noBlankTarget"
	| "lint/security/noDangerouslySetInnerHtml"
	| "lint/security/noDangerouslySetInnerHtmlWithChildren"
	| "lint/security/noGlobalEval"
	| "lint/style/noCommonJs"
	| "lint/style/noDefaultExport"
	| "lint/style/noDescendingSpecificity"
	| "lint/style/noDoneCallback"
	| "lint/style/noEnum"
	| "lint/style/noExportedImports"
	| "lint/style/noHeadElement"
	| "lint/style/noImplicitBoolean"
	| "lint/style/noInferrableTypes"
	| "lint/style/noNamespace"
	| "lint/style/noNegationElse"
	| "lint/style/noNestedTernary"
	| "lint/style/noNonNullAssertion"
	| "lint/style/noParameterAssign"
	| "lint/style/noParameterProperties"
	| "lint/style/noProcessEnv"
	| "lint/style/noRestrictedGlobals"
	| "lint/style/noRestrictedImports"
	| "lint/style/noRestrictedTypes"
	| "lint/style/noShoutyConstants"
	| "lint/style/noSubstr"
	| "lint/style/noUnusedTemplateLiteral"
	| "lint/style/noUselessElse"
	| "lint/style/noValueAtRule"
	| "lint/style/noYodaExpression"
	| "lint/style/useArrayLiterals"
	| "lint/style/useAsConstAssertion"
	| "lint/style/useAtIndex"
	| "lint/style/useBlockStatements"
	| "lint/style/useCollapsedElseIf"
	| "lint/style/useCollapsedIf"
	| "lint/style/useComponentExportOnlyModules"
	| "lint/style/useConsistentArrayType"
	| "lint/style/useConsistentBuiltinInstantiation"
	| "lint/style/useConsistentCurlyBraces"
	| "lint/style/useConsistentMemberAccessibility"
	| "lint/style/useConst"
	| "lint/style/useDefaultParameterLast"
	| "lint/style/useDefaultSwitchClause"
	| "lint/style/useDeprecatedReason"
	| "lint/style/useEnumInitializers"
	| "lint/style/useExplicitLengthCheck"
	| "lint/style/useExponentiationOperator"
	| "lint/style/useExportType"
	| "lint/style/useFilenamingConvention"
	| "lint/style/useForOf"
	| "lint/style/useFragmentSyntax"
	| "lint/style/useImportType"
	| "lint/style/useLiteralEnumMembers"
	| "lint/style/useNamingConvention"
	| "lint/style/useNodeAssertStrict"
	| "lint/style/useNodejsImportProtocol"
	| "lint/style/useNumberNamespace"
	| "lint/style/useSelfClosingElements"
	| "lint/style/useShorthandArrayType"
	| "lint/style/useShorthandAssign"
	| "lint/style/useShorthandFunctionType"
	| "lint/style/useSingleCaseStatement"
	| "lint/style/useSingleVarDeclarator"
	| "lint/style/useTemplate"
	| "lint/style/useThrowNewError"
	| "lint/style/useThrowOnlyError"
	| "lint/style/useTrimStartEnd"
	| "lint/suspicious/noAlert"
	| "lint/suspicious/noApproximativeNumericConstant"
	| "lint/suspicious/noArrayIndexKey"
	| "lint/suspicious/noAssignInExpressions"
	| "lint/suspicious/noAsyncPromiseExecutor"
	| "lint/suspicious/noCatchAssign"
	| "lint/suspicious/noClassAssign"
	| "lint/suspicious/noCommentText"
	| "lint/suspicious/noCompareNegZero"
	| "lint/suspicious/noConfusingLabels"
	| "lint/suspicious/noConfusingVoidType"
	| "lint/suspicious/noConsole"
	| "lint/suspicious/noConstEnum"
	| "lint/suspicious/noControlCharactersInRegex"
	| "lint/suspicious/noDebugger"
	| "lint/suspicious/noDocumentCookie"
	| "lint/suspicious/noDocumentImportInPage"
	| "lint/suspicious/noDoubleEquals"
	| "lint/suspicious/noDuplicateAtImportRules"
	| "lint/suspicious/noDuplicateCase"
	| "lint/suspicious/noDuplicateClassMembers"
	| "lint/suspicious/noDuplicateCustomProperties"
	| "lint/suspicious/noDuplicateElseIf"
	| "lint/suspicious/noDuplicateFields"
	| "lint/suspicious/noDuplicateFontNames"
	| "lint/suspicious/noDuplicateJsxProps"
	| "lint/suspicious/noDuplicateObjectKeys"
	| "lint/suspicious/noDuplicateParameters"
	| "lint/suspicious/noDuplicateProperties"
	| "lint/suspicious/noDuplicateSelectorsKeyframeBlock"
	| "lint/suspicious/noDuplicateTestHooks"
	| "lint/suspicious/noEmptyBlock"
	| "lint/suspicious/noEmptyBlockStatements"
	| "lint/suspicious/noEmptyInterface"
	| "lint/suspicious/noEvolvingTypes"
	| "lint/suspicious/noExplicitAny"
	| "lint/suspicious/noExportsInTest"
	| "lint/suspicious/noExtraNonNullAssertion"
	| "lint/suspicious/noFallthroughSwitchClause"
	| "lint/suspicious/noFocusedTests"
	| "lint/suspicious/noFunctionAssign"
	| "lint/suspicious/noGlobalAssign"
	| "lint/suspicious/noGlobalIsFinite"
	| "lint/suspicious/noGlobalIsNan"
	| "lint/suspicious/noHeadImportInDocument"
	| "lint/suspicious/noImplicitAnyLet"
	| "lint/suspicious/noImportAssign"
	| "lint/suspicious/noImportantInKeyframe"
	| "lint/suspicious/noIrregularWhitespace"
	| "lint/suspicious/noLabelVar"
	| "lint/suspicious/noMisleadingCharacterClass"
	| "lint/suspicious/noMisleadingInstantiator"
	| "lint/suspicious/noMisplacedAssertion"
	| "lint/suspicious/noMisrefactoredShorthandAssign"
	| "lint/suspicious/noOctalEscape"
	| "lint/suspicious/noPrototypeBuiltins"
	| "lint/suspicious/noReactSpecificProps"
	| "lint/suspicious/noRedeclare"
	| "lint/suspicious/noRedundantUseStrict"
	| "lint/suspicious/noSelfCompare"
	| "lint/suspicious/noShadowRestrictedNames"
	| "lint/suspicious/noShorthandPropertyOverrides"
	| "lint/suspicious/noSkippedTests"
	| "lint/suspicious/noSparseArray"
	| "lint/suspicious/noSuspiciousSemicolonInJsx"
	| "lint/suspicious/noTemplateCurlyInString"
	| "lint/suspicious/noThenProperty"
	| "lint/suspicious/noUnsafeDeclarationMerging"
	| "lint/suspicious/noUnsafeNegation"
	| "lint/suspicious/noVar"
	| "lint/suspicious/noWith"
	| "lint/suspicious/useAdjacentOverloadSignatures"
	| "lint/suspicious/useAwait"
	| "lint/suspicious/useDefaultSwitchClauseLast"
	| "lint/suspicious/useErrorMessage"
	| "lint/suspicious/useGetterReturn"
	| "lint/suspicious/useGoogleFontDisplay"
	| "lint/suspicious/useGuardForIn"
	| "lint/suspicious/useIsArray"
	| "lint/suspicious/useNamespaceKeyword"
	| "lint/suspicious/useNumberToFixedDigitsArgument"
	| "lint/suspicious/useStrictMode"
	| "assist/source/useSortedKeys"
	| "assist/source/useSortedProperties"
	| "assist/source/useSortedAttributes"
	| "assist/source/organizeImports"
	| "syntax/correctness/noTypeOnlyImportAttributes"
	| "syntax/correctness/noSuperWithoutExtends"
	| "syntax/correctness/noInitializerWithDefinite"
	| "syntax/correctness/noDuplicatePrivateClassMembers"
	| "files/missingHandler"
	| "format"
	| "check"
	| "ci"
	| "stdin"
	| "configuration"
	| "assist"
	| "migrate"
	| "deserialize"
	| "plugin"
	| "project"
	| "search"
	| "internalError/io"
	| "internalError/fs"
	| "internalError/panic"
	| "reporter/parse"
	| "reporter/format"
	| "reporter/violations"
	| "parse"
	| "lint"
	| "lint/a11y"
	| "lint/complexity"
	| "lint/correctness"
	| "lint/nursery"
	| "lint/performance"
	| "lint/security"
	| "lint/style"
	| "lint/suspicious"
	| "lint/plugin"
	| "suppressions/parse"
	| "suppressions/unknownGroup"
	| "suppressions/unknownRule"
	| "suppressions/unknownAction"
	| "suppressions/unused"
	| "suppressions/incorrect"
	| "args/fileNotFound"
	| "flags/invalid"
	| "semanticTests";
export interface Location {
	path?: Resource_for_String;
	sourceCode?: string;
	span?: TextRange;
}
export type MarkupBuf = MarkupNodeBuf[];
/**
 * The severity to associate to a diagnostic.
 */
export type Severity = "hint" | "information" | "warning" | "error" | "fatal";
export type DiagnosticTags = DiagnosticTag[];
/**
	* Serializable representation of a [Diagnostic](super::Diagnostic) advice

See the [Visitor] trait for additional documentation on all the supported advice types. 
	 */
export type Advice =
	| { log: [LogCategory, MarkupBuf] }
	| { list: MarkupBuf[] }
	| { frame: Location }
	| { diff: TextEdit }
	| { backtrace: [MarkupBuf, Backtrace] }
	| { command: string }
	| { group: [MarkupBuf, Advices] };
/**
 * Represents the resource a diagnostic is associated with.
 */
export type Resource_for_String = "argv" | "memory" | { file: string };
export type TextRange = [TextSize, TextSize];
export interface MarkupNodeBuf {
	content: string;
	elements: MarkupElement[];
}
/**
 * Internal enum used to automatically generate bit offsets for [DiagnosticTags] and help with the implementation of `serde` and `schemars` for tags.
 */
export type DiagnosticTag =
	| "fixable"
	| "internal"
	| "unnecessaryCode"
	| "deprecatedCode"
	| "verbose";
/**
 * The category for a log advice, defines how the message should be presented to the user.
 */
export type LogCategory = "none" | "info" | "warn" | "error";
export interface TextEdit {
	dictionary: string;
	ops: CompressedOp[];
}
export type Backtrace = BacktraceFrame[];
export type TextSize = number;
/**
 * Enumeration of all the supported markup elements
 */
export type MarkupElement =
	| "Emphasis"
	| "Dim"
	| "Italic"
	| "Underline"
	| "Error"
	| "Success"
	| "Warn"
	| "Info"
	| "Debug"
	| "Trace"
	| "Inverse"
	| { Hyperlink: { href: string } };
export type CompressedOp =
	| { diffOp: DiffOp }
	| { equalLines: { line_count: number } };
/**
 * Serializable representation of a backtrace frame.
 */
export interface BacktraceFrame {
	ip: number;
	symbols: BacktraceSymbol[];
}
export type DiffOp =
	| { equal: { range: TextRange } }
	| { insert: { range: TextRange } }
	| { delete: { range: TextRange } };
/**
 * Serializable representation of a backtrace frame symbol.
 */
export interface BacktraceSymbol {
	colno?: number;
	filename?: string;
	lineno?: number;
	name?: string;
}
export interface OpenProjectParams {
	/**
	 * Whether the client wants to run only certain rules. This is needed to compute the kind of [ScanKind].
	 */
	onlyRules?: RuleCode[];
	/**
	 * Whether the folder should be opened as a project, even if no `biome.json` can be found.
	 */
	openUninitialized: boolean;
	/**
	 * The path to open
	 */
	path: BiomePath;
	/**
	 * Whether the client wants to skip some lint rule. This is needed to compute the kind of [ScanKind].
	 */
	skipRules?: RuleCode[];
}
export type RuleCode = string;
export interface OpenProjectResult {
	/**
	 * A unique identifier for this project
	 */
	projectKey: ProjectKey;
	/**
	 * How to scan this project
	 */
	scanKind: ScanKind;
}
export type ScanKind = "noScanner" | "knownFiles" | "project";
export interface OpenFileParams {
	content: FileContent;
	documentFileSource?: DocumentFileSource;
	path: BiomePath;
	/**
	* Set to `true` to persist the node cache used during parsing, in order to speed up subsequent reparsing if the document has been edited.

This should only be enabled if reparsing is to be expected, such as when the file is opened through the LSP Proxy. 
	 */
	persistNodeCache?: boolean;
	projectKey: ProjectKey;
}
export type FileContent =
	| { content: string; type: "fromClient"; version: number }
	| { type: "fromServer" };
export type DocumentFileSource =
	| "Ignore"
	| "Unknown"
	| { Js: JsFileSource }
	| { Json: JsonFileSource }
	| { Css: CssFileSource }
	| { Graphql: GraphqlFileSource }
	| { Html: HtmlFileSource }
	| { Grit: GritFileSource };
export interface JsFileSource {
	/**
	 * Used to mark if the source is being used for an Astro, Svelte or Vue file
	 */
	embedding_kind: EmbeddingKind;
	language: Language;
	module_kind: ModuleKind;
	variant: LanguageVariant;
	version: LanguageVersion;
}
export interface JsonFileSource {
	allowComments: boolean;
	allowTrailingCommas: boolean;
	variant: JsonFileVariant;
}
export interface CssFileSource {
	variant: CssVariant;
}
export interface GraphqlFileSource {
	variant: GraphqlVariant;
}
export interface HtmlFileSource {
	variant: HtmlVariant;
}
export interface GritFileSource {
	variant: GritVariant;
}
export type EmbeddingKind = "Astro" | "Vue" | "Svelte" | "None";
export type Language =
	| "javaScript"
	| { typeScript: { definition_file: boolean } };
/**
 * Is the source file an ECMAScript Module or Script. Changes the parsing semantic.
 */
export type ModuleKind = "script" | "module";
export type LanguageVariant = "standard" | "standardRestricted" | "jsx";
/**
	* Enum of the different ECMAScript standard versions. The versions are ordered in increasing order; The newest version comes last.

Defaults to the latest stable ECMAScript standard. 
	 */
export type LanguageVersion = "eS2022" | "eSNext";
/**
 * It represents the extension of the file
 */
export type JsonFileVariant = "standard" | "jsonc";
/**
	* The style of CSS contained in the file.

Currently, Biome only supports plain CSS, and aims to be compatible with the latest Recommendation level standards. 
	 */
export type CssVariant = "standard";
/**
 * The style of GraphQL contained in the file.
 */
export type GraphqlVariant = "standard";
export type HtmlVariant = "Standard" | "Astro";
export type GritVariant = "Standard";
export interface ChangeFileParams {
	content: string;
	path: BiomePath;
	projectKey: ProjectKey;
	version: number;
}
export interface CloseFileParams {
	path: BiomePath;
	projectKey: ProjectKey;
}
export interface GetSyntaxTreeParams {
	path: BiomePath;
	projectKey: ProjectKey;
}
export interface GetSyntaxTreeResult {
	ast: string;
	cst: string;
}
export interface FileExitsParams {
	filePath: BiomePath;
}
export interface CheckFileSizeParams {
	path: BiomePath;
	projectKey: ProjectKey;
}
export interface CheckFileSizeResult {
	fileSize: number;
	limit: number;
}
export interface GetFileContentParams {
	path: BiomePath;
	projectKey: ProjectKey;
}
export interface GetControlFlowGraphParams {
	cursor: TextSize;
	path: BiomePath;
	projectKey: ProjectKey;
}
export interface GetFormatterIRParams {
	path: BiomePath;
	projectKey: ProjectKey;
}
export interface GetTypeInfoParams {
	path: BiomePath;
	projectKey: ProjectKey;
}
export interface GetRegisteredTypesParams {
	path: BiomePath;
	projectKey: ProjectKey;
}
export interface GetSemanticModelParams {
	path: BiomePath;
	projectKey: ProjectKey;
}
export interface PullDiagnosticsParams {
	categories: RuleCategories;
	/**
	 * Rules to apply on top of the configuration
	 */
	enabledRules?: RuleCode[];
	only?: RuleCode[];
	path: BiomePath;
	projectKey: ProjectKey;
	/**
	 * When `false` the diagnostics, don't have code frames of the code actions (fixes, suppressions, etc.)
	 */
	pullCodeActions: boolean;
	skip?: RuleCode[];
}
export type RuleCategories = RuleCategory[];
export type RuleCategory = "syntax" | "lint" | "action" | "transformation";
export interface PullDiagnosticsResult {
	diagnostics: Diagnostic[];
	errors: number;
	skippedDiagnostics: number;
}
export interface PullActionsParams {
	categories?: RuleCategories;
	enabledRules?: RuleCode[];
	only?: RuleCode[];
	path: BiomePath;
	projectKey: ProjectKey;
	range?: TextRange;
	skip?: RuleCode[];
	suppressionReason?: string;
}
export interface PullActionsResult {
	actions: CodeAction[];
}
export interface CodeAction {
	category: ActionCategory;
	ruleName?: [string, string];
	suggestion: CodeSuggestion;
}
/**
	* The category of a code action, this type maps directly to the [CodeActionKind] type in the Language Server Protocol specification

[CodeActionKind]: https://microsoft.github.io/language-server-protocol/specifications/lsp/3.17/specification/#codeActionKind 
	 */
export type ActionCategory =
	| { quickFix: string }
	| { refactor: RefactorKind }
	| { source: SourceActionKind }
	| { other: OtherActionCategory };
/**
 * A Suggestion that is provided by Biome's linter, and can be reported to the user, and can be automatically applied if it has the right [`Applicability`].
 */
export interface CodeSuggestion {
	applicability: Applicability;
	labels: TextRange[];
	msg: MarkupBuf;
	span: TextRange;
	suggestion: TextEdit;
}
/**
	* The sub-category of a refactor code action.

[Check the LSP spec](https://microsoft.github.io/language-server-protocol/specifications/lsp/3.17/specification/#codeActionKind) for more information: 
	 */
export type RefactorKind =
	| "none"
	| "extract"
	| "inline"
	| "rewrite"
	| { other: string };
/**
 * The sub-category of a source code action
 */
export type SourceActionKind =
	| "fixAll"
	| "none"
	| "organizeImports"
	| { other: string };
export type OtherActionCategory =
	| "inlineSuppression"
	| "toplevelSuppression"
	| { generic: string };
/**
 * Indicates how a tool should manage this suggestion.
 */
export type Applicability = "always" | "maybeIncorrect";
export interface FormatFileParams {
	path: BiomePath;
	projectKey: ProjectKey;
}
export interface Printed {
	code: string;
	range?: TextRange;
	sourcemap: SourceMarker[];
	verbatimRanges: TextRange[];
}
/**
 * Lightweight sourcemap marker between source and output tokens
 */
export interface SourceMarker {
	/**
	 * Position of the marker in the output code
	 */
	dest: TextSize;
	/**
	 * Position of the marker in the original source
	 */
	source: TextSize;
}
export interface FormatRangeParams {
	path: BiomePath;
	projectKey: ProjectKey;
	range: TextRange;
}
export interface FormatOnTypeParams {
	offset: TextSize;
	path: BiomePath;
	projectKey: ProjectKey;
}
export interface FixFileParams {
	/**
	 * Rules to apply to the file
	 */
	enabledRules?: RuleCode[];
	fixFileMode: FixFileMode;
	only?: RuleCode[];
	path: BiomePath;
	projectKey: ProjectKey;
	ruleCategories: RuleCategories;
	shouldFormat: boolean;
	skip?: RuleCode[];
	suppressionReason?: string;
}
/**
 * Which fixes should be applied during the analyzing phase
 */
export type FixFileMode =
	| "safeFixes"
	| "safeAndUnsafeFixes"
	| "applySuppressions";
export interface FixFileResult {
	/**
	 * List of all the code actions applied to the file
	 */
	actions: FixAction[];
	/**
	 * New source code for the file with all fixes applied
	 */
	code: string;
	/**
	 * Number of errors
	 */
	errors: number;
	/**
	 * number of skipped suggested fixes
	 */
	skippedSuggestedFixes: number;
}
export interface FixAction {
	/**
	 * Source range at which this action was applied
	 */
	range: TextRange;
	/**
	 * Name of the rule group and rule that emitted this code action
	 */
	rule_name?: [string, string];
}
export interface RenameParams {
	newName: string;
	path: BiomePath;
	projectKey: ProjectKey;
	symbolAt: TextSize;
}
export interface RenameResult {
	/**
	 * List of text edit operations to apply on the source code
	 */
	indels: TextEdit;
	/**
	 * Range of source code modified by this rename operation
	 */
	range: TextRange;
}
export interface ParsePatternParams {
	defaultLanguage: GritTargetLanguage;
	pattern: string;
}
export type GritTargetLanguage = "CSS" | "JavaScript";
export interface ParsePatternResult {
	patternId: PatternId;
}
export type PatternId = string;
export interface SearchPatternParams {
	path: BiomePath;
	pattern: PatternId;
	projectKey: ProjectKey;
}
export interface SearchResults {
	matches: TextRange[];
	path: BiomePath;
}
export interface DropPatternParams {
	pattern: PatternId;
}
export interface Workspace {
	fileFeatures(params: SupportsFeatureParams): Promise<FileFeaturesResult>;
	updateSettings(params: UpdateSettingsParams): Promise<UpdateSettingsResult>;
	openProject(params: OpenProjectParams): Promise<OpenProjectResult>;
	openFile(params: OpenFileParams): Promise<void>;
	changeFile(params: ChangeFileParams): Promise<void>;
	closeFile(params: CloseFileParams): Promise<void>;
	getSyntaxTree(params: GetSyntaxTreeParams): Promise<GetSyntaxTreeResult>;
	fileExists(params: FileExitsParams): Promise<boolean>;
	checkFileSize(params: CheckFileSizeParams): Promise<CheckFileSizeResult>;
	getFileContent(params: GetFileContentParams): Promise<string>;
	getControlFlowGraph(params: GetControlFlowGraphParams): Promise<string>;
	getFormatterIr(params: GetFormatterIRParams): Promise<string>;
	getTypeInfo(params: GetTypeInfoParams): Promise<string>;
	getRegisteredTypes(params: GetRegisteredTypesParams): Promise<string>;
	getSemanticModel(params: GetSemanticModelParams): Promise<string>;
	pullDiagnostics(
		params: PullDiagnosticsParams,
	): Promise<PullDiagnosticsResult>;
	pullActions(params: PullActionsParams): Promise<PullActionsResult>;
	formatFile(params: FormatFileParams): Promise<Printed>;
	formatRange(params: FormatRangeParams): Promise<Printed>;
	formatOnType(params: FormatOnTypeParams): Promise<Printed>;
	fixFile(params: FixFileParams): Promise<FixFileResult>;
	rename(params: RenameParams): Promise<RenameResult>;
	parsePattern(params: ParsePatternParams): Promise<ParsePatternResult>;
	searchPattern(params: SearchPatternParams): Promise<SearchResults>;
	dropPattern(params: DropPatternParams): Promise<void>;
	destroy(): void;
}
export function createWorkspace(transport: Transport): Workspace {
	return {
		fileFeatures(params) {
			return transport.request("biome/file_features", params);
		},
		updateSettings(params) {
			return transport.request("biome/update_settings", params);
		},
		openProject(params) {
			return transport.request("biome/open_project", params);
		},
		openFile(params) {
			return transport.request("biome/open_file", params);
		},
		changeFile(params) {
			return transport.request("biome/change_file", params);
		},
		closeFile(params) {
			return transport.request("biome/close_file", params);
		},
		getSyntaxTree(params) {
			return transport.request("biome/get_syntax_tree", params);
		},
		fileExists(params) {
			return transport.request("biome/file_exists", params);
		},
		checkFileSize(params) {
			return transport.request("biome/check_file_size", params);
		},
		getFileContent(params) {
			return transport.request("biome/get_file_content", params);
		},
		getControlFlowGraph(params) {
			return transport.request("biome/get_control_flow_graph", params);
		},
		getFormatterIr(params) {
			return transport.request("biome/get_formatter_ir", params);
		},
		getTypeInfo(params) {
			return transport.request("biome/get_type_info", params);
		},
		getRegisteredTypes(params) {
			return transport.request("biome/get_registered_types", params);
		},
		getSemanticModel(params) {
			return transport.request("biome/get_semantic_model", params);
		},
		pullDiagnostics(params) {
			return transport.request("biome/pull_diagnostics", params);
		},
		pullActions(params) {
			return transport.request("biome/pull_actions", params);
		},
		formatFile(params) {
			return transport.request("biome/format_file", params);
		},
		formatRange(params) {
			return transport.request("biome/format_range", params);
		},
		formatOnType(params) {
			return transport.request("biome/format_on_type", params);
		},
		fixFile(params) {
			return transport.request("biome/fix_file", params);
		},
		rename(params) {
			return transport.request("biome/rename", params);
		},
		parsePattern(params) {
			return transport.request("biome/parse_pattern", params);
		},
		searchPattern(params) {
			return transport.request("biome/search_pattern", params);
		},
		dropPattern(params) {
			return transport.request("biome/drop_pattern", params);
		},
		destroy() {
			transport.destroy();
		},
	};
}<|MERGE_RESOLUTION|>--- conflicted
+++ resolved
@@ -835,7 +835,7 @@
 	/**
 	 * Provides a code action to sort the imports and exports in the file using a built-in or custom order.
 	 */
-	organizeImports?: RuleAssistConfiguration_for_OrganizeImportsOptions;
+	organizeImports?: RuleAssistConfiguration_for_Options;
 	/**
 	 * It enables the recommended rules for this group
 	 */
@@ -843,15 +843,15 @@
 	/**
 	 * Enforce attribute sorting in JSX elements.
 	 */
-	useSortedAttributes?: RuleAssistConfiguration_for_UseSortedAttributesOptions;
+	useSortedAttributes?: RuleAssistConfiguration_for_Null;
 	/**
 	 * Sorts the keys of a JSON object in natural order
 	 */
-	useSortedKeys?: RuleAssistConfiguration_for_UseSortedKeysOptions;
+	useSortedKeys?: RuleAssistConfiguration_for_Null;
 	/**
 	 * Enforce ordering of CSS properties and nested rules.
 	 */
-	useSortedProperties?: RuleAssistConfiguration_for_UseSortedPropertiesOptions;
+	useSortedProperties?: RuleAssistConfiguration_for_Null;
 }
 export type Glob = string;
 export type QuoteStyle = "double" | "single";
@@ -988,18 +988,12 @@
 	 */
 	rules?: Rules;
 }
-export type RuleAssistConfiguration_for_OrganizeImportsOptions =
+export type RuleAssistConfiguration_for_Options =
 	| RuleAssistPlainConfiguration
-	| RuleAssistWithOptions_for_OrganizeImportsOptions;
-export type RuleAssistConfiguration_for_UseSortedAttributesOptions =
+	| RuleAssistWithOptions_for_Options;
+export type RuleAssistConfiguration_for_Null =
 	| RuleAssistPlainConfiguration
-	| RuleAssistWithOptions_for_UseSortedAttributesOptions;
-export type RuleAssistConfiguration_for_UseSortedKeysOptions =
-	| RuleAssistPlainConfiguration
-	| RuleAssistWithOptions_for_UseSortedKeysOptions;
-export type RuleAssistConfiguration_for_UseSortedPropertiesOptions =
-	| RuleAssistPlainConfiguration
-	| RuleAssistWithOptions_for_UseSortedPropertiesOptions;
+	| RuleAssistWithOptions_for_Null;
 export type GroupPlainConfiguration = "off" | "on" | "info" | "warn" | "error";
 /**
  * A list of rules that belong to this group
@@ -1008,31 +1002,31 @@
 	/**
 	 * Enforce that the accessKey attribute is not used on any HTML element.
 	 */
-	noAccessKey?: RuleFixConfiguration_for_NoAccessKeyOptions;
+	noAccessKey?: RuleFixConfiguration_for_Null;
 	/**
 	 * Enforce that aria-hidden="true" is not set on focusable elements.
 	 */
-	noAriaHiddenOnFocusable?: RuleFixConfiguration_for_NoAriaHiddenOnFocusableOptions;
+	noAriaHiddenOnFocusable?: RuleFixConfiguration_for_Null;
 	/**
 	 * Enforce that elements that do not support ARIA roles, states, and properties do not have those attributes.
 	 */
-	noAriaUnsupportedElements?: RuleFixConfiguration_for_NoAriaUnsupportedElementsOptions;
+	noAriaUnsupportedElements?: RuleFixConfiguration_for_Null;
 	/**
 	 * Enforce that autoFocus prop is not used on elements.
 	 */
-	noAutofocus?: RuleFixConfiguration_for_NoAutofocusOptions;
+	noAutofocus?: RuleFixConfiguration_for_Null;
 	/**
 	 * Enforces that no distracting elements are used.
 	 */
-	noDistractingElements?: RuleFixConfiguration_for_NoDistractingElementsOptions;
+	noDistractingElements?: RuleFixConfiguration_for_Null;
 	/**
 	 * The scope prop should be used only on \<th> elements.
 	 */
-	noHeaderScope?: RuleFixConfiguration_for_NoHeaderScopeOptions;
+	noHeaderScope?: RuleFixConfiguration_for_Null;
 	/**
 	 * Enforce that non-interactive ARIA roles are not assigned to interactive HTML elements.
 	 */
-	noInteractiveElementToNoninteractiveRole?: RuleFixConfiguration_for_NoInteractiveElementToNoninteractiveRoleOptions;
+	noInteractiveElementToNoninteractiveRole?: RuleFixConfiguration_for_Null;
 	/**
 	 * Enforce that a label element or component has a text label and an associated input.
 	 */
@@ -1040,31 +1034,31 @@
 	/**
 	 * Enforce that interactive ARIA roles are not assigned to non-interactive HTML elements.
 	 */
-	noNoninteractiveElementToInteractiveRole?: RuleFixConfiguration_for_NoNoninteractiveElementToInteractiveRoleOptions;
+	noNoninteractiveElementToInteractiveRole?: RuleFixConfiguration_for_Null;
 	/**
 	 * Enforce that tabIndex is not assigned to non-interactive HTML elements.
 	 */
-	noNoninteractiveTabindex?: RuleFixConfiguration_for_NoNoninteractiveTabindexOptions;
+	noNoninteractiveTabindex?: RuleFixConfiguration_for_Null;
 	/**
 	 * Prevent the usage of positive integers on tabIndex property
 	 */
-	noPositiveTabindex?: RuleFixConfiguration_for_NoPositiveTabindexOptions;
+	noPositiveTabindex?: RuleFixConfiguration_for_Null;
 	/**
 	 * Enforce img alt prop does not contain the word "image", "picture", or "photo".
 	 */
-	noRedundantAlt?: RuleConfiguration_for_NoRedundantAltOptions;
+	noRedundantAlt?: RuleConfiguration_for_Null;
 	/**
 	 * Enforce explicit role property is not the same as implicit/default role property on an element.
 	 */
-	noRedundantRoles?: RuleFixConfiguration_for_NoRedundantRolesOptions;
+	noRedundantRoles?: RuleFixConfiguration_for_Null;
 	/**
 	 * Enforce that static, visible elements (such as \<div>) that have click handlers use the valid role attribute.
 	 */
-	noStaticElementInteractions?: RuleConfiguration_for_NoStaticElementInteractionsOptions;
+	noStaticElementInteractions?: RuleConfiguration_for_Null;
 	/**
 	 * Enforces the usage of the title element for the svg element.
 	 */
-	noSvgWithoutTitle?: RuleConfiguration_for_NoSvgWithoutTitleOptions;
+	noSvgWithoutTitle?: RuleConfiguration_for_Null;
 	/**
 	 * It enables the recommended rules for this group
 	 */
@@ -1072,79 +1066,79 @@
 	/**
 	 * Enforce that all elements that require alternative text have meaningful information to relay back to the end user.
 	 */
-	useAltText?: RuleConfiguration_for_UseAltTextOptions;
+	useAltText?: RuleConfiguration_for_Null;
 	/**
 	 * Enforce that anchors have content and that the content is accessible to screen readers.
 	 */
-	useAnchorContent?: RuleFixConfiguration_for_UseAnchorContentOptions;
+	useAnchorContent?: RuleFixConfiguration_for_Null;
 	/**
 	 * Enforce that tabIndex is assigned to non-interactive HTML elements with aria-activedescendant.
 	 */
-	useAriaActivedescendantWithTabindex?: RuleFixConfiguration_for_UseAriaActivedescendantWithTabindexOptions;
+	useAriaActivedescendantWithTabindex?: RuleFixConfiguration_for_Null;
 	/**
 	 * Enforce that elements with ARIA roles must have all required ARIA attributes for that role.
 	 */
-	useAriaPropsForRole?: RuleConfiguration_for_UseAriaPropsForRoleOptions;
+	useAriaPropsForRole?: RuleConfiguration_for_Null;
 	/**
 	 * Enforce that ARIA properties are valid for the roles that are supported by the element.
 	 */
-	useAriaPropsSupportedByRole?: RuleConfiguration_for_UseAriaPropsSupportedByRoleOptions;
+	useAriaPropsSupportedByRole?: RuleConfiguration_for_Null;
 	/**
 	 * Enforces the usage of the attribute type for the element button
 	 */
-	useButtonType?: RuleConfiguration_for_UseButtonTypeOptions;
+	useButtonType?: RuleConfiguration_for_Null;
 	/**
 	 * Elements with an interactive role and interaction handlers must be focusable.
 	 */
-	useFocusableInteractive?: RuleConfiguration_for_UseFocusableInteractiveOptions;
+	useFocusableInteractive?: RuleConfiguration_for_Null;
 	/**
 	 * Disallow a missing generic family keyword within font families.
 	 */
-	useGenericFontNames?: RuleConfiguration_for_UseGenericFontNamesOptions;
+	useGenericFontNames?: RuleConfiguration_for_Null;
 	/**
 	 * Enforce that heading elements (h1, h2, etc.) have content and that the content is accessible to screen readers. Accessible means that it is not hidden using the aria-hidden prop.
 	 */
-	useHeadingContent?: RuleConfiguration_for_UseHeadingContentOptions;
+	useHeadingContent?: RuleConfiguration_for_Null;
 	/**
 	 * Enforce that html element has lang attribute.
 	 */
-	useHtmlLang?: RuleConfiguration_for_UseHtmlLangOptions;
+	useHtmlLang?: RuleConfiguration_for_Null;
 	/**
 	 * Enforces the usage of the attribute title for the element iframe.
 	 */
-	useIframeTitle?: RuleConfiguration_for_UseIframeTitleOptions;
+	useIframeTitle?: RuleConfiguration_for_Null;
 	/**
 	 * Enforce onClick is accompanied by at least one of the following: onKeyUp, onKeyDown, onKeyPress.
 	 */
-	useKeyWithClickEvents?: RuleConfiguration_for_UseKeyWithClickEventsOptions;
+	useKeyWithClickEvents?: RuleConfiguration_for_Null;
 	/**
 	 * Enforce onMouseOver / onMouseOut are accompanied by onFocus / onBlur.
 	 */
-	useKeyWithMouseEvents?: RuleConfiguration_for_UseKeyWithMouseEventsOptions;
+	useKeyWithMouseEvents?: RuleConfiguration_for_Null;
 	/**
 	 * Enforces that audio and video elements must have a track for captions.
 	 */
-	useMediaCaption?: RuleConfiguration_for_UseMediaCaptionOptions;
+	useMediaCaption?: RuleConfiguration_for_Null;
 	/**
 	 * It detects the use of role attributes in JSX elements and suggests using semantic elements instead.
 	 */
-	useSemanticElements?: RuleConfiguration_for_UseSemanticElementsOptions;
+	useSemanticElements?: RuleConfiguration_for_Null;
 	/**
 	 * Enforce that all anchors are valid, and they are navigable elements.
 	 */
-	useValidAnchor?: RuleConfiguration_for_UseValidAnchorOptions;
+	useValidAnchor?: RuleConfiguration_for_Null;
 	/**
 	 * Ensures that ARIA properties aria-* are all valid.
 	 */
-	useValidAriaProps?: RuleFixConfiguration_for_UseValidAriaPropsOptions;
+	useValidAriaProps?: RuleFixConfiguration_for_Null;
 	/**
 	 * Elements with ARIA roles must use a valid, non-abstract ARIA role.
 	 */
-	useValidAriaRole?: RuleFixConfiguration_for_UseValidAriaRoleOptions;
+	useValidAriaRole?: RuleFixConfiguration_for_ValidAriaRoleOptions;
 	/**
 	 * Enforce that ARIA state and property values are valid.
 	 */
-	useValidAriaValues?: RuleConfiguration_for_UseValidAriaValuesOptions;
+	useValidAriaValues?: RuleConfiguration_for_Null;
 	/**
 	 * Use valid values for the autocomplete attribute on input elements.
 	 */
@@ -1152,7 +1146,7 @@
 	/**
 	 * Ensure that the attribute passed to the lang attribute is a correct ISO language and/or country.
 	 */
-	useValidLang?: RuleConfiguration_for_UseValidLangOptions;
+	useValidLang?: RuleConfiguration_for_Null;
 }
 /**
  * A list of rules that belong to this group
@@ -1161,7 +1155,7 @@
 	/**
 	 * Disallow unclear usage of consecutive space characters in regular expression literals
 	 */
-	noAdjacentSpacesInRegex?: RuleFixConfiguration_for_NoAdjacentSpacesInRegexOptions;
+	noAdjacentSpacesInRegex?: RuleFixConfiguration_for_Null;
 	/**
 	 * Disallow the use of arguments.
 	 */
@@ -1169,7 +1163,7 @@
 	/**
 	 * Disallow primitive type aliases and misleading types.
 	 */
-	noBannedTypes?: RuleFixConfiguration_for_NoBannedTypesOptions;
+	noBannedTypes?: RuleFixConfiguration_for_Null;
 	/**
 	 * Disallow comma operator.
 	 */
@@ -1177,19 +1171,19 @@
 	/**
 	 * Disallow empty type parameters in type aliases and interfaces.
 	 */
-	noEmptyTypeParameters?: RuleConfiguration_for_NoEmptyTypeParametersOptions;
+	noEmptyTypeParameters?: RuleConfiguration_for_Null;
 	/**
 	 * Disallow functions that exceed a given Cognitive Complexity score.
 	 */
-	noExcessiveCognitiveComplexity?: RuleConfiguration_for_NoExcessiveCognitiveComplexityOptions;
+	noExcessiveCognitiveComplexity?: RuleConfiguration_for_ComplexityOptions;
 	/**
 	 * This rule enforces a maximum depth to nested describe() in test files.
 	 */
-	noExcessiveNestedTestSuites?: RuleConfiguration_for_NoExcessiveNestedTestSuitesOptions;
+	noExcessiveNestedTestSuites?: RuleConfiguration_for_Null;
 	/**
 	 * Disallow unnecessary boolean casts
 	 */
-	noExtraBooleanCast?: RuleFixConfiguration_for_NoExtraBooleanCastOptions;
+	noExtraBooleanCast?: RuleFixConfiguration_for_Null;
 	/**
 	 * Disallow to use unnecessary callback on flatMap.
 	 */
@@ -1201,19 +1195,19 @@
 	/**
 	 * This rule reports when a class has no non-static members, such as for a class used exclusively as a static namespace.
 	 */
-	noStaticOnlyClass?: RuleConfiguration_for_NoStaticOnlyClassOptions;
+	noStaticOnlyClass?: RuleConfiguration_for_Null;
 	/**
 	 * Disallow this and super in static contexts.
 	 */
-	noThisInStatic?: RuleFixConfiguration_for_NoThisInStaticOptions;
+	noThisInStatic?: RuleFixConfiguration_for_Null;
 	/**
 	 * Disallow unnecessary catch clauses.
 	 */
-	noUselessCatch?: RuleFixConfiguration_for_NoUselessCatchOptions;
+	noUselessCatch?: RuleFixConfiguration_for_Null;
 	/**
 	 * Disallow unnecessary constructors.
 	 */
-	noUselessConstructor?: RuleFixConfiguration_for_NoUselessConstructorOptions;
+	noUselessConstructor?: RuleFixConfiguration_for_Null;
 	/**
 	 * Avoid using unnecessary continue.
 	 */
@@ -1221,1253 +1215,1188 @@
 	/**
 	 * Disallow empty exports that don't change anything in a module file.
 	 */
-	noUselessEmptyExport?: RuleFixConfiguration_for_NoUselessEmptyExportOptions;
+	noUselessEmptyExport?: RuleFixConfiguration_for_Null;
 	/**
 	 * Disallow unnecessary escape sequence in regular expression literals.
 	 */
-	noUselessEscapeInRegex?: RuleFixConfiguration_for_NoUselessEscapeInRegexOptions;
+	noUselessEscapeInRegex?: RuleFixConfiguration_for_Null;
 	/**
 	 * Disallow unnecessary fragments
 	 */
-	noUselessFragments?: RuleFixConfiguration_for_NoUselessFragmentsOptions;
+	noUselessFragments?: RuleFixConfiguration_for_Null;
 	/**
 	 * Disallow unnecessary labels.
 	 */
-	noUselessLabel?: RuleFixConfiguration_for_NoUselessLabelOptions;
+	noUselessLabel?: RuleFixConfiguration_for_Null;
 	/**
 	 * Disallow unnecessary nested block statements.
 	 */
-	noUselessLoneBlockStatements?: RuleFixConfiguration_for_NoUselessLoneBlockStatementsOptions;
+	noUselessLoneBlockStatements?: RuleFixConfiguration_for_Null;
 	/**
 	 * Disallow renaming import, export, and destructured assignments to the same name.
 	 */
-	noUselessRename?: RuleFixConfiguration_for_NoUselessRenameOptions;
+	noUselessRename?: RuleFixConfiguration_for_Null;
 	/**
 	 * Disallow unnecessary concatenation of string or template literals.
 	 */
-	noUselessStringConcat?: RuleFixConfiguration_for_NoUselessStringConcatOptions;
+	noUselessStringConcat?: RuleFixConfiguration_for_Null;
 	/**
 	 * Disallow unnecessary String.raw function in template string literals without any escape sequence.
 	 */
-	noUselessStringRaw?: RuleConfiguration_for_NoUselessStringRawOptions;
+	noUselessStringRaw?: RuleConfiguration_for_Null;
 	/**
 	 * Disallow useless case in switch statements.
 	 */
-	noUselessSwitchCase?: RuleFixConfiguration_for_NoUselessSwitchCaseOptions;
+	noUselessSwitchCase?: RuleFixConfiguration_for_Null;
 	/**
 	 * Disallow ternary operators when simpler alternatives exist.
 	 */
-	noUselessTernary?: RuleFixConfiguration_for_NoUselessTernaryOptions;
+	noUselessTernary?: RuleFixConfiguration_for_Null;
 	/**
 	 * Disallow useless this aliasing.
 	 */
-	noUselessThisAlias?: RuleFixConfiguration_for_NoUselessThisAliasOptions;
+	noUselessThisAlias?: RuleFixConfiguration_for_Null;
 	/**
 	 * Disallow using any or unknown as type constraint.
 	 */
-	noUselessTypeConstraint?: RuleFixConfiguration_for_NoUselessTypeConstraintOptions;
+	noUselessTypeConstraint?: RuleFixConfiguration_for_Null;
 	/**
 	 * Disallow initializing variables to undefined.
 	 */
-	noUselessUndefinedInitialization?: RuleFixConfiguration_for_NoUselessUndefinedInitializationOptions;
+	noUselessUndefinedInitialization?: RuleFixConfiguration_for_Null;
 	/**
 	 * Disallow the use of void operators, which is not a familiar operator.
 	 */
-	noVoid?: RuleConfiguration_for_NoVoidOptions;
-	/**
-<<<<<<< HEAD
+	noVoid?: RuleConfiguration_for_Null;
+	/**
+	 * It enables the recommended rules for this group
+	 */
+	recommended?: boolean;
+	/**
+	 * Use arrow functions over function expressions.
+	 */
+	useArrowFunction?: RuleFixConfiguration_for_Null;
+	/**
+	 * Use Date.now() to get the number of milliseconds since the Unix Epoch.
+	 */
+	useDateNow?: RuleFixConfiguration_for_Null;
+	/**
+	 * Promotes the use of .flatMap() when map().flat() are used together.
+	 */
+	useFlatMap?: RuleFixConfiguration_for_Null;
+	/**
+	 * Enforce the usage of a literal access to properties over computed property access.
+	 */
+	useLiteralKeys?: RuleFixConfiguration_for_Null;
+	/**
+	 * Disallow parseInt() and Number.parseInt() in favor of binary, octal, and hexadecimal literals
+	 */
+	useNumericLiterals?: RuleFixConfiguration_for_Null;
+	/**
+	 * Enforce using concise optional chain instead of chained logical expressions.
+	 */
+	useOptionalChain?: RuleFixConfiguration_for_Null;
+	/**
+	 * Enforce the use of the regular expression literals instead of the RegExp constructor if possible.
+	 */
+	useRegexLiterals?: RuleFixConfiguration_for_Null;
+	/**
+	 * Disallow number literal object member names which are not base 10 or use underscore as separator.
+	 */
+	useSimpleNumberKeys?: RuleFixConfiguration_for_Null;
+	/**
+	 * Discard redundant terms from logical expressions.
+	 */
+	useSimplifiedLogicExpression?: RuleFixConfiguration_for_Null;
+	/**
+	 * Enforce the use of while loops instead of for loops when the initializer and update expressions are not needed.
+	 */
+	useWhile?: RuleFixConfiguration_for_Null;
+}
+/**
+ * A list of rules that belong to this group
+ */
+export interface Correctness {
+	/**
+	 * Prevent passing of children as props.
+	 */
+	noChildrenProp?: RuleConfiguration_for_Null;
+	/**
+	 * Prevents from having const variables being re-assigned.
+	 */
+	noConstAssign?: RuleFixConfiguration_for_Null;
+	/**
+	 * Disallow constant expressions in conditions
+	 */
+	noConstantCondition?: RuleConfiguration_for_Null;
+	/**
+	 * Disallow the use of Math.min and Math.max to clamp a value where the result itself is constant.
+	 */
+	noConstantMathMinMaxClamp?: RuleFixConfiguration_for_Null;
+	/**
+	 * Disallow returning a value from a constructor.
+	 */
+	noConstructorReturn?: RuleConfiguration_for_Null;
+	/**
+	 * Disallow empty character classes in regular expression literals.
+	 */
+	noEmptyCharacterClassInRegex?: RuleConfiguration_for_Null;
+	/**
+	 * Disallows empty destructuring patterns.
+	 */
+	noEmptyPattern?: RuleConfiguration_for_Null;
+	/**
+	 * Disallow calling global object properties as functions
+	 */
+	noGlobalObjectCalls?: RuleConfiguration_for_Null;
+	/**
+	 * Disallow function and var declarations that are accessible outside their block.
+	 */
+	noInnerDeclarations?: RuleConfiguration_for_Null;
+	/**
+	 * Ensure that builtins are correctly instantiated.
+	 */
+	noInvalidBuiltinInstantiation?: RuleFixConfiguration_for_Null;
+	/**
+	 * Prevents the incorrect use of super() inside classes. It also checks whether a call super() is missing from classes that extends other constructors.
+	 */
+	noInvalidConstructorSuper?: RuleConfiguration_for_Null;
+	/**
+	 * Disallow non-standard direction values for linear gradient functions.
+	 */
+	noInvalidDirectionInLinearGradient?: RuleConfiguration_for_Null;
+	/**
+	 * Disallows invalid named grid areas in CSS Grid Layouts.
+	 */
+	noInvalidGridAreas?: RuleConfiguration_for_Null;
+	/**
+	 * Disallow the use of @import at-rules in invalid positions.
+	 */
+	noInvalidPositionAtImportRule?: RuleConfiguration_for_Null;
+	/**
+	 * Disallow the use of variables and function parameters before their declaration
+	 */
+	noInvalidUseBeforeDeclaration?: RuleConfiguration_for_Null;
+	/**
+	 * Disallow missing var function for css variables.
+	 */
+	noMissingVarFunction?: RuleConfiguration_for_Null;
+	/**
+	 * Forbid the use of Node.js builtin modules.
+	 */
+	noNodejsModules?: RuleConfiguration_for_Null;
+	/**
+	 * Disallow \8 and \9 escape sequences in string literals.
+	 */
+	noNonoctalDecimalEscape?: RuleFixConfiguration_for_Null;
+	/**
+	 * Disallow literal numbers that lose precision
+	 */
+	noPrecisionLoss?: RuleConfiguration_for_Null;
+	/**
+	 * Restrict imports of private exports.
+	 */
+	noPrivateImports?: RuleConfiguration_for_NoPrivateImportsOptions;
+	/**
+	 * Prevent the usage of the return value of React.render.
+	 */
+	noRenderReturnValue?: RuleConfiguration_for_Null;
+	/**
+	 * Disallow assignments where both sides are exactly the same.
+	 */
+	noSelfAssign?: RuleConfiguration_for_Null;
+	/**
+	 * Disallow returning a value from a setter
+	 */
+	noSetterReturn?: RuleConfiguration_for_Null;
+	/**
+	 * Disallow comparison of expressions modifying the string case with non-compliant value.
+	 */
+	noStringCaseMismatch?: RuleFixConfiguration_for_Null;
+	/**
+	 * Disallow lexical declarations in switch clauses.
+	 */
+	noSwitchDeclarations?: RuleFixConfiguration_for_Null;
+	/**
+	 * Disallow the use of dependencies that aren't specified in the package.json.
+	 */
+	noUndeclaredDependencies?: RuleConfiguration_for_NoUndeclaredDependenciesOptions;
+	/**
+	 * Prevents the usage of variables that haven't been declared inside the document.
+	 */
+	noUndeclaredVariables?: RuleConfiguration_for_UndeclaredVariablesOptions;
+	/**
+	 * Disallow unknown CSS value functions.
+	 */
+	noUnknownFunction?: RuleConfiguration_for_Null;
+	/**
+	 * Disallow unknown media feature names.
+	 */
+	noUnknownMediaFeatureName?: RuleConfiguration_for_Null;
+	/**
+	 * Disallow unknown properties.
+	 */
+	noUnknownProperty?: RuleConfiguration_for_Null;
+	/**
+	 * Disallow unknown pseudo-class selectors.
+	 */
+	noUnknownPseudoClass?: RuleConfiguration_for_Null;
+	/**
+	 * Disallow unknown pseudo-element selectors.
+	 */
+	noUnknownPseudoElement?: RuleConfiguration_for_Null;
+	/**
+	 * Disallow unknown type selectors.
+	 */
+	noUnknownTypeSelector?: RuleConfiguration_for_Null;
+	/**
+	 * Disallow unknown CSS units.
+	 */
+	noUnknownUnit?: RuleConfiguration_for_Null;
+	/**
+	 * Disallow unmatchable An+B selectors.
+	 */
+	noUnmatchableAnbSelector?: RuleConfiguration_for_Null;
+	/**
+	 * Disallow unreachable code
+	 */
+	noUnreachable?: RuleConfiguration_for_Null;
+	/**
+	 * Ensures the super() constructor is called exactly once on every code  path in a class constructor before this is accessed if the class has a superclass
+	 */
+	noUnreachableSuper?: RuleConfiguration_for_Null;
+	/**
+	 * Disallow control flow statements in finally blocks.
+	 */
+	noUnsafeFinally?: RuleConfiguration_for_Null;
+	/**
+	 * Disallow the use of optional chaining in contexts where the undefined value is not allowed.
+	 */
+	noUnsafeOptionalChaining?: RuleConfiguration_for_Null;
+	/**
+	 * Disallow unused function parameters.
+	 */
+	noUnusedFunctionParameters?: RuleFixConfiguration_for_Null;
+	/**
+	 * Disallow unused imports.
+	 */
+	noUnusedImports?: RuleFixConfiguration_for_Null;
+	/**
+	 * Disallow unused labels.
+	 */
+	noUnusedLabels?: RuleFixConfiguration_for_Null;
+	/**
+	 * Disallow unused private class members
+	 */
+	noUnusedPrivateClassMembers?: RuleFixConfiguration_for_Null;
+	/**
+	 * Disallow unused variables.
+	 */
+	noUnusedVariables?: RuleFixConfiguration_for_NoUnusedVariablesOptions;
+	/**
+	 * This rules prevents void elements (AKA self-closing elements) from having children.
+	 */
+	noVoidElementsWithChildren?: RuleFixConfiguration_for_Null;
+	/**
+	 * Disallow returning a value from a function with the return type 'void'
+	 */
+	noVoidTypeReturn?: RuleConfiguration_for_Null;
+	/**
+	 * It enables the recommended rules for this group
+	 */
+	recommended?: boolean;
+	/**
+	 * Enforce all dependencies are correctly specified in a React hook.
+	 */
+	useExhaustiveDependencies?: RuleFixConfiguration_for_UseExhaustiveDependenciesOptions;
+	/**
+	 * Enforce that all React hooks are being called from the Top Level component functions.
+	 */
+	useHookAtTopLevel?: RuleConfiguration_for_DeprecatedHooksOptions;
+	/**
+	 * Enforce file extensions for relative imports.
+	 */
+	useImportExtensions?: RuleFixConfiguration_for_UseImportExtensionsOptions;
+	/**
+	 * Require calls to isNaN() when checking for NaN.
+	 */
+	useIsNan?: RuleFixConfiguration_for_Null;
+	/**
+	 * Disallow missing key props in iterators/collection literals.
+	 */
+	useJsxKeyInIterable?: RuleConfiguration_for_UseJsxKeyInIterableOptions;
+	/**
+	 * Enforce "for" loop update clause moving the counter in the right direction.
+	 */
+	useValidForDirection?: RuleConfiguration_for_Null;
+	/**
+	 * This rule checks that the result of a typeof expression is compared to a valid value.
+	 */
+	useValidTypeof?: RuleFixConfiguration_for_Null;
+	/**
+	 * Require generator functions to contain yield.
+	 */
+	useYield?: RuleConfiguration_for_Null;
+}
+/**
+ * A list of rules that belong to this group
+ */
+export interface Nursery {
+	/**
+	 * Disallow await inside loops.
+	 */
+	noAwaitInLoop?: RuleConfiguration_for_Null;
+	/**
+	 * Disallow bitwise operators.
+	 */
+	noBitwiseOperators?: RuleConfiguration_for_NoBitwiseOperatorsOptions;
+	/**
+	 * Disallow expressions where the operation doesn't affect the value
+	 */
+	noConstantBinaryExpression?: RuleConfiguration_for_Null;
+	/**
+	 * Disallow destructuring props inside JSX components in Solid projects.
+	 */
+	noDestructuredProps?: RuleConfiguration_for_Null;
+	/**
+	 * Restrict the number of lines of code in a function.
+	 */
+	noExcessiveLinesPerFunction?: RuleConfiguration_for_NoExcessiveLinesPerFunctionOptions;
+	/**
+	 * Require Promise-like statements to be handled appropriately.
+	 */
+	noFloatingPromises?: RuleFixConfiguration_for_Null;
+	/**
+	 * Disallow the use of __dirname and __filename in the global scope.
+	 */
+	noGlobalDirnameFilename?: RuleFixConfiguration_for_Null;
+	/**
+	 * Disallow shorthand type conversions.
+	 */
+	noImplicitCoercion?: RuleFixConfiguration_for_Null;
+	/**
+	 * Prevent import cycles.
+	 */
+	noImportCycles?: RuleConfiguration_for_Null;
+	/**
+	 * Disallow the use of the !important style.
+	 */
+	noImportantStyles?: RuleFixConfiguration_for_Null;
+	/**
+	 * Reports usage of "magic numbers" — numbers used directly instead of being assigned to named constants.
+	 */
+	noMagicNumbers?: RuleConfiguration_for_Null;
+	/**
+	 * Disallows defining React components inside other components.
+	 */
+	noNestedComponentDefinitions?: RuleConfiguration_for_Null;
+	/**
+	 * Disallow use event handlers on non-interactive elements.
+	 */
+	noNoninteractiveElementInteractions?: RuleConfiguration_for_Null;
+	/**
+	 * Disallow the use of process global.
+	 */
+	noProcessGlobal?: RuleFixConfiguration_for_Null;
+	/**
+	 * Disallow assigning to React component props.
+	 */
+	noReactPropAssign?: RuleConfiguration_for_Null;
+	/**
+	 * Disallow the use of configured elements.
+	 */
+	noRestrictedElements?: RuleConfiguration_for_NoRestrictedElementsOptions;
+	/**
+	 * Disallow usage of sensitive data such as API keys and tokens.
+	 */
+	noSecrets?: RuleConfiguration_for_NoSecretsOptions;
+	/**
+	 * Disallow variable declarations from shadowing variables declared in the outer scope.
+	 */
+	noShadow?: RuleConfiguration_for_Null;
+	/**
+	 * Prevents the use of the TypeScript directive @ts-ignore.
+	 */
+	noTsIgnore?: RuleFixConfiguration_for_Null;
+	/**
+	 * Disallow let or var variables that are read but never assigned.
+	 */
+	noUnassignedVariables?: RuleConfiguration_for_Null;
+	/**
+	 * Disallow unknown at-rules.
+	 */
+	noUnknownAtRule?: RuleConfiguration_for_Null;
+	/**
+	 * Warn when importing non-existing exports.
+	 */
+	noUnresolvedImports?: RuleConfiguration_for_Null;
+	/**
+	 * Prevent duplicate polyfills from Polyfill.io.
+	 */
+	noUnwantedPolyfillio?: RuleConfiguration_for_Null;
+	/**
+	 * Disallow useless backreferences in regular expression literals that always match an empty string.
+	 */
+	noUselessBackrefInRegex?: RuleConfiguration_for_Null;
+	/**
+	 * Disallow unnecessary escapes in string literals.
+	 */
+	noUselessEscapeInString?: RuleFixConfiguration_for_Null;
+	/**
+	 * Disallow the use of useless undefined.
+	 */
+	noUselessUndefined?: RuleFixConfiguration_for_Null;
+	/**
+	 * It enables the recommended rules for this group
+	 */
+	recommended?: boolean;
+	/**
+	 * Enforce that getters and setters for the same property are adjacent in class and object definitions.
+	 */
+	useAdjacentGetterSetter?: RuleConfiguration_for_Null;
+	/**
+	 * Require the consistent declaration of object literals. Defaults to explicit definitions.
+	 */
+	useConsistentObjectDefinition?: RuleFixConfiguration_for_UseConsistentObjectDefinitionOptions;
+	/**
+	 * Use static Response methods instead of new Response() constructor when possible.
+	 */
+	useConsistentResponse?: RuleFixConfiguration_for_Null;
+	/**
+	 * Require switch-case statements to be exhaustive.
+	 */
+	useExhaustiveSwitchCases?: RuleFixConfiguration_for_Null;
+	/**
+	 * Enforce types in functions, methods, variables, and parameters.
+	 */
+	useExplicitType?: RuleConfiguration_for_Null;
+	/**
+	 * Require that all exports are declared after all non-export statements.
+	 */
+	useExportsLast?: RuleConfiguration_for_Null;
+	/**
+	 * Enforce using Solid's \<For /> component for mapping an array to JSX elements.
+	 */
+	useForComponent?: RuleConfiguration_for_Null;
+	/**
+	 * Ensure the preconnect attribute is used when using Google Fonts.
+	 */
+	useGoogleFontPreconnect?: RuleFixConfiguration_for_Null;
+	/**
+	 * Prefer Array#{indexOf,lastIndexOf}() over Array#{findIndex,findLastIndex}() when looking for the index of an item.
+	 */
+	useIndexOf?: RuleFixConfiguration_for_Null;
+	/**
+	 * Enforce consistent return values in iterable callbacks.
+	 */
+	useIterableCallbackReturn?: RuleConfiguration_for_Null;
+	/**
+	 * Enforces the use of with { type: "json" } for JSON module imports.
+	 */
+	useJsonImportAttribute?: RuleFixConfiguration_for_Null;
+	/**
+	 * Enforce specifying the name of GraphQL operations.
+	 */
+	useNamedOperation?: RuleFixConfiguration_for_Null;
+	/**
+	 * Validates that all enum values are capitalized.
+	 */
+	useNamingConvention?: RuleConfiguration_for_Null;
+	/**
+	 * Enforce the use of numeric separators in numeric literals.
+	 */
+	useNumericSeparators?: RuleFixConfiguration_for_Null;
+	/**
+	 * Prefer object spread over Object.assign() when constructing new objects.
+	 */
+	useObjectSpread?: RuleFixConfiguration_for_Null;
+	/**
+	 * Enforce the consistent use of the radix argument when using parseInt().
+	 */
+	useParseIntRadix?: RuleFixConfiguration_for_Null;
+	/**
+	 * Enforce marking members as readonly if they are never modified outside the constructor.
+	 */
+	useReadonlyClassProperties?: RuleFixConfiguration_for_ReadonlyClassPropertiesOptions;
+	/**
+	 * Enforce JSDoc comment lines to start with a single asterisk, except for the first one.
+	 */
+	useSingleJsDocAsterisk?: RuleFixConfiguration_for_Null;
+	/**
+	 * Enforce the sorting of CSS utility classes.
+	 */
+	useSortedClasses?: RuleFixConfiguration_for_UtilityClassSortingOptions;
+	/**
+	 * Require a description parameter for the Symbol().
+	 */
+	useSymbolDescription?: RuleConfiguration_for_Null;
+	/**
+	 * Disallow overload signatures that can be unified into a single signature.
+	 */
+	useUnifiedTypeSignature?: RuleFixConfiguration_for_Null;
+	/**
+	 * Prevent the usage of static string literal id attribute on elements.
+	 */
+	useUniqueElementIds?: RuleConfiguration_for_Null;
+}
+/**
+ * A list of rules that belong to this group
+ */
+export interface Performance {
+	/**
+	 * Disallow the use of spread (...) syntax on accumulators.
+	 */
+	noAccumulatingSpread?: RuleConfiguration_for_Null;
+	/**
+	 * Disallow the use of barrel file.
+	 */
+	noBarrelFile?: RuleConfiguration_for_Null;
+	/**
+	 * Disallow the use of the delete operator.
+	 */
+	noDelete?: RuleFixConfiguration_for_Null;
+	/**
+	 * Disallow accessing namespace imports dynamically.
+	 */
+	noDynamicNamespaceImportAccess?: RuleConfiguration_for_Null;
+	/**
+	 * Prevent usage of \<img> element in a Next.js project.
+	 */
+	noImgElement?: RuleConfiguration_for_Null;
+	/**
+	 * Disallow the use of namespace imports.
+	 */
+	noNamespaceImport?: RuleConfiguration_for_Null;
+	/**
+	 * Avoid re-export all.
+	 */
+	noReExportAll?: RuleConfiguration_for_Null;
+	/**
+	 * It enables the recommended rules for this group
+	 */
+	recommended?: boolean;
+	/**
+	 * Require regex literals to be declared at the top level.
+	 */
+	useTopLevelRegex?: RuleConfiguration_for_Null;
+}
+/**
+ * A list of rules that belong to this group
+ */
+export interface Security {
+	/**
+	 * Disallow target="_blank" attribute without rel="noopener".
+	 */
+	noBlankTarget?: RuleFixConfiguration_for_NoBlankTargetOptions;
+	/**
+	 * Prevent the usage of dangerous JSX props
+	 */
+	noDangerouslySetInnerHtml?: RuleConfiguration_for_Null;
+	/**
+	 * Report when a DOM element or a component uses both children and dangerouslySetInnerHTML prop.
+	 */
+	noDangerouslySetInnerHtmlWithChildren?: RuleConfiguration_for_Null;
+	/**
+	 * Disallow the use of global eval().
+	 */
+	noGlobalEval?: RuleConfiguration_for_Null;
+	/**
+	 * It enables the recommended rules for this group
+	 */
+	recommended?: boolean;
+}
+/**
+ * A list of rules that belong to this group
+ */
+export interface Style {
+	/**
+	 * Disallow use of CommonJs module system in favor of ESM style imports.
+	 */
+	noCommonJs?: RuleConfiguration_for_Null;
+	/**
+	 * Disallow default exports.
+	 */
+	noDefaultExport?: RuleConfiguration_for_Null;
+	/**
+	 * Disallow a lower specificity selector from coming after a higher specificity selector.
+	 */
+	noDescendingSpecificity?: RuleConfiguration_for_Null;
+	/**
+	 * Disallow using a callback in asynchronous tests and hooks.
+	 */
+	noDoneCallback?: RuleConfiguration_for_Null;
+	/**
+	 * Disallow TypeScript enum.
+	 */
+	noEnum?: RuleConfiguration_for_Null;
+	/**
+	 * Disallow exporting an imported variable.
+	 */
+	noExportedImports?: RuleConfiguration_for_Null;
+	/**
+	 * Prevent usage of \<head> element in a Next.js project.
+	 */
+	noHeadElement?: RuleConfiguration_for_Null;
+	/**
+	 * Disallow implicit true values on JSX boolean attributes
+	 */
+	noImplicitBoolean?: RuleFixConfiguration_for_Null;
+	/**
+	 * Disallow type annotations for variables, parameters, and class properties initialized with a literal expression.
+	 */
+	noInferrableTypes?: RuleFixConfiguration_for_Null;
+	/**
+	 * Disallow the use of TypeScript's namespaces.
+	 */
+	noNamespace?: RuleConfiguration_for_Null;
+	/**
+	 * Disallow negation in the condition of an if statement if it has an else clause.
+	 */
+	noNegationElse?: RuleFixConfiguration_for_Null;
+	/**
+	 * Disallow nested ternary expressions.
+	 */
+	noNestedTernary?: RuleConfiguration_for_Null;
+	/**
+	 * Disallow non-null assertions using the ! postfix operator.
+	 */
+	noNonNullAssertion?: RuleFixConfiguration_for_Null;
+	/**
+	 * Disallow reassigning function parameters.
+	 */
+	noParameterAssign?: RuleConfiguration_for_NoParameterAssignOptions;
+	/**
+	 * Disallow the use of parameter properties in class constructors.
+	 */
+	noParameterProperties?: RuleConfiguration_for_Null;
+	/**
+	 * Disallow the use of process.env.
+	 */
+	noProcessEnv?: RuleConfiguration_for_Null;
+	/**
+	 * This rule allows you to specify global variable names that you don’t want to use in your application.
+	 */
+	noRestrictedGlobals?: RuleConfiguration_for_RestrictedGlobalsOptions;
+	/**
+	 * Disallow specified modules when loaded by import or require.
+	 */
+	noRestrictedImports?: RuleConfiguration_for_RestrictedImportsOptions;
+	/**
+	 * Disallow user defined types.
+	 */
+	noRestrictedTypes?: RuleFixConfiguration_for_NoRestrictedTypesOptions;
+	/**
+	 * Disallow the use of constants which its value is the upper-case version of its name.
+	 */
+	noShoutyConstants?: RuleFixConfiguration_for_Null;
+	/**
+	 * Enforce the use of String.slice() over String.substr() and String.substring().
+	 */
+	noSubstr?: RuleFixConfiguration_for_Null;
+	/**
+	 * Disallow template literals if interpolation and special-character handling are not needed
+	 */
+	noUnusedTemplateLiteral?: RuleFixConfiguration_for_Null;
+	/**
+	 * Disallow else block when the if block breaks early.
+	 */
+	noUselessElse?: RuleFixConfiguration_for_Null;
+	/**
+	 * Disallow use of @value rule in css modules.
+	 */
+	noValueAtRule?: RuleConfiguration_for_Null;
+	/**
+	 * Disallow the use of yoda expressions.
+	 */
+	noYodaExpression?: RuleFixConfiguration_for_Null;
+	/**
+	 * It enables the recommended rules for this group
+	 */
+	recommended?: boolean;
+	/**
+	 * Disallow Array constructors.
+	 */
+	useArrayLiterals?: RuleFixConfiguration_for_Null;
+	/**
+	 * Enforce the use of as const over literal type and type annotation.
+	 */
+	useAsConstAssertion?: RuleFixConfiguration_for_Null;
+	/**
+	 * Use at() instead of integer index access.
+	 */
+	useAtIndex?: RuleFixConfiguration_for_Null;
+	/**
+	 * Requires following curly brace conventions.
+	 */
+	useBlockStatements?: RuleFixConfiguration_for_Null;
+	/**
+	 * Enforce using else if instead of nested if in else clauses.
+	 */
+	useCollapsedElseIf?: RuleFixConfiguration_for_Null;
+	/**
+	 * Enforce using single if instead of nested if clauses.
+	 */
+	useCollapsedIf?: RuleFixConfiguration_for_Null;
+	/**
+	 * Enforce declaring components only within modules that export React Components exclusively.
+	 */
+	useComponentExportOnlyModules?: RuleConfiguration_for_UseComponentExportOnlyModulesOptions;
+	/**
+	 * Require consistently using either T\[] or Array\<T>
+	 */
+	useConsistentArrayType?: RuleFixConfiguration_for_ConsistentArrayTypeOptions;
+	/**
+	 * Enforce the use of new for all builtins, except String, Number and Boolean.
+	 */
+	useConsistentBuiltinInstantiation?: RuleFixConfiguration_for_Null;
+	/**
+	 * This rule enforces consistent use of curly braces inside JSX attributes and JSX children.
+	 */
+	useConsistentCurlyBraces?: RuleFixConfiguration_for_Null;
+	/**
+	 * Require consistent accessibility modifiers on class properties and methods.
+	 */
+	useConsistentMemberAccessibility?: RuleConfiguration_for_ConsistentMemberAccessibilityOptions;
+	/**
+	 * Require const declarations for variables that are only assigned once.
+	 */
+	useConst?: RuleFixConfiguration_for_Null;
+	/**
+	 * Enforce default function parameters and optional function parameters to be last.
+	 */
+	useDefaultParameterLast?: RuleFixConfiguration_for_Null;
+	/**
+	 * Require the default clause in switch statements.
+	 */
+	useDefaultSwitchClause?: RuleConfiguration_for_Null;
+	/**
+	 * Require specifying the reason argument when using @deprecated directive
+	 */
+	useDeprecatedReason?: RuleConfiguration_for_Null;
+	/**
+	 * Require that each enum member value be explicitly initialized.
+	 */
+	useEnumInitializers?: RuleFixConfiguration_for_Null;
+	/**
+	 * Enforce explicitly comparing the length, size, byteLength or byteOffset property of a value.
+	 */
+	useExplicitLengthCheck?: RuleFixConfiguration_for_Null;
+	/**
+	 * Disallow the use of Math.pow in favor of the ** operator.
+	 */
+	useExponentiationOperator?: RuleFixConfiguration_for_Null;
+	/**
+	 * Promotes the use of export type for types.
+	 */
+	useExportType?: RuleFixConfiguration_for_Null;
+	/**
+	 * Enforce naming conventions for JavaScript and TypeScript filenames.
+	 */
+	useFilenamingConvention?: RuleConfiguration_for_FilenamingConventionOptions;
+	/**
+	 * This rule recommends a for-of loop when in a for loop, the index used to extract an item from the iterated array.
+	 */
+	useForOf?: RuleConfiguration_for_Null;
+	/**
+	 * This rule enforces the use of \<>...\</> over \<Fragment>...\</Fragment>.
+	 */
+	useFragmentSyntax?: RuleFixConfiguration_for_Null;
+	/**
+	 * Promotes the use of import type for types.
+	 */
+	useImportType?: RuleFixConfiguration_for_ImportTypeOptions;
+	/**
+	 * Require all enum members to be literal values.
+	 */
+	useLiteralEnumMembers?: RuleConfiguration_for_Null;
+	/**
+	 * Enforce naming conventions for everything across a codebase.
+	 */
+	useNamingConvention?: RuleFixConfiguration_for_NamingConventionOptions;
+	/**
+	 * Promotes the usage of node:assert/strict over node:assert.
+	 */
+	useNodeAssertStrict?: RuleFixConfiguration_for_Null;
+	/**
+	 * Enforces using the node: protocol for Node.js builtin modules.
+	 */
+	useNodejsImportProtocol?: RuleFixConfiguration_for_Null;
+	/**
+	 * Use the Number properties instead of global ones.
+	 */
+	useNumberNamespace?: RuleFixConfiguration_for_Null;
+	/**
+	 * Prevent extra closing tags for components without children.
+	 */
+	useSelfClosingElements?: RuleFixConfiguration_for_UseSelfClosingElementsOptions;
+	/**
+	 * Require assignment operator shorthand where possible.
+	 */
+	useShorthandAssign?: RuleFixConfiguration_for_Null;
+	/**
+	 * Enforce using function types instead of object type with call signatures.
+	 */
+	useShorthandFunctionType?: RuleFixConfiguration_for_Null;
+	/**
+	 * Disallow multiple variable declarations in the same variable statement
+	 */
+	useSingleVarDeclarator?: RuleFixConfiguration_for_Null;
+	/**
+	 * Prefer template literals over string concatenation.
+	 */
+	useTemplate?: RuleFixConfiguration_for_Null;
+	/**
+	 * Require new when throwing an error.
+	 */
+	useThrowNewError?: RuleFixConfiguration_for_Null;
+	/**
+	 * Disallow throwing non-Error values.
+	 */
+	useThrowOnlyError?: RuleConfiguration_for_Null;
+	/**
+	 * Enforce the use of String.trimStart() and String.trimEnd() over String.trimLeft() and String.trimRight().
+	 */
+	useTrimStartEnd?: RuleFixConfiguration_for_Null;
+}
+/**
+ * A list of rules that belong to this group
+ */
+export interface Suspicious {
+	/**
+	 * Disallow the use of alert, confirm, and prompt.
+	 */
+	noAlert?: RuleConfiguration_for_Null;
+	/**
+	 * Use standard constants instead of approximated literals.
+	 */
+	noApproximativeNumericConstant?: RuleFixConfiguration_for_Null;
+	/**
+	 * Discourage the usage of Array index in keys.
+	 */
+	noArrayIndexKey?: RuleConfiguration_for_Null;
+	/**
+	 * Disallow assignments in expressions.
+	 */
+	noAssignInExpressions?: RuleConfiguration_for_Null;
+	/**
+	 * Disallows using an async function as a Promise executor.
+	 */
+	noAsyncPromiseExecutor?: RuleConfiguration_for_Null;
+	/**
+	 * Disallow reassigning exceptions in catch clauses.
+	 */
+	noCatchAssign?: RuleConfiguration_for_Null;
+	/**
+	 * Disallow reassigning class members.
+	 */
+	noClassAssign?: RuleConfiguration_for_Null;
+	/**
+	 * Prevent comments from being inserted as text nodes
+	 */
+	noCommentText?: RuleFixConfiguration_for_Null;
+	/**
+	 * Disallow comparing against -0
+	 */
+	noCompareNegZero?: RuleFixConfiguration_for_Null;
+	/**
+	 * Disallow labeled statements that are not loops.
+	 */
+	noConfusingLabels?: RuleConfiguration_for_NoConfusingLabelsOptions;
+	/**
+	 * Disallow void type outside of generic or return types.
+	 */
+	noConfusingVoidType?: RuleFixConfiguration_for_Null;
+	/**
+	 * Disallow the use of console.
+	 */
+	noConsole?: RuleFixConfiguration_for_NoConsoleOptions;
+	/**
+	 * Disallow TypeScript const enum
+	 */
+	noConstEnum?: RuleFixConfiguration_for_Null;
+	/**
+	 * Prevents from having control characters and some escape sequences that match control characters in regular expression literals.
+	 */
+	noControlCharactersInRegex?: RuleConfiguration_for_Null;
+	/**
+	 * Disallow the use of debugger
+	 */
+	noDebugger?: RuleFixConfiguration_for_Null;
+	/**
+	 * Disallow direct assignments to document.cookie.
+	 */
+	noDocumentCookie?: RuleConfiguration_for_Null;
+	/**
+	 * Prevents importing next/document outside of pages/_document.jsx in Next.js projects.
+	 */
+	noDocumentImportInPage?: RuleConfiguration_for_Null;
+	/**
+	 * Require the use of === and !==.
+	 */
+	noDoubleEquals?: RuleFixConfiguration_for_NoDoubleEqualsOptions;
+	/**
+	 * Disallow duplicate @import rules.
+	 */
+	noDuplicateAtImportRules?: RuleConfiguration_for_Null;
+	/**
+	 * Disallow duplicate case labels.
+	 */
+	noDuplicateCase?: RuleConfiguration_for_Null;
+	/**
+	 * Disallow duplicate class members.
+	 */
+	noDuplicateClassMembers?: RuleConfiguration_for_Null;
+	/**
+	 * Disallow duplicate custom properties within declaration blocks.
+	 */
+	noDuplicateCustomProperties?: RuleConfiguration_for_Null;
+	/**
+	 * Disallow duplicate conditions in if-else-if chains
+	 */
+	noDuplicateElseIf?: RuleConfiguration_for_Null;
+	/**
+	 * No duplicated fields in GraphQL operations.
+	 */
+	noDuplicateFields?: RuleConfiguration_for_Null;
+	/**
+	 * Disallow duplicate names within font families.
+	 */
+	noDuplicateFontNames?: RuleConfiguration_for_Null;
+	/**
+	 * Prevents JSX properties to be assigned multiple times.
+	 */
+	noDuplicateJsxProps?: RuleConfiguration_for_Null;
+	/**
+	 * Disallow two keys with the same name inside objects.
+	 */
+	noDuplicateObjectKeys?: RuleConfiguration_for_Null;
+	/**
+	 * Disallow duplicate function parameter name.
+	 */
+	noDuplicateParameters?: RuleConfiguration_for_Null;
+	/**
+	 * Disallow duplicate properties within declaration blocks.
+	 */
+	noDuplicateProperties?: RuleConfiguration_for_Null;
+	/**
+	 * Disallow duplicate selectors within keyframe blocks.
+	 */
+	noDuplicateSelectorsKeyframeBlock?: RuleConfiguration_for_Null;
+	/**
+	 * A describe block should not contain duplicate hooks.
+	 */
+	noDuplicateTestHooks?: RuleConfiguration_for_Null;
+	/**
+	 * Disallow CSS empty blocks.
+	 */
+	noEmptyBlock?: RuleConfiguration_for_Null;
+	/**
+	 * Disallow empty block statements and static blocks.
+	 */
+	noEmptyBlockStatements?: RuleConfiguration_for_Null;
+	/**
+	 * Disallow the declaration of empty interfaces.
+	 */
+	noEmptyInterface?: RuleFixConfiguration_for_Null;
+	/**
+	 * Disallow variables from evolving into any type through reassignments.
+	 */
+	noEvolvingTypes?: RuleConfiguration_for_Null;
+	/**
+	 * Disallow the any type usage.
+	 */
+	noExplicitAny?: RuleConfiguration_for_Null;
+	/**
+	 * Disallow using export or module.exports in files containing tests
+	 */
+	noExportsInTest?: RuleConfiguration_for_Null;
+	/**
+	 * Prevents the wrong usage of the non-null assertion operator (!) in TypeScript files.
+	 */
+	noExtraNonNullAssertion?: RuleFixConfiguration_for_Null;
+	/**
+	 * Disallow fallthrough of switch clauses.
+	 */
+	noFallthroughSwitchClause?: RuleConfiguration_for_Null;
+	/**
+	 * Disallow focused tests.
+	 */
+	noFocusedTests?: RuleFixConfiguration_for_Null;
+	/**
+	 * Disallow reassigning function declarations.
+	 */
+	noFunctionAssign?: RuleConfiguration_for_Null;
+	/**
+	 * Disallow assignments to native objects and read-only global variables.
+	 */
+	noGlobalAssign?: RuleConfiguration_for_Null;
+	/**
+	 * Use Number.isFinite instead of global isFinite.
+	 */
+	noGlobalIsFinite?: RuleFixConfiguration_for_Null;
+	/**
+	 * Use Number.isNaN instead of global isNaN.
+	 */
+	noGlobalIsNan?: RuleFixConfiguration_for_Null;
+	/**
+	 * Prevent using the next/head module in pages/_document.js on Next.js projects.
+	 */
+	noHeadImportInDocument?: RuleConfiguration_for_Null;
+	/**
+	 * Disallow use of implicit any type on variable declarations.
+	 */
+	noImplicitAnyLet?: RuleConfiguration_for_Null;
+	/**
+	 * Disallow assigning to imported bindings
+	 */
+	noImportAssign?: RuleConfiguration_for_Null;
+	/**
+	 * Disallow invalid !important within keyframe declarations
+	 */
+	noImportantInKeyframe?: RuleConfiguration_for_Null;
+	/**
+	 * Disallows the use of irregular whitespace characters.
+	 */
+	noIrregularWhitespace?: RuleConfiguration_for_Null;
+	/**
+	 * Disallow labels that share a name with a variable
+	 */
+	noLabelVar?: RuleConfiguration_for_Null;
+	/**
+	 * Disallow characters made with multiple code points in character class syntax.
+	 */
+	noMisleadingCharacterClass?: RuleFixConfiguration_for_Null;
+	/**
+	 * Enforce proper usage of new and constructor.
+	 */
+	noMisleadingInstantiator?: RuleConfiguration_for_Null;
+	/**
+	 * Checks that the assertion function, for example expect, is placed inside an it() function call.
+	 */
+	noMisplacedAssertion?: RuleConfiguration_for_Null;
+	/**
+	 * Disallow shorthand assign when variable appears on both sides.
+	 */
+	noMisrefactoredShorthandAssign?: RuleFixConfiguration_for_Null;
+	/**
+	 * Disallow octal escape sequences in string literals
+	 */
+	noOctalEscape?: RuleFixConfiguration_for_Null;
+	/**
+	 * Disallow direct use of Object.prototype builtins.
+	 */
+	noPrototypeBuiltins?: RuleFixConfiguration_for_Null;
+	/**
+	 * Prevents React-specific JSX properties from being used.
+	 */
+	noReactSpecificProps?: RuleFixConfiguration_for_Null;
+	/**
+	 * Disallow variable, function, class, and type redeclarations in the same scope.
+	 */
+	noRedeclare?: RuleConfiguration_for_Null;
+	/**
+	 * Prevents from having redundant "use strict".
+	 */
+	noRedundantUseStrict?: RuleFixConfiguration_for_Null;
+	/**
+	 * Disallow comparisons where both sides are exactly the same.
+	 */
+	noSelfCompare?: RuleConfiguration_for_Null;
+	/**
+	 * Disallow identifiers from shadowing restricted names.
+	 */
+	noShadowRestrictedNames?: RuleConfiguration_for_Null;
+	/**
+	 * Disallow shorthand properties that override related longhand properties.
+	 */
+	noShorthandPropertyOverrides?: RuleConfiguration_for_Null;
+	/**
+	 * Disallow disabled tests.
+	 */
+	noSkippedTests?: RuleFixConfiguration_for_Null;
+	/**
+	 * Prevents the use of sparse arrays (arrays with holes).
+	 */
+	noSparseArray?: RuleFixConfiguration_for_Null;
+	/**
+	 * It detects possible "wrong" semicolons inside JSX elements.
+	 */
+	noSuspiciousSemicolonInJsx?: RuleConfiguration_for_Null;
+	/**
+	 * Disallow template literal placeholder syntax in regular strings.
+	 */
+	noTemplateCurlyInString?: RuleConfiguration_for_Null;
+	/**
+	 * Disallow then property.
+	 */
+	noThenProperty?: RuleConfiguration_for_Null;
+	/**
+	 * Disallow unsafe declaration merging between interfaces and classes.
+	 */
+	noUnsafeDeclarationMerging?: RuleConfiguration_for_Null;
+	/**
+	 * Disallow using unsafe negation.
+	 */
+	noUnsafeNegation?: RuleFixConfiguration_for_Null;
+	/**
+	 * Disallow the use of var
+	 */
+	noVar?: RuleFixConfiguration_for_Null;
+	/**
 	 * Disallow with statements in non-strict contexts.
 	 */
-	noWith?: RuleConfiguration_for_NoWithOptions;
-	/**
-=======
->>>>>>> c0718ca6
+	noWith?: RuleConfiguration_for_Null;
+	/**
 	 * It enables the recommended rules for this group
 	 */
 	recommended?: boolean;
 	/**
-	 * Use arrow functions over function expressions.
-	 */
-	useArrowFunction?: RuleFixConfiguration_for_UseArrowFunctionOptions;
-	/**
-	 * Use Date.now() to get the number of milliseconds since the Unix Epoch.
-	 */
-	useDateNow?: RuleFixConfiguration_for_UseDateNowOptions;
-	/**
-	 * Promotes the use of .flatMap() when map().flat() are used together.
-	 */
-	useFlatMap?: RuleFixConfiguration_for_UseFlatMapOptions;
-	/**
-	 * Enforce the usage of a literal access to properties over computed property access.
-	 */
-	useLiteralKeys?: RuleFixConfiguration_for_UseLiteralKeysOptions;
-	/**
-	 * Disallow parseInt() and Number.parseInt() in favor of binary, octal, and hexadecimal literals
-	 */
-	useNumericLiterals?: RuleFixConfiguration_for_Null;
-	/**
-	 * Enforce using concise optional chain instead of chained logical expressions.
-	 */
-	useOptionalChain?: RuleFixConfiguration_for_UseOptionalChainOptions;
-	/**
-	 * Enforce the use of the regular expression literals instead of the RegExp constructor if possible.
-	 */
-	useRegexLiterals?: RuleFixConfiguration_for_UseRegexLiteralsOptions;
-	/**
-	 * Disallow number literal object member names which are not base 10 or use underscore as separator.
-	 */
-	useSimpleNumberKeys?: RuleFixConfiguration_for_UseSimpleNumberKeysOptions;
-	/**
-	 * Discard redundant terms from logical expressions.
-	 */
-	useSimplifiedLogicExpression?: RuleFixConfiguration_for_UseSimplifiedLogicExpressionOptions;
-	/**
-	 * Enforce the use of while loops instead of for loops when the initializer and update expressions are not needed.
-	 */
-	useWhile?: RuleFixConfiguration_for_UseWhileOptions;
-}
-/**
- * A list of rules that belong to this group
- */
-export interface Correctness {
-	/**
-	 * Prevent passing of children as props.
-	 */
-	noChildrenProp?: RuleConfiguration_for_NoChildrenPropOptions;
-	/**
-	 * Prevents from having const variables being re-assigned.
-	 */
-	noConstAssign?: RuleFixConfiguration_for_NoConstAssignOptions;
-	/**
-	 * Disallow constant expressions in conditions
-	 */
-	noConstantCondition?: RuleConfiguration_for_NoConstantConditionOptions;
-	/**
-	 * Disallow the use of Math.min and Math.max to clamp a value where the result itself is constant.
-	 */
-	noConstantMathMinMaxClamp?: RuleFixConfiguration_for_NoConstantMathMinMaxClampOptions;
-	/**
-	 * Disallow returning a value from a constructor.
-	 */
-	noConstructorReturn?: RuleConfiguration_for_NoConstructorReturnOptions;
-	/**
-	 * Disallow empty character classes in regular expression literals.
-	 */
-	noEmptyCharacterClassInRegex?: RuleConfiguration_for_NoEmptyCharacterClassInRegexOptions;
-	/**
-	 * Disallows empty destructuring patterns.
-	 */
-	noEmptyPattern?: RuleConfiguration_for_NoEmptyPatternOptions;
-	/**
-<<<<<<< HEAD
-	 * Disallow to use unnecessary callback on flatMap.
-	 */
-	noFlatMapIdentity?: RuleFixConfiguration_for_NoFlatMapIdentityOptions;
-	/**
-=======
->>>>>>> c0718ca6
-	 * Disallow calling global object properties as functions
-	 */
-	noGlobalObjectCalls?: RuleConfiguration_for_NoGlobalObjectCallsOptions;
-	/**
-	 * Disallow function and var declarations that are accessible outside their block.
-	 */
-	noInnerDeclarations?: RuleConfiguration_for_NoInnerDeclarationsOptions;
-	/**
-	 * Ensure that builtins are correctly instantiated.
-	 */
-	noInvalidBuiltinInstantiation?: RuleFixConfiguration_for_NoInvalidBuiltinInstantiationOptions;
-	/**
-	 * Prevents the incorrect use of super() inside classes. It also checks whether a call super() is missing from classes that extends other constructors.
-	 */
-	noInvalidConstructorSuper?: RuleConfiguration_for_NoInvalidConstructorSuperOptions;
-	/**
-	 * Disallow non-standard direction values for linear gradient functions.
-	 */
-	noInvalidDirectionInLinearGradient?: RuleConfiguration_for_NoInvalidDirectionInLinearGradientOptions;
-	/**
-	 * Disallows invalid named grid areas in CSS Grid Layouts.
-	 */
-	noInvalidGridAreas?: RuleConfiguration_for_NoInvalidGridAreasOptions;
-	/**
-	 * Disallow the use of @import at-rules in invalid positions.
-	 */
-	noInvalidPositionAtImportRule?: RuleConfiguration_for_NoInvalidPositionAtImportRuleOptions;
-	/**
-	 * Disallow the use of variables and function parameters before their declaration
-	 */
-	noInvalidUseBeforeDeclaration?: RuleConfiguration_for_NoInvalidUseBeforeDeclarationOptions;
-	/**
-	 * Disallow missing var function for css variables.
-	 */
-	noMissingVarFunction?: RuleConfiguration_for_NoMissingVarFunctionOptions;
-	/**
-	 * Forbid the use of Node.js builtin modules.
-	 */
-	noNodejsModules?: RuleConfiguration_for_NoNodejsModulesOptions;
-	/**
-	 * Disallow \8 and \9 escape sequences in string literals.
-	 */
-	noNonoctalDecimalEscape?: RuleFixConfiguration_for_NoNonoctalDecimalEscapeOptions;
-	/**
-	 * Disallow literal numbers that lose precision
-	 */
-	noPrecisionLoss?: RuleConfiguration_for_NoPrecisionLossOptions;
-	/**
-	 * Restrict imports of private exports.
-	 */
-	noPrivateImports?: RuleConfiguration_for_NoPrivateImportsOptions;
-	/**
-	 * Prevent the usage of the return value of React.render.
-	 */
-	noRenderReturnValue?: RuleConfiguration_for_NoRenderReturnValueOptions;
-	/**
-	 * Disallow assignments where both sides are exactly the same.
-	 */
-	noSelfAssign?: RuleConfiguration_for_NoSelfAssignOptions;
-	/**
-	 * Disallow returning a value from a setter
-	 */
-	noSetterReturn?: RuleConfiguration_for_NoSetterReturnOptions;
-	/**
-	 * Disallow comparison of expressions modifying the string case with non-compliant value.
-	 */
-	noStringCaseMismatch?: RuleFixConfiguration_for_NoStringCaseMismatchOptions;
-	/**
-	 * Disallow lexical declarations in switch clauses.
-	 */
-	noSwitchDeclarations?: RuleFixConfiguration_for_NoSwitchDeclarationsOptions;
-	/**
-	 * Disallow the use of dependencies that aren't specified in the package.json.
-	 */
-	noUndeclaredDependencies?: RuleConfiguration_for_NoUndeclaredDependenciesOptions;
-	/**
-	 * Prevents the usage of variables that haven't been declared inside the document.
-	 */
-	noUndeclaredVariables?: RuleConfiguration_for_NoUndeclaredVariablesOptions;
-	/**
-	 * Disallow unknown CSS value functions.
-	 */
-	noUnknownFunction?: RuleConfiguration_for_NoUnknownFunctionOptions;
-	/**
-	 * Disallow unknown media feature names.
-	 */
-	noUnknownMediaFeatureName?: RuleConfiguration_for_NoUnknownMediaFeatureNameOptions;
-	/**
-	 * Disallow unknown properties.
-	 */
-	noUnknownProperty?: RuleConfiguration_for_NoUnknownPropertyOptions;
-	/**
-	 * Disallow unknown pseudo-class selectors.
-	 */
-	noUnknownPseudoClass?: RuleConfiguration_for_NoUnknownPseudoClassOptions;
-	/**
-	 * Disallow unknown pseudo-element selectors.
-	 */
-	noUnknownPseudoElement?: RuleConfiguration_for_NoUnknownPseudoElementOptions;
-	/**
-	 * Disallow unknown type selectors.
-	 */
-	noUnknownTypeSelector?: RuleConfiguration_for_NoUnknownTypeSelectorOptions;
-	/**
-	 * Disallow unknown CSS units.
-	 */
-	noUnknownUnit?: RuleConfiguration_for_NoUnknownUnitOptions;
-	/**
-	 * Disallow unmatchable An+B selectors.
-	 */
-	noUnmatchableAnbSelector?: RuleConfiguration_for_NoUnmatchableAnbSelectorOptions;
-	/**
-	 * Disallow unreachable code
-	 */
-	noUnreachable?: RuleConfiguration_for_NoUnreachableOptions;
-	/**
-	 * Ensures the super() constructor is called exactly once on every code  path in a class constructor before this is accessed if the class has a superclass
-	 */
-	noUnreachableSuper?: RuleConfiguration_for_NoUnreachableSuperOptions;
-	/**
-	 * Disallow control flow statements in finally blocks.
-	 */
-	noUnsafeFinally?: RuleConfiguration_for_NoUnsafeFinallyOptions;
-	/**
-	 * Disallow the use of optional chaining in contexts where the undefined value is not allowed.
-	 */
-	noUnsafeOptionalChaining?: RuleConfiguration_for_NoUnsafeOptionalChainingOptions;
-	/**
-	 * Disallow unused function parameters.
-	 */
-	noUnusedFunctionParameters?: RuleFixConfiguration_for_NoUnusedFunctionParametersOptions;
-	/**
-	 * Disallow unused imports.
-	 */
-	noUnusedImports?: RuleFixConfiguration_for_NoUnusedImportsOptions;
-	/**
-	 * Disallow unused labels.
-	 */
-	noUnusedLabels?: RuleFixConfiguration_for_NoUnusedLabelsOptions;
-	/**
-	 * Disallow unused private class members
-	 */
-	noUnusedPrivateClassMembers?: RuleFixConfiguration_for_NoUnusedPrivateClassMembersOptions;
-	/**
-	 * Disallow unused variables.
-	 */
-	noUnusedVariables?: RuleFixConfiguration_for_NoUnusedVariablesOptions;
-	/**
-<<<<<<< HEAD
-	 * Avoid using unnecessary continue.
-	 */
-	noUselessContinue?: RuleFixConfiguration_for_NoUselessContinueOptions;
-	/**
-=======
->>>>>>> c0718ca6
-	 * This rules prevents void elements (AKA self-closing elements) from having children.
-	 */
-	noVoidElementsWithChildren?: RuleFixConfiguration_for_NoVoidElementsWithChildrenOptions;
-	/**
-	 * Disallow returning a value from a function with the return type 'void'
-	 */
-	noVoidTypeReturn?: RuleConfiguration_for_NoVoidTypeReturnOptions;
-	/**
-	 * It enables the recommended rules for this group
-	 */
-	recommended?: boolean;
-	/**
-<<<<<<< HEAD
-	 * Disallow Array constructors.
-	 */
-	useArrayLiterals?: RuleFixConfiguration_for_UseArrayLiteralsOptions;
-	/**
-=======
->>>>>>> c0718ca6
-	 * Enforce all dependencies are correctly specified in a React hook.
-	 */
-	useExhaustiveDependencies?: RuleFixConfiguration_for_UseExhaustiveDependenciesOptions;
-	/**
-	 * Enforce that all React hooks are being called from the Top Level component functions.
-	 */
-	useHookAtTopLevel?: RuleConfiguration_for_UseHookAtTopLevelOptions;
-	/**
-	 * Enforce file extensions for relative imports.
-	 */
-	useImportExtensions?: RuleFixConfiguration_for_UseImportExtensionsOptions;
-	/**
-	 * Require calls to isNaN() when checking for NaN.
-	 */
-	useIsNan?: RuleFixConfiguration_for_UseIsNanOptions;
-	/**
-	 * Disallow missing key props in iterators/collection literals.
-	 */
-	useJsxKeyInIterable?: RuleConfiguration_for_UseJsxKeyInIterableOptions;
-	/**
-	 * Enforce "for" loop update clause moving the counter in the right direction.
-	 */
-	useValidForDirection?: RuleConfiguration_for_UseValidForDirectionOptions;
-	/**
-	 * This rule checks that the result of a typeof expression is compared to a valid value.
-	 */
-	useValidTypeof?: RuleFixConfiguration_for_Null;
-	/**
-	 * Require generator functions to contain yield.
-	 */
-	useYield?: RuleConfiguration_for_UseYieldOptions;
-}
-/**
- * A list of rules that belong to this group
- */
-export interface Nursery {
-	/**
-	 * Disallow await inside loops.
-	 */
-	noAwaitInLoop?: RuleConfiguration_for_NoAwaitInLoopOptions;
-	/**
-	 * Disallow bitwise operators.
-	 */
-	noBitwiseOperators?: RuleConfiguration_for_NoBitwiseOperatorsOptions;
-	/**
-	 * Disallow expressions where the operation doesn't affect the value
-	 */
-	noConstantBinaryExpression?: RuleConfiguration_for_NoConstantBinaryExpressionOptions;
-	/**
-	 * Disallow destructuring props inside JSX components in Solid projects.
-	 */
-	noDestructuredProps?: RuleConfiguration_for_NoDestructuredPropsOptions;
-	/**
-	 * Restrict the number of lines of code in a function.
-	 */
-	noExcessiveLinesPerFunction?: RuleConfiguration_for_NoExcessiveLinesPerFunctionOptions;
-	/**
-	 * Require Promise-like statements to be handled appropriately.
-	 */
-	noFloatingPromises?: RuleFixConfiguration_for_NoFloatingPromisesOptions;
-	/**
-	 * Disallow the use of __dirname and __filename in the global scope.
-	 */
-	noGlobalDirnameFilename?: RuleFixConfiguration_for_NoGlobalDirnameFilenameOptions;
-	/**
-	 * Disallow shorthand type conversions.
-	 */
-	noImplicitCoercion?: RuleFixConfiguration_for_Null;
-	/**
-	 * Prevent import cycles.
-	 */
-	noImportCycles?: RuleConfiguration_for_NoImportCyclesOptions;
-	/**
-	 * Disallow the use of the !important style.
-	 */
-	noImportantStyles?: RuleFixConfiguration_for_NoImportantStylesOptions;
-	/**
-	 * Reports usage of "magic numbers" — numbers used directly instead of being assigned to named constants.
-	 */
-	noMagicNumbers?: RuleConfiguration_for_Null;
-	/**
-	 * Disallows defining React components inside other components.
-	 */
-	noNestedComponentDefinitions?: RuleConfiguration_for_Null;
-	/**
-	 * Disallow use event handlers on non-interactive elements.
-	 */
-	noNoninteractiveElementInteractions?: RuleConfiguration_for_NoNoninteractiveElementInteractionsOptions;
-	/**
-	 * Disallow the use of process global.
-	 */
-	noProcessGlobal?: RuleFixConfiguration_for_NoProcessGlobalOptions;
-	/**
-	 * Disallow assigning to React component props.
-	 */
-	noReactPropAssign?: RuleConfiguration_for_Null;
-	/**
-	 * Disallow the use of configured elements.
-	 */
-	noRestrictedElements?: RuleConfiguration_for_NoRestrictedElementsOptions;
-	/**
-	 * Disallow usage of sensitive data such as API keys and tokens.
-	 */
-	noSecrets?: RuleConfiguration_for_NoSecretsOptions;
-	/**
-	 * Disallow variable declarations from shadowing variables declared in the outer scope.
-	 */
-	noShadow?: RuleConfiguration_for_NoShadowOptions;
-	/**
-	 * Prevents the use of the TypeScript directive @ts-ignore.
-	 */
-	noTsIgnore?: RuleFixConfiguration_for_NoTsIgnoreOptions;
-	/**
-	 * Disallow let or var variables that are read but never assigned.
-	 */
-	noUnassignedVariables?: RuleConfiguration_for_Null;
-	/**
-	 * Disallow unknown at-rules.
-	 */
-	noUnknownAtRule?: RuleConfiguration_for_NoUnknownAtRuleOptions;
-	/**
-	 * Warn when importing non-existing exports.
-	 */
-	noUnresolvedImports?: RuleConfiguration_for_NoUnresolvedImportsOptions;
-	/**
-	 * Prevent duplicate polyfills from Polyfill.io.
-	 */
-	noUnwantedPolyfillio?: RuleConfiguration_for_NoUnwantedPolyfillioOptions;
-	/**
-	 * Disallow useless backreferences in regular expression literals that always match an empty string.
-	 */
-	noUselessBackrefInRegex?: RuleConfiguration_for_NoUselessBackrefInRegexOptions;
-	/**
-	 * Disallow unnecessary escapes in string literals.
-	 */
-	noUselessEscapeInString?: RuleFixConfiguration_for_NoUselessEscapeInStringOptions;
-	/**
-	 * Disallow the use of useless undefined.
-	 */
-	noUselessUndefined?: RuleFixConfiguration_for_NoUselessUndefinedOptions;
-	/**
-	 * It enables the recommended rules for this group
-	 */
-	recommended?: boolean;
-	/**
-	 * Enforce that getters and setters for the same property are adjacent in class and object definitions.
-	 */
-	useAdjacentGetterSetter?: RuleConfiguration_for_UseAdjacentGetterSetterOptions;
-	/**
-	 * Require the consistent declaration of object literals. Defaults to explicit definitions.
-	 */
-	useConsistentObjectDefinition?: RuleFixConfiguration_for_UseConsistentObjectDefinitionOptions;
-	/**
-	 * Use static Response methods instead of new Response() constructor when possible.
-	 */
-	useConsistentResponse?: RuleFixConfiguration_for_Null;
-	/**
-	 * Require switch-case statements to be exhaustive.
-	 */
-	useExhaustiveSwitchCases?: RuleFixConfiguration_for_UseExhaustiveSwitchCasesOptions;
-	/**
-	 * Enforce types in functions, methods, variables, and parameters.
-	 */
-	useExplicitType?: RuleConfiguration_for_UseExplicitTypeOptions;
-	/**
-	 * Require that all exports are declared after all non-export statements.
-	 */
-	useExportsLast?: RuleConfiguration_for_UseExportsLastOptions;
-	/**
-	 * Enforce using Solid's \<For /> component for mapping an array to JSX elements.
-	 */
-	useForComponent?: RuleConfiguration_for_UseForComponentOptions;
-	/**
-	 * Ensure the preconnect attribute is used when using Google Fonts.
-	 */
-	useGoogleFontPreconnect?: RuleFixConfiguration_for_UseGoogleFontPreconnectOptions;
-	/**
-	 * Prefer Array#{indexOf,lastIndexOf}() over Array#{findIndex,findLastIndex}() when looking for the index of an item.
-	 */
-	useIndexOf?: RuleFixConfiguration_for_Null;
-	/**
-	 * Enforce consistent return values in iterable callbacks.
-	 */
-	useIterableCallbackReturn?: RuleConfiguration_for_UseIterableCallbackReturnOptions;
-	/**
-	 * Enforces the use of with { type: "json" } for JSON module imports.
-	 */
-	useJsonImportAttribute?: RuleFixConfiguration_for_Null;
-	/**
-	 * Enforce specifying the name of GraphQL operations.
-	 */
-	useNamedOperation?: RuleFixConfiguration_for_UseNamedOperationOptions;
-	/**
-	 * Validates that all enum values are capitalized.
-	 */
-	useNamingConvention?: RuleConfiguration_for_UseNamingConventionOptions;
-	/**
-	 * Enforce the use of numeric separators in numeric literals.
-	 */
-	useNumericSeparators?: RuleFixConfiguration_for_UseNumericSeparatorsOptions;
-	/**
-	 * Prefer object spread over Object.assign() when constructing new objects.
-	 */
-	useObjectSpread?: RuleFixConfiguration_for_Null;
-	/**
-	 * Enforce the consistent use of the radix argument when using parseInt().
-	 */
-	useParseIntRadix?: RuleFixConfiguration_for_UseParseIntRadixOptions;
-	/**
-	 * Enforce marking members as readonly if they are never modified outside the constructor.
-	 */
-	useReadonlyClassProperties?: RuleFixConfiguration_for_ReadonlyClassPropertiesOptions;
-	/**
-	 * Enforce JSDoc comment lines to start with a single asterisk, except for the first one.
-	 */
-	useSingleJsDocAsterisk?: RuleFixConfiguration_for_UseSingleJsDocAsteriskOptions;
-	/**
-	 * Enforce the sorting of CSS utility classes.
-	 */
-	useSortedClasses?: RuleFixConfiguration_for_UseSortedClassesOptions;
-	/**
-	 * Require a description parameter for the Symbol().
-	 */
-<<<<<<< HEAD
-	useSymbolDescription?: RuleConfiguration_for_UseSymbolDescriptionOptions;
-=======
-	useSymbolDescription?: RuleConfiguration_for_Null;
-	/**
-	 * Disallow overload signatures that can be unified into a single signature.
-	 */
-	useUnifiedTypeSignature?: RuleFixConfiguration_for_Null;
-	/**
-	 * Prevent the usage of static string literal id attribute on elements.
-	 */
-	useUniqueElementIds?: RuleConfiguration_for_Null;
->>>>>>> c0718ca6
-}
-/**
- * A list of rules that belong to this group
- */
-export interface Performance {
-	/**
-	 * Disallow the use of spread (...) syntax on accumulators.
-	 */
-	noAccumulatingSpread?: RuleConfiguration_for_NoAccumulatingSpreadOptions;
-	/**
-	 * Disallow the use of barrel file.
-	 */
-	noBarrelFile?: RuleConfiguration_for_NoBarrelFileOptions;
-	/**
-	 * Disallow the use of the delete operator.
-	 */
-	noDelete?: RuleFixConfiguration_for_NoDeleteOptions;
-	/**
-	 * Disallow accessing namespace imports dynamically.
-	 */
-	noDynamicNamespaceImportAccess?: RuleConfiguration_for_NoDynamicNamespaceImportAccessOptions;
-	/**
-	 * Prevent usage of \<img> element in a Next.js project.
-	 */
-	noImgElement?: RuleConfiguration_for_NoImgElementOptions;
-	/**
-	 * Disallow the use of namespace imports.
-	 */
-	noNamespaceImport?: RuleConfiguration_for_Null;
-	/**
-	 * Avoid re-export all.
-	 */
-	noReExportAll?: RuleConfiguration_for_NoReExportAllOptions;
-	/**
-	 * It enables the recommended rules for this group
-	 */
-	recommended?: boolean;
-	/**
-	 * Require regex literals to be declared at the top level.
-	 */
-	useTopLevelRegex?: RuleConfiguration_for_UseTopLevelRegexOptions;
-}
-/**
- * A list of rules that belong to this group
- */
-export interface Security {
-	/**
-	 * Disallow target="_blank" attribute without rel="noopener".
-	 */
-	noBlankTarget?: RuleFixConfiguration_for_NoBlankTargetOptions;
-	/**
-	 * Prevent the usage of dangerous JSX props
-	 */
-	noDangerouslySetInnerHtml?: RuleConfiguration_for_NoDangerouslySetInnerHtmlOptions;
-	/**
-	 * Report when a DOM element or a component uses both children and dangerouslySetInnerHTML prop.
-	 */
-	noDangerouslySetInnerHtmlWithChildren?: RuleConfiguration_for_NoDangerouslySetInnerHtmlWithChildrenOptions;
-	/**
-	 * Disallow the use of global eval().
-	 */
-	noGlobalEval?: RuleConfiguration_for_NoGlobalEvalOptions;
-	/**
-	 * It enables the recommended rules for this group
-	 */
-	recommended?: boolean;
-}
-/**
- * A list of rules that belong to this group
- */
-export interface Style {
-	/**
-<<<<<<< HEAD
-	 * Disallow the use of arguments.
-	 */
-	noArguments?: RuleConfiguration_for_NoArgumentsOptions;
-	/**
-	 * Disallow comma operator.
-	 */
-	noCommaOperator?: RuleConfiguration_for_NoCommaOperatorOptions;
-	/**
-=======
->>>>>>> c0718ca6
-	 * Disallow use of CommonJs module system in favor of ESM style imports.
-	 */
-	noCommonJs?: RuleConfiguration_for_NoCommonJsOptions;
-	/**
-	 * Disallow default exports.
-	 */
-	noDefaultExport?: RuleConfiguration_for_NoDefaultExportOptions;
-	/**
-	 * Disallow a lower specificity selector from coming after a higher specificity selector.
-	 */
-	noDescendingSpecificity?: RuleConfiguration_for_NoDescendingSpecificityOptions;
-	/**
-	 * Disallow using a callback in asynchronous tests and hooks.
-	 */
-	noDoneCallback?: RuleConfiguration_for_NoDoneCallbackOptions;
-	/**
-	 * Disallow TypeScript enum.
-	 */
-	noEnum?: RuleConfiguration_for_NoEnumOptions;
-	/**
-	 * Disallow exporting an imported variable.
-	 */
-	noExportedImports?: RuleConfiguration_for_NoExportedImportsOptions;
-	/**
-	 * Prevent usage of \<head> element in a Next.js project.
-	 */
-	noHeadElement?: RuleConfiguration_for_NoHeadElementOptions;
-	/**
-	 * Disallow implicit true values on JSX boolean attributes
-	 */
-	noImplicitBoolean?: RuleFixConfiguration_for_NoImplicitBooleanOptions;
-	/**
-	 * Disallow type annotations for variables, parameters, and class properties initialized with a literal expression.
-	 */
-	noInferrableTypes?: RuleFixConfiguration_for_NoInferrableTypesOptions;
-	/**
-	 * Disallow the use of TypeScript's namespaces.
-	 */
-	noNamespace?: RuleConfiguration_for_NoNamespaceOptions;
-	/**
-<<<<<<< HEAD
-	 * Disallow the use of namespace imports.
-	 */
-	noNamespaceImport?: RuleConfiguration_for_NoNamespaceImportOptions;
-	/**
-=======
->>>>>>> c0718ca6
-	 * Disallow negation in the condition of an if statement if it has an else clause.
-	 */
-	noNegationElse?: RuleFixConfiguration_for_NoNegationElseOptions;
-	/**
-	 * Disallow nested ternary expressions.
-	 */
-	noNestedTernary?: RuleConfiguration_for_NoNestedTernaryOptions;
-	/**
-	 * Disallow non-null assertions using the ! postfix operator.
-	 */
-	noNonNullAssertion?: RuleFixConfiguration_for_NoNonNullAssertionOptions;
-	/**
-	 * Disallow reassigning function parameters.
-	 */
-	noParameterAssign?: RuleConfiguration_for_NoParameterAssignOptions;
-	/**
-	 * Disallow the use of parameter properties in class constructors.
-	 */
-	noParameterProperties?: RuleConfiguration_for_NoParameterPropertiesOptions;
-	/**
-	 * Disallow the use of process.env.
-	 */
-	noProcessEnv?: RuleConfiguration_for_NoProcessEnvOptions;
-	/**
-	 * This rule allows you to specify global variable names that you don’t want to use in your application.
-	 */
-	noRestrictedGlobals?: RuleConfiguration_for_NoRestrictedGlobalsOptions;
-	/**
-	 * Disallow specified modules when loaded by import or require.
-	 */
-	noRestrictedImports?: RuleConfiguration_for_NoRestrictedImportsOptions;
-	/**
-	 * Disallow user defined types.
-	 */
-	noRestrictedTypes?: RuleFixConfiguration_for_NoRestrictedTypesOptions;
-	/**
-	 * Disallow the use of constants which its value is the upper-case version of its name.
-	 */
-	noShoutyConstants?: RuleFixConfiguration_for_NoShoutyConstantsOptions;
-	/**
-	 * Enforce the use of String.slice() over String.substr() and String.substring().
-	 */
-	noSubstr?: RuleFixConfiguration_for_NoSubstrOptions;
-	/**
-	 * Disallow template literals if interpolation and special-character handling are not needed
-	 */
-	noUnusedTemplateLiteral?: RuleFixConfiguration_for_NoUnusedTemplateLiteralOptions;
-	/**
-	 * Disallow else block when the if block breaks early.
-	 */
-	noUselessElse?: RuleFixConfiguration_for_NoUselessElseOptions;
-	/**
-	 * Disallow use of @value rule in css modules.
-	 */
-	noValueAtRule?: RuleConfiguration_for_NoValueAtRuleOptions;
-	/**
-	 * Disallow the use of yoda expressions.
-	 */
-	noYodaExpression?: RuleFixConfiguration_for_NoYodaExpressionOptions;
-	/**
-	 * It enables the recommended rules for this group
-	 */
-	recommended?: boolean;
-	/**
-	 * Disallow Array constructors.
-	 */
-	useArrayLiterals?: RuleFixConfiguration_for_Null;
-	/**
-	 * Enforce the use of as const over literal type and type annotation.
-	 */
-	useAsConstAssertion?: RuleFixConfiguration_for_UseAsConstAssertionOptions;
-	/**
-	 * Use at() instead of integer index access.
-	 */
-	useAtIndex?: RuleFixConfiguration_for_UseAtIndexOptions;
-	/**
-	 * Requires following curly brace conventions.
-	 */
-	useBlockStatements?: RuleFixConfiguration_for_UseBlockStatementsOptions;
-	/**
-	 * Enforce using else if instead of nested if in else clauses.
-	 */
-	useCollapsedElseIf?: RuleFixConfiguration_for_UseCollapsedElseIfOptions;
-	/**
-	 * Enforce using single if instead of nested if clauses.
-	 */
-	useCollapsedIf?: RuleFixConfiguration_for_UseCollapsedIfOptions;
-	/**
-	 * Enforce declaring components only within modules that export React Components exclusively.
-	 */
-	useComponentExportOnlyModules?: RuleConfiguration_for_UseComponentExportOnlyModulesOptions;
-	/**
-	 * Require consistently using either T\[] or Array\<T>
-	 */
-	useConsistentArrayType?: RuleFixConfiguration_for_UseConsistentArrayTypeOptions;
-	/**
-	 * Enforce the use of new for all builtins, except String, Number and Boolean.
-	 */
-	useConsistentBuiltinInstantiation?: RuleFixConfiguration_for_UseConsistentBuiltinInstantiationOptions;
-	/**
-	 * This rule enforces consistent use of curly braces inside JSX attributes and JSX children.
-	 */
-	useConsistentCurlyBraces?: RuleFixConfiguration_for_UseConsistentCurlyBracesOptions;
-	/**
-	 * Require consistent accessibility modifiers on class properties and methods.
-	 */
-	useConsistentMemberAccessibility?: RuleConfiguration_for_UseConsistentMemberAccessibilityOptions;
-	/**
-	 * Require const declarations for variables that are only assigned once.
-	 */
-	useConst?: RuleFixConfiguration_for_UseConstOptions;
-	/**
-	 * Enforce default function parameters and optional function parameters to be last.
-	 */
-	useDefaultParameterLast?: RuleFixConfiguration_for_UseDefaultParameterLastOptions;
-	/**
-	 * Require the default clause in switch statements.
-	 */
-	useDefaultSwitchClause?: RuleConfiguration_for_UseDefaultSwitchClauseOptions;
-	/**
-	 * Require specifying the reason argument when using @deprecated directive
-	 */
-	useDeprecatedReason?: RuleConfiguration_for_UseDeprecatedReasonOptions;
-	/**
-	 * Require that each enum member value be explicitly initialized.
-	 */
-	useEnumInitializers?: RuleFixConfiguration_for_UseEnumInitializersOptions;
-	/**
-	 * Enforce explicitly comparing the length, size, byteLength or byteOffset property of a value.
-	 */
-	useExplicitLengthCheck?: RuleFixConfiguration_for_UseExplicitLengthCheckOptions;
-	/**
-	 * Disallow the use of Math.pow in favor of the ** operator.
-	 */
-	useExponentiationOperator?: RuleFixConfiguration_for_UseExponentiationOperatorOptions;
-	/**
-	 * Promotes the use of export type for types.
-	 */
-	useExportType?: RuleFixConfiguration_for_UseExportTypeOptions;
-	/**
-	 * Enforce naming conventions for JavaScript and TypeScript filenames.
-	 */
-	useFilenamingConvention?: RuleConfiguration_for_UseFilenamingConventionOptions;
-	/**
-	 * This rule recommends a for-of loop when in a for loop, the index used to extract an item from the iterated array.
-	 */
-	useForOf?: RuleConfiguration_for_UseForOfOptions;
-	/**
-	 * This rule enforces the use of \<>...\</> over \<Fragment>...\</Fragment>.
-	 */
-	useFragmentSyntax?: RuleFixConfiguration_for_UseFragmentSyntaxOptions;
-	/**
-	 * Promotes the use of import type for types.
-	 */
-	useImportType?: RuleFixConfiguration_for_UseImportTypeOptions;
-	/**
-	 * Require all enum members to be literal values.
-	 */
-	useLiteralEnumMembers?: RuleConfiguration_for_UseLiteralEnumMembersOptions;
-	/**
-	 * Enforce naming conventions for everything across a codebase.
-	 */
-	useNamingConvention?: RuleFixConfiguration_for_UseNamingConventionOptions;
-	/**
-	 * Promotes the usage of node:assert/strict over node:assert.
-	 */
-	useNodeAssertStrict?: RuleFixConfiguration_for_UseNodeAssertStrictOptions;
-	/**
-	 * Enforces using the node: protocol for Node.js builtin modules.
-	 */
-	useNodejsImportProtocol?: RuleFixConfiguration_for_UseNodejsImportProtocolOptions;
-	/**
-	 * Use the Number properties instead of global ones.
-	 */
-	useNumberNamespace?: RuleFixConfiguration_for_UseNumberNamespaceOptions;
-	/**
-<<<<<<< HEAD
-	 * Disallow parseInt() and Number.parseInt() in favor of binary, octal, and hexadecimal literals
-	 */
-	useNumericLiterals?: RuleFixConfiguration_for_UseNumericLiteralsOptions;
-	/**
-=======
->>>>>>> c0718ca6
-	 * Prevent extra closing tags for components without children.
-	 */
-	useSelfClosingElements?: RuleFixConfiguration_for_UseSelfClosingElementsOptions;
-	/**
-	 * Require assignment operator shorthand where possible.
-	 */
-	useShorthandAssign?: RuleFixConfiguration_for_UseShorthandAssignOptions;
-	/**
-	 * Enforce using function types instead of object type with call signatures.
-	 */
-	useShorthandFunctionType?: RuleFixConfiguration_for_UseShorthandFunctionTypeOptions;
-	/**
-	 * Disallow multiple variable declarations in the same variable statement
-	 */
-	useSingleVarDeclarator?: RuleFixConfiguration_for_UseSingleVarDeclaratorOptions;
-	/**
-	 * Prefer template literals over string concatenation.
-	 */
-	useTemplate?: RuleFixConfiguration_for_UseTemplateOptions;
-	/**
-	 * Require new when throwing an error.
-	 */
-	useThrowNewError?: RuleFixConfiguration_for_UseThrowNewErrorOptions;
-	/**
-	 * Disallow throwing non-Error values.
-	 */
-	useThrowOnlyError?: RuleConfiguration_for_UseThrowOnlyErrorOptions;
-	/**
-	 * Enforce the use of String.trimStart() and String.trimEnd() over String.trimLeft() and String.trimRight().
-	 */
-	useTrimStartEnd?: RuleFixConfiguration_for_UseTrimStartEndOptions;
-}
-/**
- * A list of rules that belong to this group
- */
-export interface Suspicious {
-	/**
-	 * Disallow the use of alert, confirm, and prompt.
-	 */
-	noAlert?: RuleConfiguration_for_Null;
-	/**
-	 * Use standard constants instead of approximated literals.
-	 */
-	noApproximativeNumericConstant?: RuleFixConfiguration_for_NoApproximativeNumericConstantOptions;
-	/**
-	 * Discourage the usage of Array index in keys.
-	 */
-	noArrayIndexKey?: RuleConfiguration_for_NoArrayIndexKeyOptions;
-	/**
-	 * Disallow assignments in expressions.
-	 */
-	noAssignInExpressions?: RuleConfiguration_for_NoAssignInExpressionsOptions;
-	/**
-	 * Disallows using an async function as a Promise executor.
-	 */
-	noAsyncPromiseExecutor?: RuleConfiguration_for_NoAsyncPromiseExecutorOptions;
-	/**
-	 * Disallow reassigning exceptions in catch clauses.
-	 */
-	noCatchAssign?: RuleConfiguration_for_NoCatchAssignOptions;
-	/**
-	 * Disallow reassigning class members.
-	 */
-	noClassAssign?: RuleConfiguration_for_NoClassAssignOptions;
-	/**
-	 * Prevent comments from being inserted as text nodes
-	 */
-	noCommentText?: RuleFixConfiguration_for_NoCommentTextOptions;
-	/**
-	 * Disallow comparing against -0
-	 */
-	noCompareNegZero?: RuleFixConfiguration_for_NoCompareNegZeroOptions;
-	/**
-	 * Disallow labeled statements that are not loops.
-	 */
-	noConfusingLabels?: RuleConfiguration_for_NoConfusingLabelsOptions;
-	/**
-	 * Disallow void type outside of generic or return types.
-	 */
-	noConfusingVoidType?: RuleFixConfiguration_for_NoConfusingVoidTypeOptions;
-	/**
-	 * Disallow the use of console.
-	 */
-	noConsole?: RuleFixConfiguration_for_NoConsoleOptions;
-	/**
-	 * Disallow TypeScript const enum
-	 */
-	noConstEnum?: RuleFixConfiguration_for_NoConstEnumOptions;
-	/**
-	 * Prevents from having control characters and some escape sequences that match control characters in regular expression literals.
-	 */
-	noControlCharactersInRegex?: RuleConfiguration_for_NoControlCharactersInRegexOptions;
-	/**
-	 * Disallow the use of debugger
-	 */
-	noDebugger?: RuleFixConfiguration_for_NoDebuggerOptions;
-	/**
-	 * Disallow direct assignments to document.cookie.
-	 */
-	noDocumentCookie?: RuleConfiguration_for_NoDocumentCookieOptions;
-	/**
-	 * Prevents importing next/document outside of pages/_document.jsx in Next.js projects.
-	 */
-	noDocumentImportInPage?: RuleConfiguration_for_NoDocumentImportInPageOptions;
-	/**
-	 * Require the use of === and !==.
-	 */
-	noDoubleEquals?: RuleFixConfiguration_for_NoDoubleEqualsOptions;
-	/**
-	 * Disallow duplicate @import rules.
-	 */
-	noDuplicateAtImportRules?: RuleConfiguration_for_NoDuplicateAtImportRulesOptions;
-	/**
-	 * Disallow duplicate case labels.
-	 */
-	noDuplicateCase?: RuleConfiguration_for_NoDuplicateCaseOptions;
-	/**
-	 * Disallow duplicate class members.
-	 */
-	noDuplicateClassMembers?: RuleConfiguration_for_NoDuplicateClassMembersOptions;
-	/**
-	 * Disallow duplicate custom properties within declaration blocks.
-	 */
-	noDuplicateCustomProperties?: RuleConfiguration_for_NoDuplicateCustomPropertiesOptions;
-	/**
-	 * Disallow duplicate conditions in if-else-if chains
-	 */
-	noDuplicateElseIf?: RuleConfiguration_for_NoDuplicateElseIfOptions;
-	/**
-	 * No duplicated fields in GraphQL operations.
-	 */
-	noDuplicateFields?: RuleConfiguration_for_NoDuplicateFieldsOptions;
-	/**
-	 * Disallow duplicate names within font families.
-	 */
-	noDuplicateFontNames?: RuleConfiguration_for_NoDuplicateFontNamesOptions;
-	/**
-	 * Prevents JSX properties to be assigned multiple times.
-	 */
-	noDuplicateJsxProps?: RuleConfiguration_for_NoDuplicateJsxPropsOptions;
-	/**
-	 * Disallow two keys with the same name inside objects.
-	 */
-	noDuplicateObjectKeys?: RuleConfiguration_for_NoDuplicateObjectKeysOptions;
-	/**
-	 * Disallow duplicate function parameter name.
-	 */
-	noDuplicateParameters?: RuleConfiguration_for_NoDuplicateParametersOptions;
-	/**
-	 * Disallow duplicate properties within declaration blocks.
-	 */
-	noDuplicateProperties?: RuleConfiguration_for_NoDuplicatePropertiesOptions;
-	/**
-	 * Disallow duplicate selectors within keyframe blocks.
-	 */
-	noDuplicateSelectorsKeyframeBlock?: RuleConfiguration_for_NoDuplicateSelectorsKeyframeBlockOptions;
-	/**
-	 * A describe block should not contain duplicate hooks.
-	 */
-	noDuplicateTestHooks?: RuleConfiguration_for_NoDuplicateTestHooksOptions;
-	/**
-	 * Disallow CSS empty blocks.
-	 */
-	noEmptyBlock?: RuleConfiguration_for_NoEmptyBlockOptions;
-	/**
-	 * Disallow empty block statements and static blocks.
-	 */
-	noEmptyBlockStatements?: RuleConfiguration_for_NoEmptyBlockStatementsOptions;
-	/**
-	 * Disallow the declaration of empty interfaces.
-	 */
-	noEmptyInterface?: RuleFixConfiguration_for_NoEmptyInterfaceOptions;
-	/**
-	 * Disallow variables from evolving into any type through reassignments.
-	 */
-	noEvolvingTypes?: RuleConfiguration_for_NoEvolvingTypesOptions;
-	/**
-	 * Disallow the any type usage.
-	 */
-	noExplicitAny?: RuleConfiguration_for_NoExplicitAnyOptions;
-	/**
-	 * Disallow using export or module.exports in files containing tests
-	 */
-	noExportsInTest?: RuleConfiguration_for_NoExportsInTestOptions;
-	/**
-	 * Prevents the wrong usage of the non-null assertion operator (!) in TypeScript files.
-	 */
-	noExtraNonNullAssertion?: RuleFixConfiguration_for_NoExtraNonNullAssertionOptions;
-	/**
-	 * Disallow fallthrough of switch clauses.
-	 */
-	noFallthroughSwitchClause?: RuleConfiguration_for_NoFallthroughSwitchClauseOptions;
-	/**
-	 * Disallow focused tests.
-	 */
-	noFocusedTests?: RuleFixConfiguration_for_NoFocusedTestsOptions;
-	/**
-	 * Disallow reassigning function declarations.
-	 */
-	noFunctionAssign?: RuleConfiguration_for_NoFunctionAssignOptions;
-	/**
-	 * Disallow assignments to native objects and read-only global variables.
-	 */
-	noGlobalAssign?: RuleConfiguration_for_NoGlobalAssignOptions;
-	/**
-	 * Use Number.isFinite instead of global isFinite.
-	 */
-	noGlobalIsFinite?: RuleFixConfiguration_for_NoGlobalIsFiniteOptions;
-	/**
-	 * Use Number.isNaN instead of global isNaN.
-	 */
-	noGlobalIsNan?: RuleFixConfiguration_for_NoGlobalIsNanOptions;
-	/**
-	 * Prevent using the next/head module in pages/_document.js on Next.js projects.
-	 */
-	noHeadImportInDocument?: RuleConfiguration_for_NoHeadImportInDocumentOptions;
-	/**
-	 * Disallow use of implicit any type on variable declarations.
-	 */
-	noImplicitAnyLet?: RuleConfiguration_for_NoImplicitAnyLetOptions;
-	/**
-	 * Disallow assigning to imported bindings
-	 */
-	noImportAssign?: RuleConfiguration_for_NoImportAssignOptions;
-	/**
-	 * Disallow invalid !important within keyframe declarations
-	 */
-	noImportantInKeyframe?: RuleConfiguration_for_NoImportantInKeyframeOptions;
-	/**
-	 * Disallows the use of irregular whitespace characters.
-	 */
-	noIrregularWhitespace?: RuleConfiguration_for_NoIrregularWhitespaceOptions;
-	/**
-	 * Disallow labels that share a name with a variable
-	 */
-	noLabelVar?: RuleConfiguration_for_NoLabelVarOptions;
-	/**
-	 * Disallow characters made with multiple code points in character class syntax.
-	 */
-	noMisleadingCharacterClass?: RuleFixConfiguration_for_NoMisleadingCharacterClassOptions;
-	/**
-	 * Enforce proper usage of new and constructor.
-	 */
-	noMisleadingInstantiator?: RuleConfiguration_for_NoMisleadingInstantiatorOptions;
-	/**
-	 * Checks that the assertion function, for example expect, is placed inside an it() function call.
-	 */
-	noMisplacedAssertion?: RuleConfiguration_for_NoMisplacedAssertionOptions;
-	/**
-	 * Disallow shorthand assign when variable appears on both sides.
-	 */
-	noMisrefactoredShorthandAssign?: RuleFixConfiguration_for_NoMisrefactoredShorthandAssignOptions;
-	/**
-	 * Disallow octal escape sequences in string literals
-	 */
-	noOctalEscape?: RuleFixConfiguration_for_NoOctalEscapeOptions;
-	/**
-	 * Disallow direct use of Object.prototype builtins.
-	 */
-	noPrototypeBuiltins?: RuleFixConfiguration_for_NoPrototypeBuiltinsOptions;
-	/**
-	 * Prevents React-specific JSX properties from being used.
-	 */
-	noReactSpecificProps?: RuleFixConfiguration_for_NoReactSpecificPropsOptions;
-	/**
-	 * Disallow variable, function, class, and type redeclarations in the same scope.
-	 */
-	noRedeclare?: RuleConfiguration_for_NoRedeclareOptions;
-	/**
-	 * Prevents from having redundant "use strict".
-	 */
-	noRedundantUseStrict?: RuleFixConfiguration_for_NoRedundantUseStrictOptions;
-	/**
-	 * Disallow comparisons where both sides are exactly the same.
-	 */
-	noSelfCompare?: RuleConfiguration_for_NoSelfCompareOptions;
-	/**
-	 * Disallow identifiers from shadowing restricted names.
-	 */
-	noShadowRestrictedNames?: RuleConfiguration_for_NoShadowRestrictedNamesOptions;
-	/**
-	 * Disallow shorthand properties that override related longhand properties.
-	 */
-	noShorthandPropertyOverrides?: RuleConfiguration_for_NoShorthandPropertyOverridesOptions;
-	/**
-	 * Disallow disabled tests.
-	 */
-	noSkippedTests?: RuleFixConfiguration_for_NoSkippedTestsOptions;
-	/**
-	 * Prevents the use of sparse arrays (arrays with holes).
-	 */
-	noSparseArray?: RuleFixConfiguration_for_NoSparseArrayOptions;
-	/**
-	 * It detects possible "wrong" semicolons inside JSX elements.
-	 */
-	noSuspiciousSemicolonInJsx?: RuleConfiguration_for_NoSuspiciousSemicolonInJsxOptions;
-	/**
-	 * Disallow template literal placeholder syntax in regular strings.
-	 */
-	noTemplateCurlyInString?: RuleConfiguration_for_NoTemplateCurlyInStringOptions;
-	/**
-	 * Disallow then property.
-	 */
-	noThenProperty?: RuleConfiguration_for_NoThenPropertyOptions;
-	/**
-	 * Disallow unsafe declaration merging between interfaces and classes.
-	 */
-	noUnsafeDeclarationMerging?: RuleConfiguration_for_NoUnsafeDeclarationMergingOptions;
-	/**
-	 * Disallow using unsafe negation.
-	 */
-	noUnsafeNegation?: RuleFixConfiguration_for_NoUnsafeNegationOptions;
-	/**
-	 * Disallow the use of var
-	 */
-	noVar?: RuleFixConfiguration_for_NoVarOptions;
-	/**
-	 * Disallow with statements in non-strict contexts.
-	 */
-	noWith?: RuleConfiguration_for_Null;
-	/**
-	 * It enables the recommended rules for this group
-	 */
-	recommended?: boolean;
-	/**
 	 * Disallow the use of overload signatures that are not next to each other.
 	 */
-	useAdjacentOverloadSignatures?: RuleConfiguration_for_UseAdjacentOverloadSignaturesOptions;
+	useAdjacentOverloadSignatures?: RuleConfiguration_for_Null;
 	/**
 	 * Ensure async functions utilize await.
 	 */
-	useAwait?: RuleConfiguration_for_UseAwaitOptions;
+	useAwait?: RuleConfiguration_for_Null;
 	/**
 	 * Enforce default clauses in switch statements to be last
 	 */
-	useDefaultSwitchClauseLast?: RuleConfiguration_for_UseDefaultSwitchClauseLastOptions;
+	useDefaultSwitchClauseLast?: RuleConfiguration_for_Null;
 	/**
 	 * Enforce passing a message value when creating a built-in error.
 	 */
-	useErrorMessage?: RuleConfiguration_for_UseErrorMessageOptions;
+	useErrorMessage?: RuleConfiguration_for_Null;
 	/**
 	 * Enforce get methods to always return a value.
 	 */
-	useGetterReturn?: RuleConfiguration_for_UseGetterReturnOptions;
+	useGetterReturn?: RuleConfiguration_for_Null;
 	/**
 	 * Enforces the use of a recommended display strategy with Google Fonts.
 	 */
-	useGoogleFontDisplay?: RuleConfiguration_for_UseGoogleFontDisplayOptions;
+	useGoogleFontDisplay?: RuleConfiguration_for_Null;
 	/**
 	 * Require for-in loops to include an if statement.
 	 */
-	useGuardForIn?: RuleConfiguration_for_UseGuardForInOptions;
+	useGuardForIn?: RuleConfiguration_for_Null;
 	/**
 	 * Use Array.isArray() instead of instanceof Array.
 	 */
-	useIsArray?: RuleFixConfiguration_for_UseIsArrayOptions;
+	useIsArray?: RuleFixConfiguration_for_Null;
 	/**
 	 * Require using the namespace keyword over the module keyword to declare TypeScript namespaces.
 	 */
-	useNamespaceKeyword?: RuleFixConfiguration_for_UseNamespaceKeywordOptions;
+	useNamespaceKeyword?: RuleFixConfiguration_for_Null;
 	/**
 	 * Enforce using the digits argument with Number#toFixed().
 	 */
-	useNumberToFixedDigitsArgument?: RuleFixConfiguration_for_UseNumberToFixedDigitsArgumentOptions;
+	useNumberToFixedDigitsArgument?: RuleFixConfiguration_for_Null;
 	/**
 	 * Enforce the use of the directive "use strict" in script files.
 	 */
-<<<<<<< HEAD
-	useStrictMode?: RuleFixConfiguration_for_UseStrictModeOptions;
-	/**
-	 * This rule checks that the result of a typeof expression is compared to a valid value.
-	 */
-	useValidTypeof?: RuleFixConfiguration_for_UseValidTypeofOptions;
-=======
 	useStrictMode?: RuleFixConfiguration_for_Null;
->>>>>>> c0718ca6
 }
 export type RuleAssistPlainConfiguration = "off" | "on";
-export interface RuleAssistWithOptions_for_OrganizeImportsOptions {
+export interface RuleAssistWithOptions_for_Options {
 	/**
 	 * The severity of the emitted diagnostics by the rule
 	 */
@@ -2475,9 +2404,9 @@
 	/**
 	 * Rule's options
 	 */
-	options: OrganizeImportsOptions;
-}
-export interface RuleAssistWithOptions_for_UseSortedAttributesOptions {
+	options: Options;
+}
+export interface RuleAssistWithOptions_for_Null {
 	/**
 	 * The severity of the emitted diagnostics by the rule
 	 */
@@ -2485,1008 +2414,124 @@
 	/**
 	 * Rule's options
 	 */
-	options: UseSortedAttributesOptions;
-}
-export interface RuleAssistWithOptions_for_UseSortedKeysOptions {
-	/**
-	 * The severity of the emitted diagnostics by the rule
-	 */
-	level: RuleAssistPlainConfiguration;
-	/**
-	 * Rule's options
-	 */
-	options: UseSortedKeysOptions;
-}
-export interface RuleAssistWithOptions_for_UseSortedPropertiesOptions {
-	/**
-	 * The severity of the emitted diagnostics by the rule
-	 */
-	level: RuleAssistPlainConfiguration;
-	/**
-	 * Rule's options
-	 */
-	options: UseSortedPropertiesOptions;
-}
-export type RuleFixConfiguration_for_NoAccessKeyOptions =
+	options: null;
+}
+export type RuleFixConfiguration_for_Null =
 	| RulePlainConfiguration
-	| RuleWithFixOptions_for_NoAccessKeyOptions;
-export type RuleFixConfiguration_for_NoAriaHiddenOnFocusableOptions =
-	| RulePlainConfiguration
-	| RuleWithFixOptions_for_NoAriaHiddenOnFocusableOptions;
-export type RuleFixConfiguration_for_NoAriaUnsupportedElementsOptions =
-	| RulePlainConfiguration
-	| RuleWithFixOptions_for_NoAriaUnsupportedElementsOptions;
-export type RuleFixConfiguration_for_NoAutofocusOptions =
-	| RulePlainConfiguration
-	| RuleWithFixOptions_for_NoAutofocusOptions;
-export type RuleFixConfiguration_for_NoDistractingElementsOptions =
-	| RulePlainConfiguration
-	| RuleWithFixOptions_for_NoDistractingElementsOptions;
-export type RuleFixConfiguration_for_NoHeaderScopeOptions =
-	| RulePlainConfiguration
-	| RuleWithFixOptions_for_NoHeaderScopeOptions;
-export type RuleFixConfiguration_for_NoInteractiveElementToNoninteractiveRoleOptions =
-	| RulePlainConfiguration
-	| RuleWithFixOptions_for_NoInteractiveElementToNoninteractiveRoleOptions;
+	| RuleWithFixOptions_for_Null;
 export type RuleConfiguration_for_NoLabelWithoutControlOptions =
 	| RulePlainConfiguration
 	| RuleWithOptions_for_NoLabelWithoutControlOptions;
-export type RuleFixConfiguration_for_NoNoninteractiveElementToInteractiveRoleOptions =
+export type RuleConfiguration_for_Null =
 	| RulePlainConfiguration
-	| RuleWithFixOptions_for_NoNoninteractiveElementToInteractiveRoleOptions;
-export type RuleFixConfiguration_for_NoNoninteractiveTabindexOptions =
+	| RuleWithOptions_for_Null;
+export type RuleFixConfiguration_for_ValidAriaRoleOptions =
 	| RulePlainConfiguration
-	| RuleWithFixOptions_for_NoNoninteractiveTabindexOptions;
-export type RuleFixConfiguration_for_NoPositiveTabindexOptions =
-	| RulePlainConfiguration
-	| RuleWithFixOptions_for_NoPositiveTabindexOptions;
-export type RuleConfiguration_for_NoRedundantAltOptions =
-	| RulePlainConfiguration
-	| RuleWithOptions_for_NoRedundantAltOptions;
-export type RuleFixConfiguration_for_NoRedundantRolesOptions =
-	| RulePlainConfiguration
-	| RuleWithFixOptions_for_NoRedundantRolesOptions;
-export type RuleConfiguration_for_NoStaticElementInteractionsOptions =
-	| RulePlainConfiguration
-	| RuleWithOptions_for_NoStaticElementInteractionsOptions;
-export type RuleConfiguration_for_NoSvgWithoutTitleOptions =
-	| RulePlainConfiguration
-	| RuleWithOptions_for_NoSvgWithoutTitleOptions;
-export type RuleConfiguration_for_UseAltTextOptions =
-	| RulePlainConfiguration
-	| RuleWithOptions_for_UseAltTextOptions;
-export type RuleFixConfiguration_for_UseAnchorContentOptions =
-	| RulePlainConfiguration
-	| RuleWithFixOptions_for_UseAnchorContentOptions;
-export type RuleFixConfiguration_for_UseAriaActivedescendantWithTabindexOptions =
-	| RulePlainConfiguration
-	| RuleWithFixOptions_for_UseAriaActivedescendantWithTabindexOptions;
-export type RuleConfiguration_for_UseAriaPropsForRoleOptions =
-	| RulePlainConfiguration
-	| RuleWithOptions_for_UseAriaPropsForRoleOptions;
-export type RuleConfiguration_for_UseAriaPropsSupportedByRoleOptions =
-	| RulePlainConfiguration
-	| RuleWithOptions_for_UseAriaPropsSupportedByRoleOptions;
-export type RuleConfiguration_for_UseButtonTypeOptions =
-	| RulePlainConfiguration
-	| RuleWithOptions_for_UseButtonTypeOptions;
-export type RuleConfiguration_for_UseFocusableInteractiveOptions =
-	| RulePlainConfiguration
-	| RuleWithOptions_for_UseFocusableInteractiveOptions;
-export type RuleConfiguration_for_UseGenericFontNamesOptions =
-	| RulePlainConfiguration
-	| RuleWithOptions_for_UseGenericFontNamesOptions;
-export type RuleConfiguration_for_UseHeadingContentOptions =
-	| RulePlainConfiguration
-	| RuleWithOptions_for_UseHeadingContentOptions;
-export type RuleConfiguration_for_UseHtmlLangOptions =
-	| RulePlainConfiguration
-	| RuleWithOptions_for_UseHtmlLangOptions;
-export type RuleConfiguration_for_UseIframeTitleOptions =
-	| RulePlainConfiguration
-	| RuleWithOptions_for_UseIframeTitleOptions;
-export type RuleConfiguration_for_UseKeyWithClickEventsOptions =
-	| RulePlainConfiguration
-	| RuleWithOptions_for_UseKeyWithClickEventsOptions;
-export type RuleConfiguration_for_UseKeyWithMouseEventsOptions =
-	| RulePlainConfiguration
-	| RuleWithOptions_for_UseKeyWithMouseEventsOptions;
-export type RuleConfiguration_for_UseMediaCaptionOptions =
-	| RulePlainConfiguration
-	| RuleWithOptions_for_UseMediaCaptionOptions;
-export type RuleConfiguration_for_UseSemanticElementsOptions =
-	| RulePlainConfiguration
-	| RuleWithOptions_for_UseSemanticElementsOptions;
-export type RuleConfiguration_for_UseValidAnchorOptions =
-	| RulePlainConfiguration
-	| RuleWithOptions_for_UseValidAnchorOptions;
-export type RuleFixConfiguration_for_UseValidAriaPropsOptions =
-	| RulePlainConfiguration
-	| RuleWithFixOptions_for_UseValidAriaPropsOptions;
-export type RuleFixConfiguration_for_UseValidAriaRoleOptions =
-	| RulePlainConfiguration
-	| RuleWithFixOptions_for_UseValidAriaRoleOptions;
-export type RuleConfiguration_for_UseValidAriaValuesOptions =
-	| RulePlainConfiguration
-	| RuleWithOptions_for_UseValidAriaValuesOptions;
+	| RuleWithFixOptions_for_ValidAriaRoleOptions;
 export type RuleConfiguration_for_UseValidAutocompleteOptions =
 	| RulePlainConfiguration
 	| RuleWithOptions_for_UseValidAutocompleteOptions;
-export type RuleConfiguration_for_UseValidLangOptions =
+export type RuleConfiguration_for_ComplexityOptions =
 	| RulePlainConfiguration
-	| RuleWithOptions_for_UseValidLangOptions;
-export type RuleFixConfiguration_for_NoAdjacentSpacesInRegexOptions =
-	| RulePlainConfiguration
-	| RuleWithFixOptions_for_NoAdjacentSpacesInRegexOptions;
-export type RuleFixConfiguration_for_NoBannedTypesOptions =
-	| RulePlainConfiguration
-	| RuleWithFixOptions_for_NoBannedTypesOptions;
-export type RuleConfiguration_for_NoEmptyTypeParametersOptions =
-	| RulePlainConfiguration
-	| RuleWithOptions_for_NoEmptyTypeParametersOptions;
-export type RuleConfiguration_for_NoExcessiveCognitiveComplexityOptions =
-	| RulePlainConfiguration
-	| RuleWithOptions_for_NoExcessiveCognitiveComplexityOptions;
-export type RuleConfiguration_for_NoExcessiveNestedTestSuitesOptions =
-	| RulePlainConfiguration
-	| RuleWithOptions_for_NoExcessiveNestedTestSuitesOptions;
-export type RuleFixConfiguration_for_NoExtraBooleanCastOptions =
-	| RulePlainConfiguration
-	| RuleWithFixOptions_for_NoExtraBooleanCastOptions;
+	| RuleWithOptions_for_ComplexityOptions;
 export type RuleConfiguration_for_NoForEachOptions =
 	| RulePlainConfiguration
 	| RuleWithOptions_for_NoForEachOptions;
-export type RuleConfiguration_for_NoStaticOnlyClassOptions =
-	| RulePlainConfiguration
-	| RuleWithOptions_for_NoStaticOnlyClassOptions;
-export type RuleFixConfiguration_for_NoThisInStaticOptions =
-	| RulePlainConfiguration
-	| RuleWithFixOptions_for_NoThisInStaticOptions;
-export type RuleFixConfiguration_for_NoUselessCatchOptions =
-	| RulePlainConfiguration
-	| RuleWithFixOptions_for_NoUselessCatchOptions;
-export type RuleFixConfiguration_for_NoUselessConstructorOptions =
-	| RulePlainConfiguration
-	| RuleWithFixOptions_for_NoUselessConstructorOptions;
-export type RuleFixConfiguration_for_NoUselessEmptyExportOptions =
-	| RulePlainConfiguration
-	| RuleWithFixOptions_for_NoUselessEmptyExportOptions;
-export type RuleFixConfiguration_for_NoUselessEscapeInRegexOptions =
-	| RulePlainConfiguration
-	| RuleWithFixOptions_for_NoUselessEscapeInRegexOptions;
-export type RuleFixConfiguration_for_NoUselessFragmentsOptions =
-	| RulePlainConfiguration
-	| RuleWithFixOptions_for_NoUselessFragmentsOptions;
-export type RuleFixConfiguration_for_NoUselessLabelOptions =
-	| RulePlainConfiguration
-	| RuleWithFixOptions_for_NoUselessLabelOptions;
-export type RuleFixConfiguration_for_NoUselessLoneBlockStatementsOptions =
-	| RulePlainConfiguration
-	| RuleWithFixOptions_for_NoUselessLoneBlockStatementsOptions;
-export type RuleFixConfiguration_for_NoUselessRenameOptions =
-	| RulePlainConfiguration
-	| RuleWithFixOptions_for_NoUselessRenameOptions;
-export type RuleFixConfiguration_for_NoUselessStringConcatOptions =
-	| RulePlainConfiguration
-	| RuleWithFixOptions_for_NoUselessStringConcatOptions;
-export type RuleConfiguration_for_NoUselessStringRawOptions =
-	| RulePlainConfiguration
-	| RuleWithOptions_for_NoUselessStringRawOptions;
-export type RuleFixConfiguration_for_NoUselessSwitchCaseOptions =
-	| RulePlainConfiguration
-	| RuleWithFixOptions_for_NoUselessSwitchCaseOptions;
-export type RuleFixConfiguration_for_NoUselessTernaryOptions =
-	| RulePlainConfiguration
-	| RuleWithFixOptions_for_NoUselessTernaryOptions;
-export type RuleFixConfiguration_for_NoUselessThisAliasOptions =
-	| RulePlainConfiguration
-	| RuleWithFixOptions_for_NoUselessThisAliasOptions;
-export type RuleFixConfiguration_for_NoUselessTypeConstraintOptions =
-	| RulePlainConfiguration
-	| RuleWithFixOptions_for_NoUselessTypeConstraintOptions;
-export type RuleFixConfiguration_for_NoUselessUndefinedInitializationOptions =
-	| RulePlainConfiguration
-	| RuleWithFixOptions_for_NoUselessUndefinedInitializationOptions;
-export type RuleConfiguration_for_NoVoidOptions =
-	| RulePlainConfiguration
-	| RuleWithOptions_for_NoVoidOptions;
-export type RuleConfiguration_for_NoWithOptions =
-	| RulePlainConfiguration
-	| RuleWithOptions_for_NoWithOptions;
-export type RuleFixConfiguration_for_UseArrowFunctionOptions =
-	| RulePlainConfiguration
-	| RuleWithFixOptions_for_UseArrowFunctionOptions;
-export type RuleFixConfiguration_for_UseDateNowOptions =
-	| RulePlainConfiguration
-	| RuleWithFixOptions_for_UseDateNowOptions;
-export type RuleFixConfiguration_for_UseFlatMapOptions =
-	| RulePlainConfiguration
-	| RuleWithFixOptions_for_UseFlatMapOptions;
-export type RuleFixConfiguration_for_UseLiteralKeysOptions =
-	| RulePlainConfiguration
-	| RuleWithFixOptions_for_UseLiteralKeysOptions;
-export type RuleFixConfiguration_for_UseOptionalChainOptions =
-	| RulePlainConfiguration
-	| RuleWithFixOptions_for_UseOptionalChainOptions;
-export type RuleFixConfiguration_for_UseRegexLiteralsOptions =
-	| RulePlainConfiguration
-	| RuleWithFixOptions_for_UseRegexLiteralsOptions;
-export type RuleFixConfiguration_for_UseSimpleNumberKeysOptions =
-	| RulePlainConfiguration
-	| RuleWithFixOptions_for_UseSimpleNumberKeysOptions;
-export type RuleFixConfiguration_for_UseSimplifiedLogicExpressionOptions =
-	| RulePlainConfiguration
-	| RuleWithFixOptions_for_UseSimplifiedLogicExpressionOptions;
-export type RuleFixConfiguration_for_UseWhileOptions =
-	| RulePlainConfiguration
-	| RuleWithFixOptions_for_UseWhileOptions;
-export type RuleConfiguration_for_NoChildrenPropOptions =
-	| RulePlainConfiguration
-	| RuleWithOptions_for_NoChildrenPropOptions;
-export type RuleFixConfiguration_for_NoConstAssignOptions =
-	| RulePlainConfiguration
-	| RuleWithFixOptions_for_NoConstAssignOptions;
-export type RuleConfiguration_for_NoConstantConditionOptions =
-	| RulePlainConfiguration
-	| RuleWithOptions_for_NoConstantConditionOptions;
-export type RuleFixConfiguration_for_NoConstantMathMinMaxClampOptions =
-	| RulePlainConfiguration
-	| RuleWithFixOptions_for_NoConstantMathMinMaxClampOptions;
-export type RuleConfiguration_for_NoConstructorReturnOptions =
-	| RulePlainConfiguration
-	| RuleWithOptions_for_NoConstructorReturnOptions;
-export type RuleConfiguration_for_NoEmptyCharacterClassInRegexOptions =
-	| RulePlainConfiguration
-	| RuleWithOptions_for_NoEmptyCharacterClassInRegexOptions;
-export type RuleConfiguration_for_NoEmptyPatternOptions =
-	| RulePlainConfiguration
-	| RuleWithOptions_for_NoEmptyPatternOptions;
-export type RuleFixConfiguration_for_NoFlatMapIdentityOptions =
-	| RulePlainConfiguration
-	| RuleWithFixOptions_for_NoFlatMapIdentityOptions;
-export type RuleConfiguration_for_NoGlobalObjectCallsOptions =
-	| RulePlainConfiguration
-	| RuleWithOptions_for_NoGlobalObjectCallsOptions;
-export type RuleConfiguration_for_NoInnerDeclarationsOptions =
-	| RulePlainConfiguration
-	| RuleWithOptions_for_NoInnerDeclarationsOptions;
-export type RuleFixConfiguration_for_NoInvalidBuiltinInstantiationOptions =
-	| RulePlainConfiguration
-	| RuleWithFixOptions_for_NoInvalidBuiltinInstantiationOptions;
-export type RuleConfiguration_for_NoInvalidConstructorSuperOptions =
-	| RulePlainConfiguration
-	| RuleWithOptions_for_NoInvalidConstructorSuperOptions;
-export type RuleConfiguration_for_NoInvalidDirectionInLinearGradientOptions =
-	| RulePlainConfiguration
-	| RuleWithOptions_for_NoInvalidDirectionInLinearGradientOptions;
-export type RuleConfiguration_for_NoInvalidGridAreasOptions =
-	| RulePlainConfiguration
-	| RuleWithOptions_for_NoInvalidGridAreasOptions;
-export type RuleConfiguration_for_NoInvalidPositionAtImportRuleOptions =
-	| RulePlainConfiguration
-	| RuleWithOptions_for_NoInvalidPositionAtImportRuleOptions;
-export type RuleConfiguration_for_NoInvalidUseBeforeDeclarationOptions =
-	| RulePlainConfiguration
-	| RuleWithOptions_for_NoInvalidUseBeforeDeclarationOptions;
-export type RuleConfiguration_for_NoMissingVarFunctionOptions =
-	| RulePlainConfiguration
-	| RuleWithOptions_for_NoMissingVarFunctionOptions;
-export type RuleConfiguration_for_NoNodejsModulesOptions =
-	| RulePlainConfiguration
-	| RuleWithOptions_for_NoNodejsModulesOptions;
-export type RuleFixConfiguration_for_NoNonoctalDecimalEscapeOptions =
-	| RulePlainConfiguration
-	| RuleWithFixOptions_for_NoNonoctalDecimalEscapeOptions;
-export type RuleConfiguration_for_NoPrecisionLossOptions =
-	| RulePlainConfiguration
-	| RuleWithOptions_for_NoPrecisionLossOptions;
 export type RuleConfiguration_for_NoPrivateImportsOptions =
 	| RulePlainConfiguration
 	| RuleWithOptions_for_NoPrivateImportsOptions;
-export type RuleConfiguration_for_NoRenderReturnValueOptions =
-	| RulePlainConfiguration
-	| RuleWithOptions_for_NoRenderReturnValueOptions;
-export type RuleConfiguration_for_NoSelfAssignOptions =
-	| RulePlainConfiguration
-	| RuleWithOptions_for_NoSelfAssignOptions;
-export type RuleConfiguration_for_NoSetterReturnOptions =
-	| RulePlainConfiguration
-	| RuleWithOptions_for_NoSetterReturnOptions;
-export type RuleFixConfiguration_for_NoStringCaseMismatchOptions =
-	| RulePlainConfiguration
-	| RuleWithFixOptions_for_NoStringCaseMismatchOptions;
-export type RuleFixConfiguration_for_NoSwitchDeclarationsOptions =
-	| RulePlainConfiguration
-	| RuleWithFixOptions_for_NoSwitchDeclarationsOptions;
 export type RuleConfiguration_for_NoUndeclaredDependenciesOptions =
 	| RulePlainConfiguration
 	| RuleWithOptions_for_NoUndeclaredDependenciesOptions;
-export type RuleConfiguration_for_NoUndeclaredVariablesOptions =
+export type RuleConfiguration_for_UndeclaredVariablesOptions =
 	| RulePlainConfiguration
-	| RuleWithOptions_for_NoUndeclaredVariablesOptions;
-export type RuleConfiguration_for_NoUnknownFunctionOptions =
-	| RulePlainConfiguration
-	| RuleWithOptions_for_NoUnknownFunctionOptions;
-export type RuleConfiguration_for_NoUnknownMediaFeatureNameOptions =
-	| RulePlainConfiguration
-	| RuleWithOptions_for_NoUnknownMediaFeatureNameOptions;
-export type RuleConfiguration_for_NoUnknownPropertyOptions =
-	| RulePlainConfiguration
-	| RuleWithOptions_for_NoUnknownPropertyOptions;
-export type RuleConfiguration_for_NoUnknownPseudoClassOptions =
-	| RulePlainConfiguration
-	| RuleWithOptions_for_NoUnknownPseudoClassOptions;
-export type RuleConfiguration_for_NoUnknownPseudoElementOptions =
-	| RulePlainConfiguration
-	| RuleWithOptions_for_NoUnknownPseudoElementOptions;
-export type RuleConfiguration_for_NoUnknownTypeSelectorOptions =
-	| RulePlainConfiguration
-	| RuleWithOptions_for_NoUnknownTypeSelectorOptions;
-export type RuleConfiguration_for_NoUnknownUnitOptions =
-	| RulePlainConfiguration
-	| RuleWithOptions_for_NoUnknownUnitOptions;
-export type RuleConfiguration_for_NoUnmatchableAnbSelectorOptions =
-	| RulePlainConfiguration
-	| RuleWithOptions_for_NoUnmatchableAnbSelectorOptions;
-export type RuleConfiguration_for_NoUnreachableOptions =
-	| RulePlainConfiguration
-	| RuleWithOptions_for_NoUnreachableOptions;
-export type RuleConfiguration_for_NoUnreachableSuperOptions =
-	| RulePlainConfiguration
-	| RuleWithOptions_for_NoUnreachableSuperOptions;
-export type RuleConfiguration_for_NoUnsafeFinallyOptions =
-	| RulePlainConfiguration
-	| RuleWithOptions_for_NoUnsafeFinallyOptions;
-export type RuleConfiguration_for_NoUnsafeOptionalChainingOptions =
-	| RulePlainConfiguration
-	| RuleWithOptions_for_NoUnsafeOptionalChainingOptions;
-export type RuleFixConfiguration_for_NoUnusedFunctionParametersOptions =
-	| RulePlainConfiguration
-	| RuleWithFixOptions_for_NoUnusedFunctionParametersOptions;
-export type RuleFixConfiguration_for_NoUnusedImportsOptions =
-	| RulePlainConfiguration
-	| RuleWithFixOptions_for_NoUnusedImportsOptions;
-export type RuleFixConfiguration_for_NoUnusedLabelsOptions =
-	| RulePlainConfiguration
-	| RuleWithFixOptions_for_NoUnusedLabelsOptions;
-export type RuleFixConfiguration_for_NoUnusedPrivateClassMembersOptions =
-	| RulePlainConfiguration
-	| RuleWithFixOptions_for_NoUnusedPrivateClassMembersOptions;
+	| RuleWithOptions_for_UndeclaredVariablesOptions;
 export type RuleFixConfiguration_for_NoUnusedVariablesOptions =
 	| RulePlainConfiguration
 	| RuleWithFixOptions_for_NoUnusedVariablesOptions;
-export type RuleFixConfiguration_for_NoUselessContinueOptions =
-	| RulePlainConfiguration
-	| RuleWithFixOptions_for_NoUselessContinueOptions;
-export type RuleFixConfiguration_for_NoVoidElementsWithChildrenOptions =
-	| RulePlainConfiguration
-	| RuleWithFixOptions_for_NoVoidElementsWithChildrenOptions;
-export type RuleConfiguration_for_NoVoidTypeReturnOptions =
-	| RulePlainConfiguration
-	| RuleWithOptions_for_NoVoidTypeReturnOptions;
-export type RuleFixConfiguration_for_UseArrayLiteralsOptions =
-	| RulePlainConfiguration
-	| RuleWithFixOptions_for_UseArrayLiteralsOptions;
 export type RuleFixConfiguration_for_UseExhaustiveDependenciesOptions =
 	| RulePlainConfiguration
 	| RuleWithFixOptions_for_UseExhaustiveDependenciesOptions;
-export type RuleConfiguration_for_UseHookAtTopLevelOptions =
+export type RuleConfiguration_for_DeprecatedHooksOptions =
 	| RulePlainConfiguration
-	| RuleWithOptions_for_UseHookAtTopLevelOptions;
+	| RuleWithOptions_for_DeprecatedHooksOptions;
 export type RuleFixConfiguration_for_UseImportExtensionsOptions =
 	| RulePlainConfiguration
 	| RuleWithFixOptions_for_UseImportExtensionsOptions;
-export type RuleFixConfiguration_for_UseIsNanOptions =
-	| RulePlainConfiguration
-	| RuleWithFixOptions_for_UseIsNanOptions;
 export type RuleConfiguration_for_UseJsxKeyInIterableOptions =
 	| RulePlainConfiguration
 	| RuleWithOptions_for_UseJsxKeyInIterableOptions;
-export type RuleConfiguration_for_UseValidForDirectionOptions =
-	| RulePlainConfiguration
-	| RuleWithOptions_for_UseValidForDirectionOptions;
-export type RuleConfiguration_for_UseYieldOptions =
-	| RulePlainConfiguration
-	| RuleWithOptions_for_UseYieldOptions;
-export type RuleConfiguration_for_NoAwaitInLoopOptions =
-	| RulePlainConfiguration
-	| RuleWithOptions_for_NoAwaitInLoopOptions;
 export type RuleConfiguration_for_NoBitwiseOperatorsOptions =
 	| RulePlainConfiguration
 	| RuleWithOptions_for_NoBitwiseOperatorsOptions;
-<<<<<<< HEAD
-export type RuleConfiguration_for_NoConstantBinaryExpressionOptions =
-	| RulePlainConfiguration
-	| RuleWithOptions_for_NoConstantBinaryExpressionOptions;
-export type RuleConfiguration_for_NoDestructuredPropsOptions =
-	| RulePlainConfiguration
-	| RuleWithOptions_for_NoDestructuredPropsOptions;
-export type RuleFixConfiguration_for_NoFloatingPromisesOptions =
-	| RulePlainConfiguration
-	| RuleWithFixOptions_for_NoFloatingPromisesOptions;
-export type RuleFixConfiguration_for_NoGlobalDirnameFilenameOptions =
-	| RulePlainConfiguration
-	| RuleWithFixOptions_for_NoGlobalDirnameFilenameOptions;
-export type RuleConfiguration_for_NoImportCyclesOptions =
-	| RulePlainConfiguration
-	| RuleWithOptions_for_NoImportCyclesOptions;
-export type RuleFixConfiguration_for_NoImportantStylesOptions =
-	| RulePlainConfiguration
-	| RuleWithFixOptions_for_NoImportantStylesOptions;
-export type RuleConfiguration_for_NoNoninteractiveElementInteractionsOptions =
-	| RulePlainConfiguration
-	| RuleWithOptions_for_NoNoninteractiveElementInteractionsOptions;
-export type RuleFixConfiguration_for_NoProcessGlobalOptions =
-	| RulePlainConfiguration
-	| RuleWithFixOptions_for_NoProcessGlobalOptions;
-=======
 export type RuleConfiguration_for_NoExcessiveLinesPerFunctionOptions =
 	| RulePlainConfiguration
 	| RuleWithOptions_for_NoExcessiveLinesPerFunctionOptions;
->>>>>>> c0718ca6
 export type RuleConfiguration_for_NoRestrictedElementsOptions =
 	| RulePlainConfiguration
 	| RuleWithOptions_for_NoRestrictedElementsOptions;
 export type RuleConfiguration_for_NoSecretsOptions =
 	| RulePlainConfiguration
 	| RuleWithOptions_for_NoSecretsOptions;
-export type RuleConfiguration_for_NoShadowOptions =
-	| RulePlainConfiguration
-	| RuleWithOptions_for_NoShadowOptions;
-export type RuleFixConfiguration_for_NoTsIgnoreOptions =
-	| RulePlainConfiguration
-	| RuleWithFixOptions_for_NoTsIgnoreOptions;
-export type RuleConfiguration_for_NoUnknownAtRuleOptions =
-	| RulePlainConfiguration
-	| RuleWithOptions_for_NoUnknownAtRuleOptions;
-export type RuleConfiguration_for_NoUnresolvedImportsOptions =
-	| RulePlainConfiguration
-	| RuleWithOptions_for_NoUnresolvedImportsOptions;
-export type RuleConfiguration_for_NoUnwantedPolyfillioOptions =
-	| RulePlainConfiguration
-	| RuleWithOptions_for_NoUnwantedPolyfillioOptions;
-export type RuleConfiguration_for_NoUselessBackrefInRegexOptions =
-	| RulePlainConfiguration
-	| RuleWithOptions_for_NoUselessBackrefInRegexOptions;
-export type RuleFixConfiguration_for_NoUselessEscapeInStringOptions =
-	| RulePlainConfiguration
-	| RuleWithFixOptions_for_NoUselessEscapeInStringOptions;
-export type RuleFixConfiguration_for_NoUselessUndefinedOptions =
-	| RulePlainConfiguration
-	| RuleWithFixOptions_for_NoUselessUndefinedOptions;
-export type RuleConfiguration_for_UseAdjacentGetterSetterOptions =
-	| RulePlainConfiguration
-	| RuleWithOptions_for_UseAdjacentGetterSetterOptions;
 export type RuleFixConfiguration_for_UseConsistentObjectDefinitionOptions =
 	| RulePlainConfiguration
 	| RuleWithFixOptions_for_UseConsistentObjectDefinitionOptions;
-<<<<<<< HEAD
-export type RuleFixConfiguration_for_UseExhaustiveSwitchCasesOptions =
-	| RulePlainConfiguration
-	| RuleWithFixOptions_for_UseExhaustiveSwitchCasesOptions;
-export type RuleConfiguration_for_UseExplicitTypeOptions =
-	| RulePlainConfiguration
-	| RuleWithOptions_for_UseExplicitTypeOptions;
-export type RuleConfiguration_for_UseExportsLastOptions =
-	| RulePlainConfiguration
-	| RuleWithOptions_for_UseExportsLastOptions;
-export type RuleConfiguration_for_UseForComponentOptions =
-	| RulePlainConfiguration
-	| RuleWithOptions_for_UseForComponentOptions;
-export type RuleFixConfiguration_for_UseGoogleFontPreconnectOptions =
-	| RulePlainConfiguration
-	| RuleWithFixOptions_for_UseGoogleFontPreconnectOptions;
-export type RuleConfiguration_for_UseIterableCallbackReturnOptions =
-	| RulePlainConfiguration
-	| RuleWithOptions_for_UseIterableCallbackReturnOptions;
-export type RuleFixConfiguration_for_UseNamedOperationOptions =
-	| RulePlainConfiguration
-	| RuleWithFixOptions_for_UseNamedOperationOptions;
-export type RuleConfiguration_for_UseNamingConventionOptions =
-	| RulePlainConfiguration
-	| RuleWithOptions_for_UseNamingConventionOptions;
-export type RuleFixConfiguration_for_UseNumericSeparatorsOptions =
-	| RulePlainConfiguration
-	| RuleWithFixOptions_for_UseNumericSeparatorsOptions;
-export type RuleFixConfiguration_for_UseParseIntRadixOptions =
-	| RulePlainConfiguration
-	| RuleWithFixOptions_for_UseParseIntRadixOptions;
-export type RuleFixConfiguration_for_UseSingleJsDocAsteriskOptions =
-	| RulePlainConfiguration
-	| RuleWithFixOptions_for_UseSingleJsDocAsteriskOptions;
-export type RuleFixConfiguration_for_UseSortedClassesOptions =
-	| RulePlainConfiguration
-	| RuleWithFixOptions_for_UseSortedClassesOptions;
-export type RuleConfiguration_for_UseSymbolDescriptionOptions =
-=======
 export type RuleFixConfiguration_for_ReadonlyClassPropertiesOptions =
 	| RulePlainConfiguration
 	| RuleWithFixOptions_for_ReadonlyClassPropertiesOptions;
 export type RuleFixConfiguration_for_UtilityClassSortingOptions =
->>>>>>> c0718ca6
 	| RulePlainConfiguration
-	| RuleWithOptions_for_UseSymbolDescriptionOptions;
-export type RuleConfiguration_for_NoAccumulatingSpreadOptions =
-	| RulePlainConfiguration
-	| RuleWithOptions_for_NoAccumulatingSpreadOptions;
-export type RuleConfiguration_for_NoBarrelFileOptions =
-	| RulePlainConfiguration
-	| RuleWithOptions_for_NoBarrelFileOptions;
-export type RuleFixConfiguration_for_NoDeleteOptions =
-	| RulePlainConfiguration
-	| RuleWithFixOptions_for_NoDeleteOptions;
-export type RuleConfiguration_for_NoDynamicNamespaceImportAccessOptions =
-	| RulePlainConfiguration
-	| RuleWithOptions_for_NoDynamicNamespaceImportAccessOptions;
-export type RuleConfiguration_for_NoImgElementOptions =
-	| RulePlainConfiguration
-	| RuleWithOptions_for_NoImgElementOptions;
-export type RuleConfiguration_for_NoReExportAllOptions =
-	| RulePlainConfiguration
-	| RuleWithOptions_for_NoReExportAllOptions;
-export type RuleConfiguration_for_UseTopLevelRegexOptions =
-	| RulePlainConfiguration
-	| RuleWithOptions_for_UseTopLevelRegexOptions;
+	| RuleWithFixOptions_for_UtilityClassSortingOptions;
 export type RuleFixConfiguration_for_NoBlankTargetOptions =
 	| RulePlainConfiguration
 	| RuleWithFixOptions_for_NoBlankTargetOptions;
-<<<<<<< HEAD
-export type RuleConfiguration_for_NoDangerouslySetInnerHtmlOptions =
-	| RulePlainConfiguration
-	| RuleWithOptions_for_NoDangerouslySetInnerHtmlOptions;
-export type RuleConfiguration_for_NoDangerouslySetInnerHtmlWithChildrenOptions =
-	| RulePlainConfiguration
-	| RuleWithOptions_for_NoDangerouslySetInnerHtmlWithChildrenOptions;
-export type RuleConfiguration_for_NoGlobalEvalOptions =
-	| RulePlainConfiguration
-	| RuleWithOptions_for_NoGlobalEvalOptions;
-export type RuleConfiguration_for_NoArgumentsOptions =
-	| RulePlainConfiguration
-	| RuleWithOptions_for_NoArgumentsOptions;
-export type RuleConfiguration_for_NoCommaOperatorOptions =
-	| RulePlainConfiguration
-	| RuleWithOptions_for_NoCommaOperatorOptions;
-export type RuleConfiguration_for_NoCommonJsOptions =
-	| RulePlainConfiguration
-	| RuleWithOptions_for_NoCommonJsOptions;
-export type RuleConfiguration_for_NoDefaultExportOptions =
-	| RulePlainConfiguration
-	| RuleWithOptions_for_NoDefaultExportOptions;
-export type RuleConfiguration_for_NoDescendingSpecificityOptions =
-	| RulePlainConfiguration
-	| RuleWithOptions_for_NoDescendingSpecificityOptions;
-export type RuleConfiguration_for_NoDoneCallbackOptions =
-	| RulePlainConfiguration
-	| RuleWithOptions_for_NoDoneCallbackOptions;
-export type RuleConfiguration_for_NoEnumOptions =
-=======
 export type RuleConfiguration_for_NoParameterAssignOptions =
 	| RulePlainConfiguration
 	| RuleWithOptions_for_NoParameterAssignOptions;
 export type RuleConfiguration_for_RestrictedGlobalsOptions =
->>>>>>> c0718ca6
 	| RulePlainConfiguration
-	| RuleWithOptions_for_NoEnumOptions;
-export type RuleConfiguration_for_NoExportedImportsOptions =
+	| RuleWithOptions_for_RestrictedGlobalsOptions;
+export type RuleConfiguration_for_RestrictedImportsOptions =
 	| RulePlainConfiguration
-	| RuleWithOptions_for_NoExportedImportsOptions;
-export type RuleConfiguration_for_NoHeadElementOptions =
-	| RulePlainConfiguration
-	| RuleWithOptions_for_NoHeadElementOptions;
-export type RuleFixConfiguration_for_NoImplicitBooleanOptions =
-	| RulePlainConfiguration
-	| RuleWithFixOptions_for_NoImplicitBooleanOptions;
-export type RuleFixConfiguration_for_NoInferrableTypesOptions =
-	| RulePlainConfiguration
-	| RuleWithFixOptions_for_NoInferrableTypesOptions;
-export type RuleConfiguration_for_NoNamespaceOptions =
-	| RulePlainConfiguration
-	| RuleWithOptions_for_NoNamespaceOptions;
-export type RuleConfiguration_for_NoNamespaceImportOptions =
-	| RulePlainConfiguration
-	| RuleWithOptions_for_NoNamespaceImportOptions;
-export type RuleFixConfiguration_for_NoNegationElseOptions =
-	| RulePlainConfiguration
-	| RuleWithFixOptions_for_NoNegationElseOptions;
-export type RuleConfiguration_for_NoNestedTernaryOptions =
-	| RulePlainConfiguration
-	| RuleWithOptions_for_NoNestedTernaryOptions;
-export type RuleFixConfiguration_for_NoNonNullAssertionOptions =
-	| RulePlainConfiguration
-	| RuleWithFixOptions_for_NoNonNullAssertionOptions;
-export type RuleConfiguration_for_NoParameterAssignOptions =
-	| RulePlainConfiguration
-	| RuleWithOptions_for_NoParameterAssignOptions;
-export type RuleConfiguration_for_NoParameterPropertiesOptions =
-	| RulePlainConfiguration
-	| RuleWithOptions_for_NoParameterPropertiesOptions;
-export type RuleConfiguration_for_NoProcessEnvOptions =
-	| RulePlainConfiguration
-	| RuleWithOptions_for_NoProcessEnvOptions;
-export type RuleConfiguration_for_NoRestrictedGlobalsOptions =
-	| RulePlainConfiguration
-	| RuleWithOptions_for_NoRestrictedGlobalsOptions;
-export type RuleConfiguration_for_NoRestrictedImportsOptions =
-	| RulePlainConfiguration
-	| RuleWithOptions_for_NoRestrictedImportsOptions;
+	| RuleWithOptions_for_RestrictedImportsOptions;
 export type RuleFixConfiguration_for_NoRestrictedTypesOptions =
 	| RulePlainConfiguration
 	| RuleWithFixOptions_for_NoRestrictedTypesOptions;
-export type RuleFixConfiguration_for_NoShoutyConstantsOptions =
-	| RulePlainConfiguration
-	| RuleWithFixOptions_for_NoShoutyConstantsOptions;
-export type RuleFixConfiguration_for_NoSubstrOptions =
-	| RulePlainConfiguration
-	| RuleWithFixOptions_for_NoSubstrOptions;
-export type RuleFixConfiguration_for_NoUnusedTemplateLiteralOptions =
-	| RulePlainConfiguration
-	| RuleWithFixOptions_for_NoUnusedTemplateLiteralOptions;
-export type RuleFixConfiguration_for_NoUselessElseOptions =
-	| RulePlainConfiguration
-	| RuleWithFixOptions_for_NoUselessElseOptions;
-export type RuleConfiguration_for_NoValueAtRuleOptions =
-	| RulePlainConfiguration
-	| RuleWithOptions_for_NoValueAtRuleOptions;
-export type RuleFixConfiguration_for_NoYodaExpressionOptions =
-	| RulePlainConfiguration
-	| RuleWithFixOptions_for_NoYodaExpressionOptions;
-export type RuleFixConfiguration_for_UseAsConstAssertionOptions =
-	| RulePlainConfiguration
-	| RuleWithFixOptions_for_UseAsConstAssertionOptions;
-export type RuleFixConfiguration_for_UseAtIndexOptions =
-	| RulePlainConfiguration
-	| RuleWithFixOptions_for_UseAtIndexOptions;
-export type RuleFixConfiguration_for_UseBlockStatementsOptions =
-	| RulePlainConfiguration
-	| RuleWithFixOptions_for_UseBlockStatementsOptions;
-export type RuleFixConfiguration_for_UseCollapsedElseIfOptions =
-	| RulePlainConfiguration
-	| RuleWithFixOptions_for_UseCollapsedElseIfOptions;
-export type RuleFixConfiguration_for_UseCollapsedIfOptions =
-	| RulePlainConfiguration
-	| RuleWithFixOptions_for_UseCollapsedIfOptions;
 export type RuleConfiguration_for_UseComponentExportOnlyModulesOptions =
 	| RulePlainConfiguration
 	| RuleWithOptions_for_UseComponentExportOnlyModulesOptions;
-export type RuleFixConfiguration_for_UseConsistentArrayTypeOptions =
+export type RuleFixConfiguration_for_ConsistentArrayTypeOptions =
 	| RulePlainConfiguration
-	| RuleWithFixOptions_for_UseConsistentArrayTypeOptions;
-export type RuleFixConfiguration_for_UseConsistentBuiltinInstantiationOptions =
+	| RuleWithFixOptions_for_ConsistentArrayTypeOptions;
+export type RuleConfiguration_for_ConsistentMemberAccessibilityOptions =
 	| RulePlainConfiguration
-	| RuleWithFixOptions_for_UseConsistentBuiltinInstantiationOptions;
-export type RuleFixConfiguration_for_UseConsistentCurlyBracesOptions =
+	| RuleWithOptions_for_ConsistentMemberAccessibilityOptions;
+export type RuleConfiguration_for_FilenamingConventionOptions =
 	| RulePlainConfiguration
-	| RuleWithFixOptions_for_UseConsistentCurlyBracesOptions;
-export type RuleConfiguration_for_UseConsistentMemberAccessibilityOptions =
+	| RuleWithOptions_for_FilenamingConventionOptions;
+export type RuleFixConfiguration_for_ImportTypeOptions =
 	| RulePlainConfiguration
-	| RuleWithOptions_for_UseConsistentMemberAccessibilityOptions;
-export type RuleFixConfiguration_for_UseConstOptions =
+	| RuleWithFixOptions_for_ImportTypeOptions;
+export type RuleFixConfiguration_for_NamingConventionOptions =
 	| RulePlainConfiguration
-	| RuleWithFixOptions_for_UseConstOptions;
-export type RuleFixConfiguration_for_UseDefaultParameterLastOptions =
-	| RulePlainConfiguration
-	| RuleWithFixOptions_for_UseDefaultParameterLastOptions;
-export type RuleConfiguration_for_UseDefaultSwitchClauseOptions =
-	| RulePlainConfiguration
-	| RuleWithOptions_for_UseDefaultSwitchClauseOptions;
-export type RuleConfiguration_for_UseDeprecatedReasonOptions =
-	| RulePlainConfiguration
-	| RuleWithOptions_for_UseDeprecatedReasonOptions;
-export type RuleFixConfiguration_for_UseEnumInitializersOptions =
-	| RulePlainConfiguration
-	| RuleWithFixOptions_for_UseEnumInitializersOptions;
-export type RuleFixConfiguration_for_UseExplicitLengthCheckOptions =
-	| RulePlainConfiguration
-	| RuleWithFixOptions_for_UseExplicitLengthCheckOptions;
-export type RuleFixConfiguration_for_UseExponentiationOperatorOptions =
-	| RulePlainConfiguration
-	| RuleWithFixOptions_for_UseExponentiationOperatorOptions;
-export type RuleFixConfiguration_for_UseExportTypeOptions =
-	| RulePlainConfiguration
-	| RuleWithFixOptions_for_UseExportTypeOptions;
-export type RuleConfiguration_for_UseFilenamingConventionOptions =
-	| RulePlainConfiguration
-	| RuleWithOptions_for_UseFilenamingConventionOptions;
-export type RuleConfiguration_for_UseForOfOptions =
-	| RulePlainConfiguration
-	| RuleWithOptions_for_UseForOfOptions;
-export type RuleFixConfiguration_for_UseFragmentSyntaxOptions =
-	| RulePlainConfiguration
-	| RuleWithFixOptions_for_UseFragmentSyntaxOptions;
-export type RuleFixConfiguration_for_UseImportTypeOptions =
-	| RulePlainConfiguration
-	| RuleWithFixOptions_for_UseImportTypeOptions;
-export type RuleConfiguration_for_UseLiteralEnumMembersOptions =
-	| RulePlainConfiguration
-	| RuleWithOptions_for_UseLiteralEnumMembersOptions;
-export type RuleFixConfiguration_for_UseNamingConventionOptions =
-	| RulePlainConfiguration
-	| RuleWithFixOptions_for_UseNamingConventionOptions;
-export type RuleFixConfiguration_for_UseNodeAssertStrictOptions =
-	| RulePlainConfiguration
-	| RuleWithFixOptions_for_UseNodeAssertStrictOptions;
-export type RuleFixConfiguration_for_UseNodejsImportProtocolOptions =
-	| RulePlainConfiguration
-	| RuleWithFixOptions_for_UseNodejsImportProtocolOptions;
-export type RuleFixConfiguration_for_UseNumberNamespaceOptions =
-	| RulePlainConfiguration
-	| RuleWithFixOptions_for_UseNumberNamespaceOptions;
-export type RuleFixConfiguration_for_UseNumericLiteralsOptions =
-	| RulePlainConfiguration
-	| RuleWithFixOptions_for_UseNumericLiteralsOptions;
+	| RuleWithFixOptions_for_NamingConventionOptions;
 export type RuleFixConfiguration_for_UseSelfClosingElementsOptions =
 	| RulePlainConfiguration
 	| RuleWithFixOptions_for_UseSelfClosingElementsOptions;
-export type RuleFixConfiguration_for_UseShorthandAssignOptions =
-	| RulePlainConfiguration
-	| RuleWithFixOptions_for_UseShorthandAssignOptions;
-export type RuleFixConfiguration_for_UseShorthandFunctionTypeOptions =
-	| RulePlainConfiguration
-	| RuleWithFixOptions_for_UseShorthandFunctionTypeOptions;
-export type RuleFixConfiguration_for_UseSingleVarDeclaratorOptions =
-	| RulePlainConfiguration
-	| RuleWithFixOptions_for_UseSingleVarDeclaratorOptions;
-export type RuleFixConfiguration_for_UseTemplateOptions =
-	| RulePlainConfiguration
-	| RuleWithFixOptions_for_UseTemplateOptions;
-export type RuleFixConfiguration_for_UseThrowNewErrorOptions =
-	| RulePlainConfiguration
-	| RuleWithFixOptions_for_UseThrowNewErrorOptions;
-export type RuleConfiguration_for_UseThrowOnlyErrorOptions =
-	| RulePlainConfiguration
-	| RuleWithOptions_for_UseThrowOnlyErrorOptions;
-export type RuleFixConfiguration_for_UseTrimStartEndOptions =
-	| RulePlainConfiguration
-	| RuleWithFixOptions_for_UseTrimStartEndOptions;
-export type RuleFixConfiguration_for_NoApproximativeNumericConstantOptions =
-	| RulePlainConfiguration
-	| RuleWithFixOptions_for_NoApproximativeNumericConstantOptions;
-export type RuleConfiguration_for_NoArrayIndexKeyOptions =
-	| RulePlainConfiguration
-	| RuleWithOptions_for_NoArrayIndexKeyOptions;
-export type RuleConfiguration_for_NoAssignInExpressionsOptions =
-	| RulePlainConfiguration
-	| RuleWithOptions_for_NoAssignInExpressionsOptions;
-export type RuleConfiguration_for_NoAsyncPromiseExecutorOptions =
-	| RulePlainConfiguration
-	| RuleWithOptions_for_NoAsyncPromiseExecutorOptions;
-export type RuleConfiguration_for_NoCatchAssignOptions =
-	| RulePlainConfiguration
-	| RuleWithOptions_for_NoCatchAssignOptions;
-export type RuleConfiguration_for_NoClassAssignOptions =
-	| RulePlainConfiguration
-	| RuleWithOptions_for_NoClassAssignOptions;
-export type RuleFixConfiguration_for_NoCommentTextOptions =
-	| RulePlainConfiguration
-	| RuleWithFixOptions_for_NoCommentTextOptions;
-export type RuleFixConfiguration_for_NoCompareNegZeroOptions =
-	| RulePlainConfiguration
-	| RuleWithFixOptions_for_NoCompareNegZeroOptions;
 export type RuleConfiguration_for_NoConfusingLabelsOptions =
 	| RulePlainConfiguration
 	| RuleWithOptions_for_NoConfusingLabelsOptions;
-export type RuleFixConfiguration_for_NoConfusingVoidTypeOptions =
-	| RulePlainConfiguration
-	| RuleWithFixOptions_for_NoConfusingVoidTypeOptions;
 export type RuleFixConfiguration_for_NoConsoleOptions =
 	| RulePlainConfiguration
 	| RuleWithFixOptions_for_NoConsoleOptions;
-export type RuleFixConfiguration_for_NoConstEnumOptions =
-	| RulePlainConfiguration
-	| RuleWithFixOptions_for_NoConstEnumOptions;
-export type RuleConfiguration_for_NoControlCharactersInRegexOptions =
-	| RulePlainConfiguration
-	| RuleWithOptions_for_NoControlCharactersInRegexOptions;
-export type RuleFixConfiguration_for_NoDebuggerOptions =
-	| RulePlainConfiguration
-	| RuleWithFixOptions_for_NoDebuggerOptions;
-export type RuleConfiguration_for_NoDocumentCookieOptions =
-	| RulePlainConfiguration
-	| RuleWithOptions_for_NoDocumentCookieOptions;
-export type RuleConfiguration_for_NoDocumentImportInPageOptions =
-	| RulePlainConfiguration
-	| RuleWithOptions_for_NoDocumentImportInPageOptions;
 export type RuleFixConfiguration_for_NoDoubleEqualsOptions =
 	| RulePlainConfiguration
 	| RuleWithFixOptions_for_NoDoubleEqualsOptions;
-export type RuleConfiguration_for_NoDuplicateAtImportRulesOptions =
-	| RulePlainConfiguration
-	| RuleWithOptions_for_NoDuplicateAtImportRulesOptions;
-export type RuleConfiguration_for_NoDuplicateCaseOptions =
-	| RulePlainConfiguration
-	| RuleWithOptions_for_NoDuplicateCaseOptions;
-export type RuleConfiguration_for_NoDuplicateClassMembersOptions =
-	| RulePlainConfiguration
-	| RuleWithOptions_for_NoDuplicateClassMembersOptions;
-export type RuleConfiguration_for_NoDuplicateCustomPropertiesOptions =
-	| RulePlainConfiguration
-	| RuleWithOptions_for_NoDuplicateCustomPropertiesOptions;
-export type RuleConfiguration_for_NoDuplicateElseIfOptions =
-	| RulePlainConfiguration
-	| RuleWithOptions_for_NoDuplicateElseIfOptions;
-export type RuleConfiguration_for_NoDuplicateFieldsOptions =
-	| RulePlainConfiguration
-	| RuleWithOptions_for_NoDuplicateFieldsOptions;
-export type RuleConfiguration_for_NoDuplicateFontNamesOptions =
-	| RulePlainConfiguration
-	| RuleWithOptions_for_NoDuplicateFontNamesOptions;
-export type RuleConfiguration_for_NoDuplicateJsxPropsOptions =
-	| RulePlainConfiguration
-	| RuleWithOptions_for_NoDuplicateJsxPropsOptions;
-export type RuleConfiguration_for_NoDuplicateObjectKeysOptions =
-	| RulePlainConfiguration
-	| RuleWithOptions_for_NoDuplicateObjectKeysOptions;
-export type RuleConfiguration_for_NoDuplicateParametersOptions =
-	| RulePlainConfiguration
-	| RuleWithOptions_for_NoDuplicateParametersOptions;
-export type RuleConfiguration_for_NoDuplicatePropertiesOptions =
-	| RulePlainConfiguration
-	| RuleWithOptions_for_NoDuplicatePropertiesOptions;
-export type RuleConfiguration_for_NoDuplicateSelectorsKeyframeBlockOptions =
-	| RulePlainConfiguration
-	| RuleWithOptions_for_NoDuplicateSelectorsKeyframeBlockOptions;
-export type RuleConfiguration_for_NoDuplicateTestHooksOptions =
-	| RulePlainConfiguration
-	| RuleWithOptions_for_NoDuplicateTestHooksOptions;
-export type RuleConfiguration_for_NoEmptyBlockOptions =
-	| RulePlainConfiguration
-	| RuleWithOptions_for_NoEmptyBlockOptions;
-export type RuleConfiguration_for_NoEmptyBlockStatementsOptions =
-	| RulePlainConfiguration
-	| RuleWithOptions_for_NoEmptyBlockStatementsOptions;
-export type RuleFixConfiguration_for_NoEmptyInterfaceOptions =
-	| RulePlainConfiguration
-	| RuleWithFixOptions_for_NoEmptyInterfaceOptions;
-export type RuleConfiguration_for_NoEvolvingTypesOptions =
-	| RulePlainConfiguration
-	| RuleWithOptions_for_NoEvolvingTypesOptions;
-export type RuleConfiguration_for_NoExplicitAnyOptions =
-	| RulePlainConfiguration
-	| RuleWithOptions_for_NoExplicitAnyOptions;
-export type RuleConfiguration_for_NoExportsInTestOptions =
-	| RulePlainConfiguration
-	| RuleWithOptions_for_NoExportsInTestOptions;
-export type RuleFixConfiguration_for_NoExtraNonNullAssertionOptions =
-	| RulePlainConfiguration
-	| RuleWithFixOptions_for_NoExtraNonNullAssertionOptions;
-export type RuleConfiguration_for_NoFallthroughSwitchClauseOptions =
-	| RulePlainConfiguration
-	| RuleWithOptions_for_NoFallthroughSwitchClauseOptions;
-export type RuleFixConfiguration_for_NoFocusedTestsOptions =
-	| RulePlainConfiguration
-	| RuleWithFixOptions_for_NoFocusedTestsOptions;
-export type RuleConfiguration_for_NoFunctionAssignOptions =
-	| RulePlainConfiguration
-	| RuleWithOptions_for_NoFunctionAssignOptions;
-export type RuleConfiguration_for_NoGlobalAssignOptions =
-	| RulePlainConfiguration
-	| RuleWithOptions_for_NoGlobalAssignOptions;
-export type RuleFixConfiguration_for_NoGlobalIsFiniteOptions =
-	| RulePlainConfiguration
-	| RuleWithFixOptions_for_NoGlobalIsFiniteOptions;
-export type RuleFixConfiguration_for_NoGlobalIsNanOptions =
-	| RulePlainConfiguration
-	| RuleWithFixOptions_for_NoGlobalIsNanOptions;
-export type RuleConfiguration_for_NoHeadImportInDocumentOptions =
-	| RulePlainConfiguration
-	| RuleWithOptions_for_NoHeadImportInDocumentOptions;
-export type RuleConfiguration_for_NoImplicitAnyLetOptions =
-	| RulePlainConfiguration
-	| RuleWithOptions_for_NoImplicitAnyLetOptions;
-export type RuleConfiguration_for_NoImportAssignOptions =
-	| RulePlainConfiguration
-	| RuleWithOptions_for_NoImportAssignOptions;
-export type RuleConfiguration_for_NoImportantInKeyframeOptions =
-	| RulePlainConfiguration
-	| RuleWithOptions_for_NoImportantInKeyframeOptions;
-export type RuleConfiguration_for_NoIrregularWhitespaceOptions =
-	| RulePlainConfiguration
-	| RuleWithOptions_for_NoIrregularWhitespaceOptions;
-export type RuleConfiguration_for_NoLabelVarOptions =
-	| RulePlainConfiguration
-	| RuleWithOptions_for_NoLabelVarOptions;
-export type RuleFixConfiguration_for_NoMisleadingCharacterClassOptions =
-	| RulePlainConfiguration
-	| RuleWithFixOptions_for_NoMisleadingCharacterClassOptions;
-export type RuleConfiguration_for_NoMisleadingInstantiatorOptions =
-	| RulePlainConfiguration
-	| RuleWithOptions_for_NoMisleadingInstantiatorOptions;
-export type RuleConfiguration_for_NoMisplacedAssertionOptions =
-	| RulePlainConfiguration
-	| RuleWithOptions_for_NoMisplacedAssertionOptions;
-export type RuleFixConfiguration_for_NoMisrefactoredShorthandAssignOptions =
-	| RulePlainConfiguration
-	| RuleWithFixOptions_for_NoMisrefactoredShorthandAssignOptions;
-export type RuleFixConfiguration_for_NoOctalEscapeOptions =
-	| RulePlainConfiguration
-	| RuleWithFixOptions_for_NoOctalEscapeOptions;
-export type RuleFixConfiguration_for_NoPrototypeBuiltinsOptions =
-	| RulePlainConfiguration
-	| RuleWithFixOptions_for_NoPrototypeBuiltinsOptions;
-export type RuleFixConfiguration_for_NoReactSpecificPropsOptions =
-	| RulePlainConfiguration
-	| RuleWithFixOptions_for_NoReactSpecificPropsOptions;
-export type RuleConfiguration_for_NoRedeclareOptions =
-	| RulePlainConfiguration
-	| RuleWithOptions_for_NoRedeclareOptions;
-export type RuleFixConfiguration_for_NoRedundantUseStrictOptions =
-	| RulePlainConfiguration
-	| RuleWithFixOptions_for_NoRedundantUseStrictOptions;
-export type RuleConfiguration_for_NoSelfCompareOptions =
-	| RulePlainConfiguration
-	| RuleWithOptions_for_NoSelfCompareOptions;
-export type RuleConfiguration_for_NoShadowRestrictedNamesOptions =
-	| RulePlainConfiguration
-	| RuleWithOptions_for_NoShadowRestrictedNamesOptions;
-export type RuleConfiguration_for_NoShorthandPropertyOverridesOptions =
-	| RulePlainConfiguration
-	| RuleWithOptions_for_NoShorthandPropertyOverridesOptions;
-export type RuleFixConfiguration_for_NoSkippedTestsOptions =
-	| RulePlainConfiguration
-	| RuleWithFixOptions_for_NoSkippedTestsOptions;
-export type RuleFixConfiguration_for_NoSparseArrayOptions =
-	| RulePlainConfiguration
-	| RuleWithFixOptions_for_NoSparseArrayOptions;
-export type RuleConfiguration_for_NoSuspiciousSemicolonInJsxOptions =
-	| RulePlainConfiguration
-	| RuleWithOptions_for_NoSuspiciousSemicolonInJsxOptions;
-export type RuleConfiguration_for_NoTemplateCurlyInStringOptions =
-	| RulePlainConfiguration
-	| RuleWithOptions_for_NoTemplateCurlyInStringOptions;
-export type RuleConfiguration_for_NoThenPropertyOptions =
-	| RulePlainConfiguration
-	| RuleWithOptions_for_NoThenPropertyOptions;
-export type RuleConfiguration_for_NoUnsafeDeclarationMergingOptions =
-	| RulePlainConfiguration
-	| RuleWithOptions_for_NoUnsafeDeclarationMergingOptions;
-export type RuleFixConfiguration_for_NoUnsafeNegationOptions =
-	| RulePlainConfiguration
-	| RuleWithFixOptions_for_NoUnsafeNegationOptions;
-export type RuleFixConfiguration_for_NoVarOptions =
-	| RulePlainConfiguration
-	| RuleWithFixOptions_for_NoVarOptions;
-export type RuleConfiguration_for_UseAdjacentOverloadSignaturesOptions =
-	| RulePlainConfiguration
-	| RuleWithOptions_for_UseAdjacentOverloadSignaturesOptions;
-export type RuleConfiguration_for_UseAwaitOptions =
-	| RulePlainConfiguration
-	| RuleWithOptions_for_UseAwaitOptions;
-export type RuleConfiguration_for_UseDefaultSwitchClauseLastOptions =
-	| RulePlainConfiguration
-	| RuleWithOptions_for_UseDefaultSwitchClauseLastOptions;
-export type RuleConfiguration_for_UseErrorMessageOptions =
-	| RulePlainConfiguration
-	| RuleWithOptions_for_UseErrorMessageOptions;
-export type RuleConfiguration_for_UseGetterReturnOptions =
-	| RulePlainConfiguration
-	| RuleWithOptions_for_UseGetterReturnOptions;
-export type RuleConfiguration_for_UseGoogleFontDisplayOptions =
-	| RulePlainConfiguration
-	| RuleWithOptions_for_UseGoogleFontDisplayOptions;
-export type RuleConfiguration_for_UseGuardForInOptions =
-	| RulePlainConfiguration
-	| RuleWithOptions_for_UseGuardForInOptions;
-export type RuleFixConfiguration_for_UseIsArrayOptions =
-	| RulePlainConfiguration
-	| RuleWithFixOptions_for_UseIsArrayOptions;
-export type RuleFixConfiguration_for_UseNamespaceKeywordOptions =
-	| RulePlainConfiguration
-	| RuleWithFixOptions_for_UseNamespaceKeywordOptions;
-export type RuleFixConfiguration_for_UseNumberToFixedDigitsArgumentOptions =
-	| RulePlainConfiguration
-	| RuleWithFixOptions_for_UseNumberToFixedDigitsArgumentOptions;
-export type RuleFixConfiguration_for_UseStrictModeOptions =
-	| RulePlainConfiguration
-	| RuleWithFixOptions_for_UseStrictModeOptions;
-export type RuleFixConfiguration_for_UseValidTypeofOptions =
-	| RulePlainConfiguration
-	| RuleWithFixOptions_for_UseValidTypeofOptions;
-export interface OrganizeImportsOptions {}
-export interface UseSortedAttributesOptions {}
-export interface UseSortedKeysOptions {}
-export interface UseSortedPropertiesOptions {}
+export interface Options {
+	groups?: ImportGroups;
+}
 export type RulePlainConfiguration = "off" | "on" | "info" | "warn" | "error";
-export interface RuleWithFixOptions_for_NoAccessKeyOptions {
+export interface RuleWithFixOptions_for_Null {
 	/**
 	 * The kind of the code actions emitted by the rule
 	 */
@@ -3498,9 +2543,29 @@
 	/**
 	 * Rule's options
 	 */
-	options: NoAccessKeyOptions;
-}
-export interface RuleWithFixOptions_for_NoAriaHiddenOnFocusableOptions {
+	options: null;
+}
+export interface RuleWithOptions_for_NoLabelWithoutControlOptions {
+	/**
+	 * The severity of the emitted diagnostics by the rule
+	 */
+	level: RulePlainConfiguration;
+	/**
+	 * Rule's options
+	 */
+	options: NoLabelWithoutControlOptions;
+}
+export interface RuleWithOptions_for_Null {
+	/**
+	 * The severity of the emitted diagnostics by the rule
+	 */
+	level: RulePlainConfiguration;
+	/**
+	 * Rule's options
+	 */
+	options: null;
+}
+export interface RuleWithFixOptions_for_ValidAriaRoleOptions {
 	/**
 	 * The kind of the code actions emitted by the rule
 	 */
@@ -3512,9 +2577,69 @@
 	/**
 	 * Rule's options
 	 */
-	options: NoAriaHiddenOnFocusableOptions;
-}
-export interface RuleWithFixOptions_for_NoAriaUnsupportedElementsOptions {
+	options: ValidAriaRoleOptions;
+}
+export interface RuleWithOptions_for_UseValidAutocompleteOptions {
+	/**
+	 * The severity of the emitted diagnostics by the rule
+	 */
+	level: RulePlainConfiguration;
+	/**
+	 * Rule's options
+	 */
+	options: UseValidAutocompleteOptions;
+}
+export interface RuleWithOptions_for_ComplexityOptions {
+	/**
+	 * The severity of the emitted diagnostics by the rule
+	 */
+	level: RulePlainConfiguration;
+	/**
+	 * Rule's options
+	 */
+	options: ComplexityOptions;
+}
+export interface RuleWithOptions_for_NoForEachOptions {
+	/**
+	 * The severity of the emitted diagnostics by the rule
+	 */
+	level: RulePlainConfiguration;
+	/**
+	 * Rule's options
+	 */
+	options: NoForEachOptions;
+}
+export interface RuleWithOptions_for_NoPrivateImportsOptions {
+	/**
+	 * The severity of the emitted diagnostics by the rule
+	 */
+	level: RulePlainConfiguration;
+	/**
+	 * Rule's options
+	 */
+	options: NoPrivateImportsOptions;
+}
+export interface RuleWithOptions_for_NoUndeclaredDependenciesOptions {
+	/**
+	 * The severity of the emitted diagnostics by the rule
+	 */
+	level: RulePlainConfiguration;
+	/**
+	 * Rule's options
+	 */
+	options: NoUndeclaredDependenciesOptions;
+}
+export interface RuleWithOptions_for_UndeclaredVariablesOptions {
+	/**
+	 * The severity of the emitted diagnostics by the rule
+	 */
+	level: RulePlainConfiguration;
+	/**
+	 * Rule's options
+	 */
+	options: UndeclaredVariablesOptions;
+}
+export interface RuleWithFixOptions_for_NoUnusedVariablesOptions {
 	/**
 	 * The kind of the code actions emitted by the rule
 	 */
@@ -3526,9 +2651,9 @@
 	/**
 	 * Rule's options
 	 */
-	options: NoAriaUnsupportedElementsOptions;
-}
-export interface RuleWithFixOptions_for_NoAutofocusOptions {
+	options: NoUnusedVariablesOptions;
+}
+export interface RuleWithFixOptions_for_UseExhaustiveDependenciesOptions {
 	/**
 	 * The kind of the code actions emitted by the rule
 	 */
@@ -3540,9 +2665,19 @@
 	/**
 	 * Rule's options
 	 */
-	options: NoAutofocusOptions;
-}
-export interface RuleWithFixOptions_for_NoDistractingElementsOptions {
+	options: UseExhaustiveDependenciesOptions;
+}
+export interface RuleWithOptions_for_DeprecatedHooksOptions {
+	/**
+	 * The severity of the emitted diagnostics by the rule
+	 */
+	level: RulePlainConfiguration;
+	/**
+	 * Rule's options
+	 */
+	options: DeprecatedHooksOptions;
+}
+export interface RuleWithFixOptions_for_UseImportExtensionsOptions {
 	/**
 	 * The kind of the code actions emitted by the rule
 	 */
@@ -3554,9 +2689,59 @@
 	/**
 	 * Rule's options
 	 */
-	options: NoDistractingElementsOptions;
-}
-export interface RuleWithFixOptions_for_NoHeaderScopeOptions {
+	options: UseImportExtensionsOptions;
+}
+export interface RuleWithOptions_for_UseJsxKeyInIterableOptions {
+	/**
+	 * The severity of the emitted diagnostics by the rule
+	 */
+	level: RulePlainConfiguration;
+	/**
+	 * Rule's options
+	 */
+	options: UseJsxKeyInIterableOptions;
+}
+export interface RuleWithOptions_for_NoBitwiseOperatorsOptions {
+	/**
+	 * The severity of the emitted diagnostics by the rule
+	 */
+	level: RulePlainConfiguration;
+	/**
+	 * Rule's options
+	 */
+	options: NoBitwiseOperatorsOptions;
+}
+export interface RuleWithOptions_for_NoExcessiveLinesPerFunctionOptions {
+	/**
+	 * The severity of the emitted diagnostics by the rule
+	 */
+	level: RulePlainConfiguration;
+	/**
+	 * Rule's options
+	 */
+	options: NoExcessiveLinesPerFunctionOptions;
+}
+export interface RuleWithOptions_for_NoRestrictedElementsOptions {
+	/**
+	 * The severity of the emitted diagnostics by the rule
+	 */
+	level: RulePlainConfiguration;
+	/**
+	 * Rule's options
+	 */
+	options: NoRestrictedElementsOptions;
+}
+export interface RuleWithOptions_for_NoSecretsOptions {
+	/**
+	 * The severity of the emitted diagnostics by the rule
+	 */
+	level: RulePlainConfiguration;
+	/**
+	 * Rule's options
+	 */
+	options: NoSecretsOptions;
+}
+export interface RuleWithFixOptions_for_UseConsistentObjectDefinitionOptions {
 	/**
 	 * The kind of the code actions emitted by the rule
 	 */
@@ -3568,9 +2753,9 @@
 	/**
 	 * Rule's options
 	 */
-	options: NoHeaderScopeOptions;
-}
-export interface RuleWithFixOptions_for_NoInteractiveElementToNoninteractiveRoleOptions {
+	options: UseConsistentObjectDefinitionOptions;
+}
+export interface RuleWithFixOptions_for_ReadonlyClassPropertiesOptions {
 	/**
 	 * The kind of the code actions emitted by the rule
 	 */
@@ -3582,9 +2767,13 @@
 	/**
 	 * Rule's options
 	 */
-	options: NoInteractiveElementToNoninteractiveRoleOptions;
-}
-export interface RuleWithOptions_for_NoLabelWithoutControlOptions {
+	options: ReadonlyClassPropertiesOptions;
+}
+export interface RuleWithFixOptions_for_UtilityClassSortingOptions {
+	/**
+	 * The kind of the code actions emitted by the rule
+	 */
+	fix?: FixKind;
 	/**
 	 * The severity of the emitted diagnostics by the rule
 	 */
@@ -3592,9 +2781,9 @@
 	/**
 	 * Rule's options
 	 */
-	options: NoLabelWithoutControlOptions;
-}
-export interface RuleWithFixOptions_for_NoNoninteractiveElementToInteractiveRoleOptions {
+	options: UtilityClassSortingOptions;
+}
+export interface RuleWithFixOptions_for_NoBlankTargetOptions {
 	/**
 	 * The kind of the code actions emitted by the rule
 	 */
@@ -3606,9 +2795,39 @@
 	/**
 	 * Rule's options
 	 */
-	options: NoNoninteractiveElementToInteractiveRoleOptions;
-}
-export interface RuleWithFixOptions_for_NoNoninteractiveTabindexOptions {
+	options: NoBlankTargetOptions;
+}
+export interface RuleWithOptions_for_NoParameterAssignOptions {
+	/**
+	 * The severity of the emitted diagnostics by the rule
+	 */
+	level: RulePlainConfiguration;
+	/**
+	 * Rule's options
+	 */
+	options: NoParameterAssignOptions;
+}
+export interface RuleWithOptions_for_RestrictedGlobalsOptions {
+	/**
+	 * The severity of the emitted diagnostics by the rule
+	 */
+	level: RulePlainConfiguration;
+	/**
+	 * Rule's options
+	 */
+	options: RestrictedGlobalsOptions;
+}
+export interface RuleWithOptions_for_RestrictedImportsOptions {
+	/**
+	 * The severity of the emitted diagnostics by the rule
+	 */
+	level: RulePlainConfiguration;
+	/**
+	 * Rule's options
+	 */
+	options: RestrictedImportsOptions;
+}
+export interface RuleWithFixOptions_for_NoRestrictedTypesOptions {
 	/**
 	 * The kind of the code actions emitted by the rule
 	 */
@@ -3620,9 +2839,19 @@
 	/**
 	 * Rule's options
 	 */
-	options: NoNoninteractiveTabindexOptions;
-}
-export interface RuleWithFixOptions_for_NoPositiveTabindexOptions {
+	options: NoRestrictedTypesOptions;
+}
+export interface RuleWithOptions_for_UseComponentExportOnlyModulesOptions {
+	/**
+	 * The severity of the emitted diagnostics by the rule
+	 */
+	level: RulePlainConfiguration;
+	/**
+	 * Rule's options
+	 */
+	options: UseComponentExportOnlyModulesOptions;
+}
+export interface RuleWithFixOptions_for_ConsistentArrayTypeOptions {
 	/**
 	 * The kind of the code actions emitted by the rule
 	 */
@@ -3634,9 +2863,9 @@
 	/**
 	 * Rule's options
 	 */
-	options: NoPositiveTabindexOptions;
-}
-export interface RuleWithOptions_for_NoRedundantAltOptions {
+	options: ConsistentArrayTypeOptions;
+}
+export interface RuleWithOptions_for_ConsistentMemberAccessibilityOptions {
 	/**
 	 * The severity of the emitted diagnostics by the rule
 	 */
@@ -3644,9 +2873,19 @@
 	/**
 	 * Rule's options
 	 */
-	options: NoRedundantAltOptions;
-}
-export interface RuleWithFixOptions_for_NoRedundantRolesOptions {
+	options: ConsistentMemberAccessibilityOptions;
+}
+export interface RuleWithOptions_for_FilenamingConventionOptions {
+	/**
+	 * The severity of the emitted diagnostics by the rule
+	 */
+	level: RulePlainConfiguration;
+	/**
+	 * Rule's options
+	 */
+	options: FilenamingConventionOptions;
+}
+export interface RuleWithFixOptions_for_ImportTypeOptions {
 	/**
 	 * The kind of the code actions emitted by the rule
 	 */
@@ -3658,9 +2897,13 @@
 	/**
 	 * Rule's options
 	 */
-	options: NoRedundantRolesOptions;
-}
-export interface RuleWithOptions_for_NoStaticElementInteractionsOptions {
+	options: ImportTypeOptions;
+}
+export interface RuleWithFixOptions_for_NamingConventionOptions {
+	/**
+	 * The kind of the code actions emitted by the rule
+	 */
+	fix?: FixKind;
 	/**
 	 * The severity of the emitted diagnostics by the rule
 	 */
@@ -3668,9 +2911,13 @@
 	/**
 	 * Rule's options
 	 */
-	options: NoStaticElementInteractionsOptions;
-}
-export interface RuleWithOptions_for_NoSvgWithoutTitleOptions {
+	options: NamingConventionOptions;
+}
+export interface RuleWithFixOptions_for_UseSelfClosingElementsOptions {
+	/**
+	 * The kind of the code actions emitted by the rule
+	 */
+	fix?: FixKind;
 	/**
 	 * The severity of the emitted diagnostics by the rule
 	 */
@@ -3678,9 +2925,9 @@
 	/**
 	 * Rule's options
 	 */
-	options: NoSvgWithoutTitleOptions;
-}
-export interface RuleWithOptions_for_UseAltTextOptions {
+	options: UseSelfClosingElementsOptions;
+}
+export interface RuleWithOptions_for_NoConfusingLabelsOptions {
 	/**
 	 * The severity of the emitted diagnostics by the rule
 	 */
@@ -3688,9 +2935,9 @@
 	/**
 	 * Rule's options
 	 */
-	options: UseAltTextOptions;
-}
-export interface RuleWithFixOptions_for_UseAnchorContentOptions {
+	options: NoConfusingLabelsOptions;
+}
+export interface RuleWithFixOptions_for_NoConsoleOptions {
 	/**
 	 * The kind of the code actions emitted by the rule
 	 */
@@ -3702,9 +2949,9 @@
 	/**
 	 * Rule's options
 	 */
-	options: UseAnchorContentOptions;
-}
-export interface RuleWithFixOptions_for_UseAriaActivedescendantWithTabindexOptions {
+	options: NoConsoleOptions;
+}
+export interface RuleWithFixOptions_for_NoDoubleEqualsOptions {
 	/**
 	 * The kind of the code actions emitted by the rule
 	 */
@@ -3716,3515 +2963,132 @@
 	/**
 	 * Rule's options
 	 */
-	options: UseAriaActivedescendantWithTabindexOptions;
-}
-export interface RuleWithOptions_for_UseAriaPropsForRoleOptions {
-	/**
-	 * The severity of the emitted diagnostics by the rule
-	 */
-	level: RulePlainConfiguration;
-	/**
-	 * Rule's options
-	 */
-	options: UseAriaPropsForRoleOptions;
-}
-export interface RuleWithOptions_for_UseAriaPropsSupportedByRoleOptions {
-	/**
-	 * The severity of the emitted diagnostics by the rule
-	 */
-	level: RulePlainConfiguration;
-	/**
-	 * Rule's options
-	 */
-	options: UseAriaPropsSupportedByRoleOptions;
-}
-export interface RuleWithOptions_for_UseButtonTypeOptions {
-	/**
-	 * The severity of the emitted diagnostics by the rule
-	 */
-	level: RulePlainConfiguration;
-	/**
-	 * Rule's options
-	 */
-	options: UseButtonTypeOptions;
-}
-export interface RuleWithOptions_for_UseFocusableInteractiveOptions {
-	/**
-	 * The severity of the emitted diagnostics by the rule
-	 */
-	level: RulePlainConfiguration;
-	/**
-	 * Rule's options
-	 */
-	options: UseFocusableInteractiveOptions;
-}
-export interface RuleWithOptions_for_UseGenericFontNamesOptions {
-	/**
-	 * The severity of the emitted diagnostics by the rule
-	 */
-	level: RulePlainConfiguration;
-	/**
-	 * Rule's options
-	 */
-	options: UseGenericFontNamesOptions;
-}
-export interface RuleWithOptions_for_UseHeadingContentOptions {
-	/**
-	 * The severity of the emitted diagnostics by the rule
-	 */
-	level: RulePlainConfiguration;
-	/**
-	 * Rule's options
-	 */
-	options: UseHeadingContentOptions;
-}
-export interface RuleWithOptions_for_UseHtmlLangOptions {
-	/**
-	 * The severity of the emitted diagnostics by the rule
-	 */
-	level: RulePlainConfiguration;
-	/**
-	 * Rule's options
-	 */
-	options: UseHtmlLangOptions;
-}
-export interface RuleWithOptions_for_UseIframeTitleOptions {
-	/**
-	 * The severity of the emitted diagnostics by the rule
-	 */
-	level: RulePlainConfiguration;
-	/**
-	 * Rule's options
-	 */
-	options: UseIframeTitleOptions;
-}
-export interface RuleWithOptions_for_UseKeyWithClickEventsOptions {
-	/**
-	 * The severity of the emitted diagnostics by the rule
-	 */
-	level: RulePlainConfiguration;
-	/**
-	 * Rule's options
-	 */
-	options: UseKeyWithClickEventsOptions;
-}
-export interface RuleWithOptions_for_UseKeyWithMouseEventsOptions {
-	/**
-	 * The severity of the emitted diagnostics by the rule
-	 */
-	level: RulePlainConfiguration;
-	/**
-	 * Rule's options
-	 */
-	options: UseKeyWithMouseEventsOptions;
-}
-export interface RuleWithOptions_for_UseMediaCaptionOptions {
-	/**
-	 * The severity of the emitted diagnostics by the rule
-	 */
-	level: RulePlainConfiguration;
-	/**
-	 * Rule's options
-	 */
-	options: UseMediaCaptionOptions;
-}
-export interface RuleWithOptions_for_UseSemanticElementsOptions {
-	/**
-	 * The severity of the emitted diagnostics by the rule
-	 */
-	level: RulePlainConfiguration;
-	/**
-	 * Rule's options
-	 */
-	options: UseSemanticElementsOptions;
-}
-export interface RuleWithOptions_for_UseValidAnchorOptions {
-	/**
-	 * The severity of the emitted diagnostics by the rule
-	 */
-	level: RulePlainConfiguration;
-	/**
-	 * Rule's options
-	 */
-	options: UseValidAnchorOptions;
-}
-export interface RuleWithFixOptions_for_UseValidAriaPropsOptions {
-	/**
-	 * The kind of the code actions emitted by the rule
-	 */
-	fix?: FixKind;
-	/**
-	 * The severity of the emitted diagnostics by the rule
-	 */
-	level: RulePlainConfiguration;
-	/**
-	 * Rule's options
-	 */
-	options: UseValidAriaPropsOptions;
-}
-export interface RuleWithFixOptions_for_UseValidAriaRoleOptions {
-	/**
-	 * The kind of the code actions emitted by the rule
-	 */
-	fix?: FixKind;
-	/**
-	 * The severity of the emitted diagnostics by the rule
-	 */
-	level: RulePlainConfiguration;
-	/**
-	 * Rule's options
-	 */
-	options: UseValidAriaRoleOptions;
-}
-export interface RuleWithOptions_for_UseValidAriaValuesOptions {
-	/**
-	 * The severity of the emitted diagnostics by the rule
-	 */
-	level: RulePlainConfiguration;
-	/**
-	 * Rule's options
-	 */
-	options: UseValidAriaValuesOptions;
-}
-export interface RuleWithOptions_for_UseValidAutocompleteOptions {
-	/**
-	 * The severity of the emitted diagnostics by the rule
-	 */
-	level: RulePlainConfiguration;
-	/**
-	 * Rule's options
-	 */
-	options: UseValidAutocompleteOptions;
-}
-export interface RuleWithOptions_for_UseValidLangOptions {
-	/**
-	 * The severity of the emitted diagnostics by the rule
-	 */
-	level: RulePlainConfiguration;
-	/**
-	 * Rule's options
-	 */
-	options: UseValidLangOptions;
-}
-export interface RuleWithFixOptions_for_NoAdjacentSpacesInRegexOptions {
-	/**
-	 * The kind of the code actions emitted by the rule
-	 */
-	fix?: FixKind;
-	/**
-	 * The severity of the emitted diagnostics by the rule
-	 */
-	level: RulePlainConfiguration;
-	/**
-	 * Rule's options
-	 */
-	options: NoAdjacentSpacesInRegexOptions;
-}
-export interface RuleWithFixOptions_for_NoBannedTypesOptions {
-	/**
-	 * The kind of the code actions emitted by the rule
-	 */
-	fix?: FixKind;
-	/**
-	 * The severity of the emitted diagnostics by the rule
-	 */
-	level: RulePlainConfiguration;
-	/**
-	 * Rule's options
-	 */
-	options: NoBannedTypesOptions;
-}
-export interface RuleWithOptions_for_NoEmptyTypeParametersOptions {
-	/**
-	 * The severity of the emitted diagnostics by the rule
-	 */
-	level: RulePlainConfiguration;
-	/**
-	 * Rule's options
-	 */
-	options: NoEmptyTypeParametersOptions;
-}
-export interface RuleWithOptions_for_NoExcessiveCognitiveComplexityOptions {
-	/**
-	 * The severity of the emitted diagnostics by the rule
-	 */
-	level: RulePlainConfiguration;
-	/**
-	 * Rule's options
-	 */
-	options: NoExcessiveCognitiveComplexityOptions;
-}
-export interface RuleWithOptions_for_NoExcessiveNestedTestSuitesOptions {
-	/**
-	 * The severity of the emitted diagnostics by the rule
-	 */
-	level: RulePlainConfiguration;
-	/**
-	 * Rule's options
-	 */
-	options: NoExcessiveNestedTestSuitesOptions;
-}
-export interface RuleWithFixOptions_for_NoExtraBooleanCastOptions {
-	/**
-	 * The kind of the code actions emitted by the rule
-	 */
-	fix?: FixKind;
-	/**
-	 * The severity of the emitted diagnostics by the rule
-	 */
-	level: RulePlainConfiguration;
-	/**
-	 * Rule's options
-	 */
-	options: NoExtraBooleanCastOptions;
-}
-export interface RuleWithOptions_for_NoForEachOptions {
-	/**
-	 * The severity of the emitted diagnostics by the rule
-	 */
-	level: RulePlainConfiguration;
-	/**
-	 * Rule's options
-	 */
-	options: NoForEachOptions;
-}
-export interface RuleWithOptions_for_NoStaticOnlyClassOptions {
-	/**
-	 * The severity of the emitted diagnostics by the rule
-	 */
-	level: RulePlainConfiguration;
-	/**
-	 * Rule's options
-	 */
-	options: NoStaticOnlyClassOptions;
-}
-export interface RuleWithFixOptions_for_NoThisInStaticOptions {
-	/**
-	 * The kind of the code actions emitted by the rule
-	 */
-	fix?: FixKind;
-	/**
-	 * The severity of the emitted diagnostics by the rule
-	 */
-	level: RulePlainConfiguration;
-	/**
-	 * Rule's options
-	 */
-	options: NoThisInStaticOptions;
-}
-export interface RuleWithFixOptions_for_NoUselessCatchOptions {
-	/**
-	 * The kind of the code actions emitted by the rule
-	 */
-	fix?: FixKind;
-	/**
-	 * The severity of the emitted diagnostics by the rule
-	 */
-	level: RulePlainConfiguration;
-	/**
-	 * Rule's options
-	 */
-	options: NoUselessCatchOptions;
-}
-export interface RuleWithFixOptions_for_NoUselessConstructorOptions {
-	/**
-	 * The kind of the code actions emitted by the rule
-	 */
-	fix?: FixKind;
-	/**
-	 * The severity of the emitted diagnostics by the rule
-	 */
-	level: RulePlainConfiguration;
-	/**
-	 * Rule's options
-	 */
-	options: NoUselessConstructorOptions;
-}
-export interface RuleWithFixOptions_for_NoUselessEmptyExportOptions {
-	/**
-	 * The kind of the code actions emitted by the rule
-	 */
-	fix?: FixKind;
-	/**
-	 * The severity of the emitted diagnostics by the rule
-	 */
-	level: RulePlainConfiguration;
-	/**
-	 * Rule's options
-	 */
-	options: NoUselessEmptyExportOptions;
-}
-export interface RuleWithFixOptions_for_NoUselessEscapeInRegexOptions {
-	/**
-	 * The kind of the code actions emitted by the rule
-	 */
-	fix?: FixKind;
-	/**
-	 * The severity of the emitted diagnostics by the rule
-	 */
-	level: RulePlainConfiguration;
-	/**
-	 * Rule's options
-	 */
-	options: NoUselessEscapeInRegexOptions;
-}
-export interface RuleWithFixOptions_for_NoUselessFragmentsOptions {
-	/**
-	 * The kind of the code actions emitted by the rule
-	 */
-	fix?: FixKind;
-	/**
-	 * The severity of the emitted diagnostics by the rule
-	 */
-	level: RulePlainConfiguration;
-	/**
-	 * Rule's options
-	 */
-	options: NoUselessFragmentsOptions;
-}
-export interface RuleWithFixOptions_for_NoUselessLabelOptions {
-	/**
-	 * The kind of the code actions emitted by the rule
-	 */
-	fix?: FixKind;
-	/**
-	 * The severity of the emitted diagnostics by the rule
-	 */
-	level: RulePlainConfiguration;
-	/**
-	 * Rule's options
-	 */
-	options: NoUselessLabelOptions;
-}
-export interface RuleWithFixOptions_for_NoUselessLoneBlockStatementsOptions {
-	/**
-	 * The kind of the code actions emitted by the rule
-	 */
-	fix?: FixKind;
-	/**
-	 * The severity of the emitted diagnostics by the rule
-	 */
-	level: RulePlainConfiguration;
-	/**
-	 * Rule's options
-	 */
-	options: NoUselessLoneBlockStatementsOptions;
-}
-export interface RuleWithFixOptions_for_NoUselessRenameOptions {
-	/**
-	 * The kind of the code actions emitted by the rule
-	 */
-	fix?: FixKind;
-	/**
-	 * The severity of the emitted diagnostics by the rule
-	 */
-	level: RulePlainConfiguration;
-	/**
-	 * Rule's options
-	 */
-	options: NoUselessRenameOptions;
-}
-export interface RuleWithFixOptions_for_NoUselessStringConcatOptions {
-	/**
-	 * The kind of the code actions emitted by the rule
-	 */
-	fix?: FixKind;
-	/**
-	 * The severity of the emitted diagnostics by the rule
-	 */
-	level: RulePlainConfiguration;
-	/**
-	 * Rule's options
-	 */
-	options: NoUselessStringConcatOptions;
-}
-export interface RuleWithOptions_for_NoUselessStringRawOptions {
-	/**
-	 * The severity of the emitted diagnostics by the rule
-	 */
-	level: RulePlainConfiguration;
-	/**
-	 * Rule's options
-	 */
-	options: NoUselessStringRawOptions;
-}
-export interface RuleWithFixOptions_for_NoUselessSwitchCaseOptions {
-	/**
-	 * The kind of the code actions emitted by the rule
-	 */
-	fix?: FixKind;
-	/**
-	 * The severity of the emitted diagnostics by the rule
-	 */
-	level: RulePlainConfiguration;
-	/**
-	 * Rule's options
-	 */
-	options: NoUselessSwitchCaseOptions;
-}
-export interface RuleWithFixOptions_for_NoUselessTernaryOptions {
-	/**
-	 * The kind of the code actions emitted by the rule
-	 */
-	fix?: FixKind;
-	/**
-	 * The severity of the emitted diagnostics by the rule
-	 */
-	level: RulePlainConfiguration;
-	/**
-	 * Rule's options
-	 */
-	options: NoUselessTernaryOptions;
-}
-export interface RuleWithFixOptions_for_NoUselessThisAliasOptions {
-	/**
-	 * The kind of the code actions emitted by the rule
-	 */
-	fix?: FixKind;
-	/**
-	 * The severity of the emitted diagnostics by the rule
-	 */
-	level: RulePlainConfiguration;
-	/**
-	 * Rule's options
-	 */
-	options: NoUselessThisAliasOptions;
-}
-export interface RuleWithFixOptions_for_NoUselessTypeConstraintOptions {
-	/**
-	 * The kind of the code actions emitted by the rule
-	 */
-	fix?: FixKind;
-	/**
-	 * The severity of the emitted diagnostics by the rule
-	 */
-	level: RulePlainConfiguration;
-	/**
-	 * Rule's options
-	 */
-	options: NoUselessTypeConstraintOptions;
-}
-export interface RuleWithFixOptions_for_NoUselessUndefinedInitializationOptions {
-	/**
-	 * The kind of the code actions emitted by the rule
-	 */
-	fix?: FixKind;
-	/**
-	 * The severity of the emitted diagnostics by the rule
-	 */
-	level: RulePlainConfiguration;
-	/**
-	 * Rule's options
-	 */
-	options: NoUselessUndefinedInitializationOptions;
-}
-export interface RuleWithOptions_for_NoVoidOptions {
-	/**
-	 * The severity of the emitted diagnostics by the rule
-	 */
-	level: RulePlainConfiguration;
-	/**
-	 * Rule's options
-	 */
-	options: NoVoidOptions;
-}
-export interface RuleWithOptions_for_NoWithOptions {
-	/**
-	 * The severity of the emitted diagnostics by the rule
-	 */
-	level: RulePlainConfiguration;
-	/**
-	 * Rule's options
-	 */
-	options: NoWithOptions;
-}
-export interface RuleWithFixOptions_for_UseArrowFunctionOptions {
-	/**
-	 * The kind of the code actions emitted by the rule
-	 */
-	fix?: FixKind;
-	/**
-	 * The severity of the emitted diagnostics by the rule
-	 */
-	level: RulePlainConfiguration;
-	/**
-	 * Rule's options
-	 */
-	options: UseArrowFunctionOptions;
-}
-export interface RuleWithFixOptions_for_UseDateNowOptions {
-	/**
-	 * The kind of the code actions emitted by the rule
-	 */
-	fix?: FixKind;
-	/**
-	 * The severity of the emitted diagnostics by the rule
-	 */
-	level: RulePlainConfiguration;
-	/**
-	 * Rule's options
-	 */
-	options: UseDateNowOptions;
-}
-export interface RuleWithFixOptions_for_UseFlatMapOptions {
-	/**
-	 * The kind of the code actions emitted by the rule
-	 */
-	fix?: FixKind;
-	/**
-	 * The severity of the emitted diagnostics by the rule
-	 */
-	level: RulePlainConfiguration;
-	/**
-	 * Rule's options
-	 */
-	options: UseFlatMapOptions;
-}
-export interface RuleWithFixOptions_for_UseLiteralKeysOptions {
-	/**
-	 * The kind of the code actions emitted by the rule
-	 */
-	fix?: FixKind;
-	/**
-	 * The severity of the emitted diagnostics by the rule
-	 */
-	level: RulePlainConfiguration;
-	/**
-	 * Rule's options
-	 */
-	options: UseLiteralKeysOptions;
-}
-export interface RuleWithFixOptions_for_UseOptionalChainOptions {
-	/**
-	 * The kind of the code actions emitted by the rule
-	 */
-	fix?: FixKind;
-	/**
-	 * The severity of the emitted diagnostics by the rule
-	 */
-	level: RulePlainConfiguration;
-	/**
-	 * Rule's options
-	 */
-	options: UseOptionalChainOptions;
-}
-export interface RuleWithFixOptions_for_UseRegexLiteralsOptions {
-	/**
-	 * The kind of the code actions emitted by the rule
-	 */
-	fix?: FixKind;
-	/**
-	 * The severity of the emitted diagnostics by the rule
-	 */
-	level: RulePlainConfiguration;
-	/**
-	 * Rule's options
-	 */
-	options: UseRegexLiteralsOptions;
-}
-export interface RuleWithFixOptions_for_UseSimpleNumberKeysOptions {
-	/**
-	 * The kind of the code actions emitted by the rule
-	 */
-	fix?: FixKind;
-	/**
-	 * The severity of the emitted diagnostics by the rule
-	 */
-	level: RulePlainConfiguration;
-	/**
-	 * Rule's options
-	 */
-	options: UseSimpleNumberKeysOptions;
-}
-export interface RuleWithFixOptions_for_UseSimplifiedLogicExpressionOptions {
-	/**
-	 * The kind of the code actions emitted by the rule
-	 */
-	fix?: FixKind;
-	/**
-	 * The severity of the emitted diagnostics by the rule
-	 */
-	level: RulePlainConfiguration;
-	/**
-	 * Rule's options
-	 */
-	options: UseSimplifiedLogicExpressionOptions;
-}
-export interface RuleWithFixOptions_for_UseWhileOptions {
-	/**
-	 * The kind of the code actions emitted by the rule
-	 */
-	fix?: FixKind;
-	/**
-	 * The severity of the emitted diagnostics by the rule
-	 */
-	level: RulePlainConfiguration;
-	/**
-	 * Rule's options
-	 */
-	options: UseWhileOptions;
-}
-export interface RuleWithOptions_for_NoChildrenPropOptions {
-	/**
-	 * The severity of the emitted diagnostics by the rule
-	 */
-	level: RulePlainConfiguration;
-	/**
-	 * Rule's options
-	 */
-	options: NoChildrenPropOptions;
-}
-export interface RuleWithFixOptions_for_NoConstAssignOptions {
-	/**
-	 * The kind of the code actions emitted by the rule
-	 */
-	fix?: FixKind;
-	/**
-	 * The severity of the emitted diagnostics by the rule
-	 */
-	level: RulePlainConfiguration;
-	/**
-	 * Rule's options
-	 */
-	options: NoConstAssignOptions;
-}
-export interface RuleWithOptions_for_NoConstantConditionOptions {
-	/**
-	 * The severity of the emitted diagnostics by the rule
-	 */
-	level: RulePlainConfiguration;
-	/**
-	 * Rule's options
-	 */
-	options: NoConstantConditionOptions;
-}
-export interface RuleWithFixOptions_for_NoConstantMathMinMaxClampOptions {
-	/**
-	 * The kind of the code actions emitted by the rule
-	 */
-	fix?: FixKind;
-	/**
-	 * The severity of the emitted diagnostics by the rule
-	 */
-	level: RulePlainConfiguration;
-	/**
-	 * Rule's options
-	 */
-	options: NoConstantMathMinMaxClampOptions;
-}
-export interface RuleWithOptions_for_NoConstructorReturnOptions {
-	/**
-	 * The severity of the emitted diagnostics by the rule
-	 */
-	level: RulePlainConfiguration;
-	/**
-	 * Rule's options
-	 */
-	options: NoConstructorReturnOptions;
-}
-export interface RuleWithOptions_for_NoEmptyCharacterClassInRegexOptions {
-	/**
-	 * The severity of the emitted diagnostics by the rule
-	 */
-	level: RulePlainConfiguration;
-	/**
-	 * Rule's options
-	 */
-	options: NoEmptyCharacterClassInRegexOptions;
-}
-export interface RuleWithOptions_for_NoEmptyPatternOptions {
-	/**
-	 * The severity of the emitted diagnostics by the rule
-	 */
-	level: RulePlainConfiguration;
-	/**
-	 * Rule's options
-	 */
-	options: NoEmptyPatternOptions;
-}
-export interface RuleWithFixOptions_for_NoFlatMapIdentityOptions {
-	/**
-	 * The kind of the code actions emitted by the rule
-	 */
-	fix?: FixKind;
-	/**
-	 * The severity of the emitted diagnostics by the rule
-	 */
-	level: RulePlainConfiguration;
-	/**
-	 * Rule's options
-	 */
-	options: NoFlatMapIdentityOptions;
-}
-export interface RuleWithOptions_for_NoGlobalObjectCallsOptions {
-	/**
-	 * The severity of the emitted diagnostics by the rule
-	 */
-	level: RulePlainConfiguration;
-	/**
-	 * Rule's options
-	 */
-	options: NoGlobalObjectCallsOptions;
-}
-export interface RuleWithOptions_for_NoInnerDeclarationsOptions {
-	/**
-	 * The severity of the emitted diagnostics by the rule
-	 */
-	level: RulePlainConfiguration;
-	/**
-	 * Rule's options
-	 */
-	options: NoInnerDeclarationsOptions;
-}
-export interface RuleWithFixOptions_for_NoInvalidBuiltinInstantiationOptions {
-	/**
-	 * The kind of the code actions emitted by the rule
-	 */
-	fix?: FixKind;
-	/**
-	 * The severity of the emitted diagnostics by the rule
-	 */
-	level: RulePlainConfiguration;
-	/**
-	 * Rule's options
-	 */
-	options: NoInvalidBuiltinInstantiationOptions;
-}
-export interface RuleWithOptions_for_NoInvalidConstructorSuperOptions {
-	/**
-	 * The severity of the emitted diagnostics by the rule
-	 */
-	level: RulePlainConfiguration;
-	/**
-	 * Rule's options
-	 */
-	options: NoInvalidConstructorSuperOptions;
-}
-export interface RuleWithOptions_for_NoInvalidDirectionInLinearGradientOptions {
-	/**
-	 * The severity of the emitted diagnostics by the rule
-	 */
-	level: RulePlainConfiguration;
-	/**
-	 * Rule's options
-	 */
-	options: NoInvalidDirectionInLinearGradientOptions;
-}
-export interface RuleWithOptions_for_NoInvalidGridAreasOptions {
-	/**
-	 * The severity of the emitted diagnostics by the rule
-	 */
-	level: RulePlainConfiguration;
-	/**
-	 * Rule's options
-	 */
-	options: NoInvalidGridAreasOptions;
-}
-export interface RuleWithOptions_for_NoInvalidPositionAtImportRuleOptions {
-	/**
-	 * The severity of the emitted diagnostics by the rule
-	 */
-	level: RulePlainConfiguration;
-	/**
-	 * Rule's options
-	 */
-	options: NoInvalidPositionAtImportRuleOptions;
-}
-export interface RuleWithOptions_for_NoInvalidUseBeforeDeclarationOptions {
-	/**
-	 * The severity of the emitted diagnostics by the rule
-	 */
-	level: RulePlainConfiguration;
-	/**
-	 * Rule's options
-	 */
-	options: NoInvalidUseBeforeDeclarationOptions;
-}
-export interface RuleWithOptions_for_NoMissingVarFunctionOptions {
-	/**
-	 * The severity of the emitted diagnostics by the rule
-	 */
-	level: RulePlainConfiguration;
-	/**
-	 * Rule's options
-	 */
-	options: NoMissingVarFunctionOptions;
-}
-export interface RuleWithOptions_for_NoNodejsModulesOptions {
-	/**
-	 * The severity of the emitted diagnostics by the rule
-	 */
-	level: RulePlainConfiguration;
-	/**
-	 * Rule's options
-	 */
-	options: NoNodejsModulesOptions;
-}
-export interface RuleWithFixOptions_for_NoNonoctalDecimalEscapeOptions {
-	/**
-	 * The kind of the code actions emitted by the rule
-	 */
-	fix?: FixKind;
-	/**
-	 * The severity of the emitted diagnostics by the rule
-	 */
-	level: RulePlainConfiguration;
-	/**
-	 * Rule's options
-	 */
-	options: NoNonoctalDecimalEscapeOptions;
-}
-export interface RuleWithOptions_for_NoPrecisionLossOptions {
-	/**
-	 * The severity of the emitted diagnostics by the rule
-	 */
-	level: RulePlainConfiguration;
-	/**
-	 * Rule's options
-	 */
-	options: NoPrecisionLossOptions;
-}
-export interface RuleWithOptions_for_NoPrivateImportsOptions {
-	/**
-	 * The severity of the emitted diagnostics by the rule
-	 */
-	level: RulePlainConfiguration;
-	/**
-	 * Rule's options
-	 */
-	options: NoPrivateImportsOptions;
-}
-export interface RuleWithOptions_for_NoRenderReturnValueOptions {
-	/**
-	 * The severity of the emitted diagnostics by the rule
-	 */
-	level: RulePlainConfiguration;
-	/**
-	 * Rule's options
-	 */
-	options: NoRenderReturnValueOptions;
-}
-export interface RuleWithOptions_for_NoSelfAssignOptions {
-	/**
-	 * The severity of the emitted diagnostics by the rule
-	 */
-	level: RulePlainConfiguration;
-	/**
-	 * Rule's options
-	 */
-	options: NoSelfAssignOptions;
-}
-export interface RuleWithOptions_for_NoSetterReturnOptions {
-	/**
-	 * The severity of the emitted diagnostics by the rule
-	 */
-	level: RulePlainConfiguration;
-	/**
-	 * Rule's options
-	 */
-	options: NoSetterReturnOptions;
-}
-export interface RuleWithFixOptions_for_NoStringCaseMismatchOptions {
-	/**
-	 * The kind of the code actions emitted by the rule
-	 */
-	fix?: FixKind;
-	/**
-	 * The severity of the emitted diagnostics by the rule
-	 */
-	level: RulePlainConfiguration;
-	/**
-	 * Rule's options
-	 */
-	options: NoStringCaseMismatchOptions;
-}
-export interface RuleWithFixOptions_for_NoSwitchDeclarationsOptions {
-	/**
-	 * The kind of the code actions emitted by the rule
-	 */
-	fix?: FixKind;
-	/**
-	 * The severity of the emitted diagnostics by the rule
-	 */
-	level: RulePlainConfiguration;
-	/**
-	 * Rule's options
-	 */
-	options: NoSwitchDeclarationsOptions;
-}
-export interface RuleWithOptions_for_NoUndeclaredDependenciesOptions {
-	/**
-	 * The severity of the emitted diagnostics by the rule
-	 */
-	level: RulePlainConfiguration;
-	/**
-	 * Rule's options
-	 */
-	options: NoUndeclaredDependenciesOptions;
-}
-export interface RuleWithOptions_for_NoUndeclaredVariablesOptions {
-	/**
-	 * The severity of the emitted diagnostics by the rule
-	 */
-	level: RulePlainConfiguration;
-	/**
-	 * Rule's options
-	 */
-	options: NoUndeclaredVariablesOptions;
-}
-export interface RuleWithOptions_for_NoUnknownFunctionOptions {
-	/**
-	 * The severity of the emitted diagnostics by the rule
-	 */
-	level: RulePlainConfiguration;
-	/**
-	 * Rule's options
-	 */
-	options: NoUnknownFunctionOptions;
-}
-export interface RuleWithOptions_for_NoUnknownMediaFeatureNameOptions {
-	/**
-	 * The severity of the emitted diagnostics by the rule
-	 */
-	level: RulePlainConfiguration;
-	/**
-	 * Rule's options
-	 */
-	options: NoUnknownMediaFeatureNameOptions;
-}
-export interface RuleWithOptions_for_NoUnknownPropertyOptions {
-	/**
-	 * The severity of the emitted diagnostics by the rule
-	 */
-	level: RulePlainConfiguration;
-	/**
-	 * Rule's options
-	 */
-	options: NoUnknownPropertyOptions;
-}
-export interface RuleWithOptions_for_NoUnknownPseudoClassOptions {
-	/**
-	 * The severity of the emitted diagnostics by the rule
-	 */
-	level: RulePlainConfiguration;
-	/**
-	 * Rule's options
-	 */
-	options: NoUnknownPseudoClassOptions;
-}
-export interface RuleWithOptions_for_NoUnknownPseudoElementOptions {
-	/**
-	 * The severity of the emitted diagnostics by the rule
-	 */
-	level: RulePlainConfiguration;
-	/**
-	 * Rule's options
-	 */
-	options: NoUnknownPseudoElementOptions;
-}
-export interface RuleWithOptions_for_NoUnknownTypeSelectorOptions {
-	/**
-	 * The severity of the emitted diagnostics by the rule
-	 */
-	level: RulePlainConfiguration;
-	/**
-	 * Rule's options
-	 */
-	options: NoUnknownTypeSelectorOptions;
-}
-export interface RuleWithOptions_for_NoUnknownUnitOptions {
-	/**
-	 * The severity of the emitted diagnostics by the rule
-	 */
-	level: RulePlainConfiguration;
-	/**
-	 * Rule's options
-	 */
-	options: NoUnknownUnitOptions;
-}
-export interface RuleWithOptions_for_NoUnmatchableAnbSelectorOptions {
-	/**
-	 * The severity of the emitted diagnostics by the rule
-	 */
-	level: RulePlainConfiguration;
-	/**
-	 * Rule's options
-	 */
-	options: NoUnmatchableAnbSelectorOptions;
-}
-export interface RuleWithOptions_for_NoUnreachableOptions {
-	/**
-	 * The severity of the emitted diagnostics by the rule
-	 */
-	level: RulePlainConfiguration;
-	/**
-	 * Rule's options
-	 */
-	options: NoUnreachableOptions;
-}
-export interface RuleWithOptions_for_NoUnreachableSuperOptions {
-	/**
-	 * The severity of the emitted diagnostics by the rule
-	 */
-	level: RulePlainConfiguration;
-	/**
-	 * Rule's options
-	 */
-	options: NoUnreachableSuperOptions;
-}
-export interface RuleWithOptions_for_NoUnsafeFinallyOptions {
-	/**
-	 * The severity of the emitted diagnostics by the rule
-	 */
-	level: RulePlainConfiguration;
-	/**
-	 * Rule's options
-	 */
-	options: NoUnsafeFinallyOptions;
-}
-export interface RuleWithOptions_for_NoUnsafeOptionalChainingOptions {
-	/**
-	 * The severity of the emitted diagnostics by the rule
-	 */
-	level: RulePlainConfiguration;
-	/**
-	 * Rule's options
-	 */
-	options: NoUnsafeOptionalChainingOptions;
-}
-export interface RuleWithFixOptions_for_NoUnusedFunctionParametersOptions {
-	/**
-	 * The kind of the code actions emitted by the rule
-	 */
-	fix?: FixKind;
-	/**
-	 * The severity of the emitted diagnostics by the rule
-	 */
-	level: RulePlainConfiguration;
-	/**
-	 * Rule's options
-	 */
-	options: NoUnusedFunctionParametersOptions;
-}
-export interface RuleWithFixOptions_for_NoUnusedImportsOptions {
-	/**
-	 * The kind of the code actions emitted by the rule
-	 */
-	fix?: FixKind;
-	/**
-	 * The severity of the emitted diagnostics by the rule
-	 */
-	level: RulePlainConfiguration;
-	/**
-	 * Rule's options
-	 */
-	options: NoUnusedImportsOptions;
-}
-export interface RuleWithFixOptions_for_NoUnusedLabelsOptions {
-	/**
-	 * The kind of the code actions emitted by the rule
-	 */
-	fix?: FixKind;
-	/**
-	 * The severity of the emitted diagnostics by the rule
-	 */
-	level: RulePlainConfiguration;
-	/**
-	 * Rule's options
-	 */
-	options: NoUnusedLabelsOptions;
-}
-export interface RuleWithFixOptions_for_NoUnusedPrivateClassMembersOptions {
-	/**
-	 * The kind of the code actions emitted by the rule
-	 */
-	fix?: FixKind;
-	/**
-	 * The severity of the emitted diagnostics by the rule
-	 */
-	level: RulePlainConfiguration;
-	/**
-	 * Rule's options
-	 */
-	options: NoUnusedPrivateClassMembersOptions;
-}
-export interface RuleWithFixOptions_for_NoUnusedVariablesOptions {
-	/**
-	 * The kind of the code actions emitted by the rule
-	 */
-	fix?: FixKind;
-	/**
-	 * The severity of the emitted diagnostics by the rule
-	 */
-	level: RulePlainConfiguration;
-	/**
-	 * Rule's options
-	 */
-	options: NoUnusedVariablesOptions;
-}
-export interface RuleWithFixOptions_for_NoUselessContinueOptions {
-	/**
-	 * The kind of the code actions emitted by the rule
-	 */
-	fix?: FixKind;
-	/**
-	 * The severity of the emitted diagnostics by the rule
-	 */
-	level: RulePlainConfiguration;
-	/**
-	 * Rule's options
-	 */
-	options: NoUselessContinueOptions;
-}
-export interface RuleWithFixOptions_for_NoVoidElementsWithChildrenOptions {
-	/**
-	 * The kind of the code actions emitted by the rule
-	 */
-	fix?: FixKind;
-	/**
-	 * The severity of the emitted diagnostics by the rule
-	 */
-	level: RulePlainConfiguration;
-	/**
-	 * Rule's options
-	 */
-	options: NoVoidElementsWithChildrenOptions;
-}
-export interface RuleWithOptions_for_NoVoidTypeReturnOptions {
-	/**
-	 * The severity of the emitted diagnostics by the rule
-	 */
-	level: RulePlainConfiguration;
-	/**
-	 * Rule's options
-	 */
-	options: NoVoidTypeReturnOptions;
-}
-export interface RuleWithFixOptions_for_UseArrayLiteralsOptions {
-	/**
-	 * The kind of the code actions emitted by the rule
-	 */
-	fix?: FixKind;
-	/**
-	 * The severity of the emitted diagnostics by the rule
-	 */
-	level: RulePlainConfiguration;
-	/**
-	 * Rule's options
-	 */
-	options: UseArrayLiteralsOptions;
-}
-export interface RuleWithFixOptions_for_UseExhaustiveDependenciesOptions {
-	/**
-	 * The kind of the code actions emitted by the rule
-	 */
-	fix?: FixKind;
-	/**
-	 * The severity of the emitted diagnostics by the rule
-	 */
-	level: RulePlainConfiguration;
-	/**
-	 * Rule's options
-	 */
-	options: UseExhaustiveDependenciesOptions;
-}
-export interface RuleWithOptions_for_UseHookAtTopLevelOptions {
-	/**
-	 * The severity of the emitted diagnostics by the rule
-	 */
-	level: RulePlainConfiguration;
-	/**
-	 * Rule's options
-	 */
-	options: UseHookAtTopLevelOptions;
-}
-export interface RuleWithFixOptions_for_UseImportExtensionsOptions {
-	/**
-	 * The kind of the code actions emitted by the rule
-	 */
-	fix?: FixKind;
-	/**
-	 * The severity of the emitted diagnostics by the rule
-	 */
-	level: RulePlainConfiguration;
-	/**
-	 * Rule's options
-	 */
-	options: UseImportExtensionsOptions;
-}
-export interface RuleWithFixOptions_for_UseIsNanOptions {
-	/**
-	 * The kind of the code actions emitted by the rule
-	 */
-	fix?: FixKind;
-	/**
-	 * The severity of the emitted diagnostics by the rule
-	 */
-	level: RulePlainConfiguration;
-	/**
-	 * Rule's options
-	 */
-	options: UseIsNanOptions;
-}
-export interface RuleWithOptions_for_UseJsxKeyInIterableOptions {
-	/**
-	 * The severity of the emitted diagnostics by the rule
-	 */
-	level: RulePlainConfiguration;
-	/**
-	 * Rule's options
-	 */
-	options: UseJsxKeyInIterableOptions;
-}
-export interface RuleWithOptions_for_UseValidForDirectionOptions {
-	/**
-	 * The severity of the emitted diagnostics by the rule
-	 */
-	level: RulePlainConfiguration;
-	/**
-	 * Rule's options
-	 */
-	options: UseValidForDirectionOptions;
-}
-export interface RuleWithOptions_for_UseYieldOptions {
-	/**
-	 * The severity of the emitted diagnostics by the rule
-	 */
-	level: RulePlainConfiguration;
-	/**
-	 * Rule's options
-	 */
-	options: UseYieldOptions;
-}
-export interface RuleWithOptions_for_NoAwaitInLoopOptions {
-	/**
-	 * The severity of the emitted diagnostics by the rule
-	 */
-	level: RulePlainConfiguration;
-	/**
-	 * Rule's options
-	 */
-	options: NoAwaitInLoopOptions;
-}
-export interface RuleWithOptions_for_NoBitwiseOperatorsOptions {
-	/**
-	 * The severity of the emitted diagnostics by the rule
-	 */
-	level: RulePlainConfiguration;
-	/**
-	 * Rule's options
-	 */
-	options: NoBitwiseOperatorsOptions;
-}
-export interface RuleWithOptions_for_NoConstantBinaryExpressionOptions {
-	/**
-	 * The severity of the emitted diagnostics by the rule
-	 */
-	level: RulePlainConfiguration;
-	/**
-	 * Rule's options
-	 */
-	options: NoConstantBinaryExpressionOptions;
-}
-export interface RuleWithOptions_for_NoDestructuredPropsOptions {
-	/**
-	 * The severity of the emitted diagnostics by the rule
-	 */
-	level: RulePlainConfiguration;
-	/**
-	 * Rule's options
-	 */
-	options: NoDestructuredPropsOptions;
-}
-export interface RuleWithFixOptions_for_NoFloatingPromisesOptions {
-	/**
-	 * The kind of the code actions emitted by the rule
-	 */
-	fix?: FixKind;
-	/**
-	 * The severity of the emitted diagnostics by the rule
-	 */
-	level: RulePlainConfiguration;
-	/**
-	 * Rule's options
-	 */
-	options: NoFloatingPromisesOptions;
-}
-export interface RuleWithFixOptions_for_NoGlobalDirnameFilenameOptions {
-	/**
-	 * The kind of the code actions emitted by the rule
-	 */
-	fix?: FixKind;
-	/**
-	 * The severity of the emitted diagnostics by the rule
-	 */
-	level: RulePlainConfiguration;
-	/**
-	 * Rule's options
-	 */
-	options: NoGlobalDirnameFilenameOptions;
-}
-export interface RuleWithOptions_for_NoImportCyclesOptions {
-	/**
-	 * The severity of the emitted diagnostics by the rule
-	 */
-	level: RulePlainConfiguration;
-	/**
-	 * Rule's options
-	 */
-	options: NoImportCyclesOptions;
-}
-export interface RuleWithFixOptions_for_NoImportantStylesOptions {
-	/**
-	 * The kind of the code actions emitted by the rule
-	 */
-	fix?: FixKind;
-	/**
-	 * The severity of the emitted diagnostics by the rule
-	 */
-	level: RulePlainConfiguration;
-	/**
-	 * Rule's options
-	 */
-	options: NoImportantStylesOptions;
-}
-export interface RuleWithOptions_for_NoNoninteractiveElementInteractionsOptions {
-	/**
-	 * The severity of the emitted diagnostics by the rule
-	 */
-	level: RulePlainConfiguration;
-	/**
-	 * Rule's options
-	 */
-	options: NoNoninteractiveElementInteractionsOptions;
-}
-export interface RuleWithFixOptions_for_NoProcessGlobalOptions {
-	/**
-	 * The kind of the code actions emitted by the rule
-	 */
-	fix?: FixKind;
-	/**
-	 * The severity of the emitted diagnostics by the rule
-	 */
-	level: RulePlainConfiguration;
-	/**
-	 * Rule's options
-	 */
-	options: NoProcessGlobalOptions;
-}
-export interface RuleWithOptions_for_NoRestrictedElementsOptions {
-	/**
-	 * The severity of the emitted diagnostics by the rule
-	 */
-	level: RulePlainConfiguration;
-	/**
-	 * Rule's options
-	 */
-	options: NoRestrictedElementsOptions;
-}
-export interface RuleWithOptions_for_NoSecretsOptions {
-	/**
-	 * The severity of the emitted diagnostics by the rule
-	 */
-	level: RulePlainConfiguration;
-	/**
-	 * Rule's options
-	 */
-	options: NoSecretsOptions;
-}
-export interface RuleWithOptions_for_NoShadowOptions {
-	/**
-	 * The severity of the emitted diagnostics by the rule
-	 */
-	level: RulePlainConfiguration;
-	/**
-	 * Rule's options
-	 */
-	options: NoShadowOptions;
-}
-export interface RuleWithFixOptions_for_NoTsIgnoreOptions {
-	/**
-	 * The kind of the code actions emitted by the rule
-	 */
-	fix?: FixKind;
-	/**
-	 * The severity of the emitted diagnostics by the rule
-	 */
-	level: RulePlainConfiguration;
-	/**
-	 * Rule's options
-	 */
-	options: NoTsIgnoreOptions;
-}
-export interface RuleWithOptions_for_NoUnknownAtRuleOptions {
-	/**
-	 * The severity of the emitted diagnostics by the rule
-	 */
-	level: RulePlainConfiguration;
-	/**
-	 * Rule's options
-	 */
-	options: NoUnknownAtRuleOptions;
-}
-export interface RuleWithOptions_for_NoUnresolvedImportsOptions {
-	/**
-	 * The severity of the emitted diagnostics by the rule
-	 */
-	level: RulePlainConfiguration;
-	/**
-	 * Rule's options
-	 */
-	options: NoUnresolvedImportsOptions;
-}
-export interface RuleWithOptions_for_NoUnwantedPolyfillioOptions {
-	/**
-	 * The severity of the emitted diagnostics by the rule
-	 */
-	level: RulePlainConfiguration;
-	/**
-	 * Rule's options
-	 */
-	options: NoUnwantedPolyfillioOptions;
-}
-export interface RuleWithOptions_for_NoUselessBackrefInRegexOptions {
-	/**
-	 * The severity of the emitted diagnostics by the rule
-	 */
-	level: RulePlainConfiguration;
-	/**
-	 * Rule's options
-	 */
-	options: NoUselessBackrefInRegexOptions;
-}
-export interface RuleWithFixOptions_for_NoUselessEscapeInStringOptions {
-	/**
-	 * The kind of the code actions emitted by the rule
-	 */
-	fix?: FixKind;
-	/**
-	 * The severity of the emitted diagnostics by the rule
-	 */
-	level: RulePlainConfiguration;
-	/**
-	 * Rule's options
-	 */
-	options: NoUselessEscapeInStringOptions;
-}
-export interface RuleWithFixOptions_for_NoUselessUndefinedOptions {
-	/**
-	 * The kind of the code actions emitted by the rule
-	 */
-	fix?: FixKind;
-	/**
-	 * The severity of the emitted diagnostics by the rule
-	 */
-	level: RulePlainConfiguration;
-	/**
-	 * Rule's options
-	 */
-	options: NoUselessUndefinedOptions;
-}
-export interface RuleWithOptions_for_UseAdjacentGetterSetterOptions {
-	/**
-	 * The severity of the emitted diagnostics by the rule
-	 */
-	level: RulePlainConfiguration;
-	/**
-	 * Rule's options
-	 */
-	options: UseAdjacentGetterSetterOptions;
-}
-export interface RuleWithFixOptions_for_UseConsistentObjectDefinitionOptions {
-	/**
-	 * The kind of the code actions emitted by the rule
-	 */
-	fix?: FixKind;
-	/**
-	 * The severity of the emitted diagnostics by the rule
-	 */
-	level: RulePlainConfiguration;
-	/**
-	 * Rule's options
-	 */
-	options: UseConsistentObjectDefinitionOptions;
-}
-export interface RuleWithFixOptions_for_UseExhaustiveSwitchCasesOptions {
-	/**
-	 * The kind of the code actions emitted by the rule
-	 */
-	fix?: FixKind;
-	/**
-	 * The severity of the emitted diagnostics by the rule
-	 */
-	level: RulePlainConfiguration;
-	/**
-	 * Rule's options
-	 */
-	options: UseExhaustiveSwitchCasesOptions;
-}
-export interface RuleWithOptions_for_UseExplicitTypeOptions {
-	/**
-	 * The severity of the emitted diagnostics by the rule
-	 */
-	level: RulePlainConfiguration;
-	/**
-	 * Rule's options
-	 */
-	options: UseExplicitTypeOptions;
-}
-export interface RuleWithOptions_for_UseExportsLastOptions {
-	/**
-	 * The severity of the emitted diagnostics by the rule
-	 */
-	level: RulePlainConfiguration;
-	/**
-	 * Rule's options
-	 */
-	options: UseExportsLastOptions;
-}
-export interface RuleWithOptions_for_UseForComponentOptions {
-	/**
-	 * The severity of the emitted diagnostics by the rule
-	 */
-	level: RulePlainConfiguration;
-	/**
-	 * Rule's options
-	 */
-	options: UseForComponentOptions;
-}
-export interface RuleWithFixOptions_for_UseGoogleFontPreconnectOptions {
-	/**
-	 * The kind of the code actions emitted by the rule
-	 */
-	fix?: FixKind;
-	/**
-	 * The severity of the emitted diagnostics by the rule
-	 */
-	level: RulePlainConfiguration;
-	/**
-	 * Rule's options
-	 */
-	options: UseGoogleFontPreconnectOptions;
-}
-export interface RuleWithOptions_for_UseIterableCallbackReturnOptions {
-	/**
-	 * The severity of the emitted diagnostics by the rule
-	 */
-	level: RulePlainConfiguration;
-	/**
-	 * Rule's options
-	 */
-	options: UseIterableCallbackReturnOptions;
-}
-export interface RuleWithFixOptions_for_UseNamedOperationOptions {
-	/**
-	 * The kind of the code actions emitted by the rule
-	 */
-	fix?: FixKind;
-	/**
-	 * The severity of the emitted diagnostics by the rule
-	 */
-	level: RulePlainConfiguration;
-	/**
-	 * Rule's options
-	 */
-	options: UseNamedOperationOptions;
-}
-export interface RuleWithOptions_for_UseNamingConventionOptions {
-	/**
-	 * The severity of the emitted diagnostics by the rule
-	 */
-	level: RulePlainConfiguration;
-	/**
-	 * Rule's options
-	 */
-	options: UseNamingConventionOptions;
-}
-export interface RuleWithFixOptions_for_UseNumericSeparatorsOptions {
-	/**
-	 * The kind of the code actions emitted by the rule
-	 */
-	fix?: FixKind;
-	/**
-	 * The severity of the emitted diagnostics by the rule
-	 */
-	level: RulePlainConfiguration;
-	/**
-	 * Rule's options
-	 */
-	options: UseNumericSeparatorsOptions;
-}
-export interface RuleWithFixOptions_for_UseParseIntRadixOptions {
-	/**
-	 * The kind of the code actions emitted by the rule
-	 */
-	fix?: FixKind;
-	/**
-	 * The severity of the emitted diagnostics by the rule
-	 */
-	level: RulePlainConfiguration;
-	/**
-	 * Rule's options
-	 */
-	options: UseParseIntRadixOptions;
-}
-export interface RuleWithFixOptions_for_UseSingleJsDocAsteriskOptions {
-	/**
-	 * The kind of the code actions emitted by the rule
-	 */
-	fix?: FixKind;
-	/**
-	 * The severity of the emitted diagnostics by the rule
-	 */
-	level: RulePlainConfiguration;
-	/**
-	 * Rule's options
-	 */
-	options: UseSingleJsDocAsteriskOptions;
-}
-export interface RuleWithFixOptions_for_UseSortedClassesOptions {
-	/**
-	 * The kind of the code actions emitted by the rule
-	 */
-	fix?: FixKind;
-	/**
-	 * The severity of the emitted diagnostics by the rule
-	 */
-	level: RulePlainConfiguration;
-	/**
-	 * Rule's options
-	 */
-	options: UseSortedClassesOptions;
-}
-export interface RuleWithOptions_for_UseSymbolDescriptionOptions {
-	/**
-	 * The severity of the emitted diagnostics by the rule
-	 */
-	level: RulePlainConfiguration;
-	/**
-	 * Rule's options
-	 */
-	options: UseSymbolDescriptionOptions;
-}
-export interface RuleWithOptions_for_NoAccumulatingSpreadOptions {
-	/**
-	 * The severity of the emitted diagnostics by the rule
-	 */
-	level: RulePlainConfiguration;
-	/**
-	 * Rule's options
-	 */
-	options: NoAccumulatingSpreadOptions;
-}
-export interface RuleWithOptions_for_NoBarrelFileOptions {
-	/**
-	 * The severity of the emitted diagnostics by the rule
-	 */
-	level: RulePlainConfiguration;
-	/**
-	 * Rule's options
-	 */
-	options: NoBarrelFileOptions;
-}
-export interface RuleWithFixOptions_for_NoDeleteOptions {
-	/**
-	 * The kind of the code actions emitted by the rule
-	 */
-	fix?: FixKind;
-	/**
-	 * The severity of the emitted diagnostics by the rule
-	 */
-	level: RulePlainConfiguration;
-	/**
-	 * Rule's options
-	 */
-	options: NoDeleteOptions;
-}
-export interface RuleWithOptions_for_NoDynamicNamespaceImportAccessOptions {
-	/**
-	 * The severity of the emitted diagnostics by the rule
-	 */
-	level: RulePlainConfiguration;
-	/**
-	 * Rule's options
-	 */
-	options: NoDynamicNamespaceImportAccessOptions;
-}
-export interface RuleWithOptions_for_NoImgElementOptions {
-	/**
-	 * The severity of the emitted diagnostics by the rule
-	 */
-	level: RulePlainConfiguration;
-	/**
-	 * Rule's options
-	 */
-	options: NoImgElementOptions;
-}
-export interface RuleWithOptions_for_NoReExportAllOptions {
-	/**
-	 * The severity of the emitted diagnostics by the rule
-	 */
-	level: RulePlainConfiguration;
-	/**
-	 * Rule's options
-	 */
-	options: NoReExportAllOptions;
-}
-export interface RuleWithOptions_for_UseTopLevelRegexOptions {
-	/**
-	 * The severity of the emitted diagnostics by the rule
-	 */
-	level: RulePlainConfiguration;
-	/**
-	 * Rule's options
-	 */
-	options: UseTopLevelRegexOptions;
-}
-export interface RuleWithFixOptions_for_NoBlankTargetOptions {
-	/**
-	 * The kind of the code actions emitted by the rule
-	 */
-	fix?: FixKind;
-	/**
-	 * The severity of the emitted diagnostics by the rule
-	 */
-	level: RulePlainConfiguration;
-	/**
-	 * Rule's options
-	 */
-	options: NoBlankTargetOptions;
-}
-export interface RuleWithOptions_for_NoDangerouslySetInnerHtmlOptions {
-	/**
-	 * The severity of the emitted diagnostics by the rule
-	 */
-	level: RulePlainConfiguration;
-	/**
-	 * Rule's options
-	 */
-	options: NoDangerouslySetInnerHtmlOptions;
-}
-export interface RuleWithOptions_for_NoDangerouslySetInnerHtmlWithChildrenOptions {
-	/**
-	 * The severity of the emitted diagnostics by the rule
-	 */
-	level: RulePlainConfiguration;
-	/**
-	 * Rule's options
-	 */
-	options: NoDangerouslySetInnerHtmlWithChildrenOptions;
-}
-export interface RuleWithOptions_for_NoGlobalEvalOptions {
-	/**
-	 * The severity of the emitted diagnostics by the rule
-	 */
-	level: RulePlainConfiguration;
-	/**
-	 * Rule's options
-	 */
-	options: NoGlobalEvalOptions;
-}
-export interface RuleWithOptions_for_NoArgumentsOptions {
-	/**
-	 * The severity of the emitted diagnostics by the rule
-	 */
-	level: RulePlainConfiguration;
-	/**
-	 * Rule's options
-	 */
-	options: NoArgumentsOptions;
-}
-export interface RuleWithOptions_for_NoCommaOperatorOptions {
-	/**
-	 * The severity of the emitted diagnostics by the rule
-	 */
-	level: RulePlainConfiguration;
-	/**
-	 * Rule's options
-	 */
-	options: NoCommaOperatorOptions;
-}
-export interface RuleWithOptions_for_NoCommonJsOptions {
-	/**
-	 * The severity of the emitted diagnostics by the rule
-	 */
-	level: RulePlainConfiguration;
-	/**
-	 * Rule's options
-	 */
-	options: NoCommonJsOptions;
-}
-export interface RuleWithOptions_for_NoDefaultExportOptions {
-	/**
-	 * The severity of the emitted diagnostics by the rule
-	 */
-	level: RulePlainConfiguration;
-	/**
-	 * Rule's options
-	 */
-	options: NoDefaultExportOptions;
-}
-export interface RuleWithOptions_for_NoDescendingSpecificityOptions {
-	/**
-	 * The severity of the emitted diagnostics by the rule
-	 */
-	level: RulePlainConfiguration;
-	/**
-	 * Rule's options
-	 */
-	options: NoDescendingSpecificityOptions;
-}
-export interface RuleWithOptions_for_NoDoneCallbackOptions {
-	/**
-	 * The severity of the emitted diagnostics by the rule
-	 */
-	level: RulePlainConfiguration;
-	/**
-	 * Rule's options
-	 */
-	options: NoDoneCallbackOptions;
-}
-export interface RuleWithOptions_for_NoEnumOptions {
-	/**
-	 * The severity of the emitted diagnostics by the rule
-	 */
-	level: RulePlainConfiguration;
-	/**
-	 * Rule's options
-	 */
-	options: NoEnumOptions;
-}
-export interface RuleWithOptions_for_NoExportedImportsOptions {
-	/**
-	 * The severity of the emitted diagnostics by the rule
-	 */
-	level: RulePlainConfiguration;
-	/**
-	 * Rule's options
-	 */
-	options: NoExportedImportsOptions;
-}
-export interface RuleWithOptions_for_NoHeadElementOptions {
-	/**
-	 * The severity of the emitted diagnostics by the rule
-	 */
-	level: RulePlainConfiguration;
-	/**
-	 * Rule's options
-	 */
-	options: NoHeadElementOptions;
-}
-export interface RuleWithFixOptions_for_NoImplicitBooleanOptions {
-	/**
-	 * The kind of the code actions emitted by the rule
-	 */
-	fix?: FixKind;
-	/**
-	 * The severity of the emitted diagnostics by the rule
-	 */
-	level: RulePlainConfiguration;
-	/**
-	 * Rule's options
-	 */
-	options: NoImplicitBooleanOptions;
-}
-export interface RuleWithFixOptions_for_NoInferrableTypesOptions {
-	/**
-	 * The kind of the code actions emitted by the rule
-	 */
-	fix?: FixKind;
-	/**
-	 * The severity of the emitted diagnostics by the rule
-	 */
-	level: RulePlainConfiguration;
-	/**
-	 * Rule's options
-	 */
-	options: NoInferrableTypesOptions;
-}
-export interface RuleWithOptions_for_NoNamespaceOptions {
-	/**
-	 * The severity of the emitted diagnostics by the rule
-	 */
-	level: RulePlainConfiguration;
-	/**
-	 * Rule's options
-	 */
-	options: NoNamespaceOptions;
-}
-export interface RuleWithOptions_for_NoNamespaceImportOptions {
-	/**
-	 * The severity of the emitted diagnostics by the rule
-	 */
-	level: RulePlainConfiguration;
-	/**
-	 * Rule's options
-	 */
-	options: NoNamespaceImportOptions;
-}
-export interface RuleWithFixOptions_for_NoNegationElseOptions {
-	/**
-	 * The kind of the code actions emitted by the rule
-	 */
-	fix?: FixKind;
-	/**
-	 * The severity of the emitted diagnostics by the rule
-	 */
-	level: RulePlainConfiguration;
-	/**
-	 * Rule's options
-	 */
-	options: NoNegationElseOptions;
-}
-export interface RuleWithOptions_for_NoNestedTernaryOptions {
-	/**
-	 * The severity of the emitted diagnostics by the rule
-	 */
-	level: RulePlainConfiguration;
-	/**
-	 * Rule's options
-	 */
-	options: NoNestedTernaryOptions;
-}
-export interface RuleWithFixOptions_for_NoNonNullAssertionOptions {
-	/**
-	 * The kind of the code actions emitted by the rule
-	 */
-	fix?: FixKind;
-	/**
-	 * The severity of the emitted diagnostics by the rule
-	 */
-	level: RulePlainConfiguration;
-	/**
-	 * Rule's options
-	 */
-	options: NoNonNullAssertionOptions;
-}
-export interface RuleWithOptions_for_NoParameterAssignOptions {
-	/**
-	 * The severity of the emitted diagnostics by the rule
-	 */
-	level: RulePlainConfiguration;
-	/**
-	 * Rule's options
-	 */
-	options: NoParameterAssignOptions;
-}
-export interface RuleWithOptions_for_NoParameterPropertiesOptions {
-	/**
-	 * The severity of the emitted diagnostics by the rule
-	 */
-	level: RulePlainConfiguration;
-	/**
-	 * Rule's options
-	 */
-	options: NoParameterPropertiesOptions;
-}
-export interface RuleWithOptions_for_NoProcessEnvOptions {
-	/**
-	 * The severity of the emitted diagnostics by the rule
-	 */
-	level: RulePlainConfiguration;
-	/**
-	 * Rule's options
-	 */
-	options: NoProcessEnvOptions;
-}
-export interface RuleWithOptions_for_NoRestrictedGlobalsOptions {
-	/**
-	 * The severity of the emitted diagnostics by the rule
-	 */
-	level: RulePlainConfiguration;
-	/**
-	 * Rule's options
-	 */
-	options: NoRestrictedGlobalsOptions;
-}
-export interface RuleWithOptions_for_NoRestrictedImportsOptions {
-	/**
-	 * The severity of the emitted diagnostics by the rule
-	 */
-	level: RulePlainConfiguration;
-	/**
-	 * Rule's options
-	 */
-	options: NoRestrictedImportsOptions;
-}
-export interface RuleWithFixOptions_for_NoRestrictedTypesOptions {
-	/**
-	 * The kind of the code actions emitted by the rule
-	 */
-	fix?: FixKind;
-	/**
-	 * The severity of the emitted diagnostics by the rule
-	 */
-	level: RulePlainConfiguration;
-	/**
-	 * Rule's options
-	 */
-	options: NoRestrictedTypesOptions;
-}
-export interface RuleWithFixOptions_for_NoShoutyConstantsOptions {
-	/**
-	 * The kind of the code actions emitted by the rule
-	 */
-	fix?: FixKind;
-	/**
-	 * The severity of the emitted diagnostics by the rule
-	 */
-	level: RulePlainConfiguration;
-	/**
-	 * Rule's options
-	 */
-	options: NoShoutyConstantsOptions;
-}
-export interface RuleWithFixOptions_for_NoSubstrOptions {
-	/**
-	 * The kind of the code actions emitted by the rule
-	 */
-	fix?: FixKind;
-	/**
-	 * The severity of the emitted diagnostics by the rule
-	 */
-	level: RulePlainConfiguration;
-	/**
-	 * Rule's options
-	 */
-	options: NoSubstrOptions;
-}
-export interface RuleWithFixOptions_for_NoUnusedTemplateLiteralOptions {
-	/**
-	 * The kind of the code actions emitted by the rule
-	 */
-	fix?: FixKind;
-	/**
-	 * The severity of the emitted diagnostics by the rule
-	 */
-	level: RulePlainConfiguration;
-	/**
-	 * Rule's options
-	 */
-	options: NoUnusedTemplateLiteralOptions;
-}
-export interface RuleWithFixOptions_for_NoUselessElseOptions {
-	/**
-	 * The kind of the code actions emitted by the rule
-	 */
-	fix?: FixKind;
-	/**
-	 * The severity of the emitted diagnostics by the rule
-	 */
-	level: RulePlainConfiguration;
-	/**
-	 * Rule's options
-	 */
-	options: NoUselessElseOptions;
-}
-export interface RuleWithOptions_for_NoValueAtRuleOptions {
-	/**
-	 * The severity of the emitted diagnostics by the rule
-	 */
-	level: RulePlainConfiguration;
-	/**
-	 * Rule's options
-	 */
-	options: NoValueAtRuleOptions;
-}
-export interface RuleWithFixOptions_for_NoYodaExpressionOptions {
-	/**
-	 * The kind of the code actions emitted by the rule
-	 */
-	fix?: FixKind;
-	/**
-	 * The severity of the emitted diagnostics by the rule
-	 */
-	level: RulePlainConfiguration;
-	/**
-	 * Rule's options
-	 */
-	options: NoYodaExpressionOptions;
-}
-export interface RuleWithFixOptions_for_UseAsConstAssertionOptions {
-	/**
-	 * The kind of the code actions emitted by the rule
-	 */
-	fix?: FixKind;
-	/**
-	 * The severity of the emitted diagnostics by the rule
-	 */
-	level: RulePlainConfiguration;
-	/**
-	 * Rule's options
-	 */
-	options: UseAsConstAssertionOptions;
-}
-export interface RuleWithFixOptions_for_UseAtIndexOptions {
-	/**
-	 * The kind of the code actions emitted by the rule
-	 */
-	fix?: FixKind;
-	/**
-	 * The severity of the emitted diagnostics by the rule
-	 */
-	level: RulePlainConfiguration;
-	/**
-	 * Rule's options
-	 */
-	options: UseAtIndexOptions;
-}
-export interface RuleWithFixOptions_for_UseBlockStatementsOptions {
-	/**
-	 * The kind of the code actions emitted by the rule
-	 */
-	fix?: FixKind;
-	/**
-	 * The severity of the emitted diagnostics by the rule
-	 */
-	level: RulePlainConfiguration;
-	/**
-	 * Rule's options
-	 */
-	options: UseBlockStatementsOptions;
-}
-export interface RuleWithFixOptions_for_UseCollapsedElseIfOptions {
-	/**
-	 * The kind of the code actions emitted by the rule
-	 */
-	fix?: FixKind;
-	/**
-	 * The severity of the emitted diagnostics by the rule
-	 */
-	level: RulePlainConfiguration;
-	/**
-	 * Rule's options
-	 */
-	options: UseCollapsedElseIfOptions;
-}
-export interface RuleWithFixOptions_for_UseCollapsedIfOptions {
-	/**
-	 * The kind of the code actions emitted by the rule
-	 */
-	fix?: FixKind;
-	/**
-	 * The severity of the emitted diagnostics by the rule
-	 */
-	level: RulePlainConfiguration;
-	/**
-	 * Rule's options
-	 */
-	options: UseCollapsedIfOptions;
-}
-export interface RuleWithOptions_for_UseComponentExportOnlyModulesOptions {
-	/**
-	 * The severity of the emitted diagnostics by the rule
-	 */
-	level: RulePlainConfiguration;
-	/**
-	 * Rule's options
-	 */
-	options: UseComponentExportOnlyModulesOptions;
-}
-export interface RuleWithFixOptions_for_UseConsistentArrayTypeOptions {
-	/**
-	 * The kind of the code actions emitted by the rule
-	 */
-	fix?: FixKind;
-	/**
-	 * The severity of the emitted diagnostics by the rule
-	 */
-	level: RulePlainConfiguration;
-	/**
-	 * Rule's options
-	 */
-	options: UseConsistentArrayTypeOptions;
-}
-export interface RuleWithFixOptions_for_UseConsistentBuiltinInstantiationOptions {
-	/**
-	 * The kind of the code actions emitted by the rule
-	 */
-	fix?: FixKind;
-	/**
-	 * The severity of the emitted diagnostics by the rule
-	 */
-	level: RulePlainConfiguration;
-	/**
-	 * Rule's options
-	 */
-	options: UseConsistentBuiltinInstantiationOptions;
-}
-export interface RuleWithFixOptions_for_UseConsistentCurlyBracesOptions {
-	/**
-	 * The kind of the code actions emitted by the rule
-	 */
-	fix?: FixKind;
-	/**
-	 * The severity of the emitted diagnostics by the rule
-	 */
-	level: RulePlainConfiguration;
-	/**
-	 * Rule's options
-	 */
-	options: UseConsistentCurlyBracesOptions;
-}
-export interface RuleWithOptions_for_UseConsistentMemberAccessibilityOptions {
-	/**
-	 * The severity of the emitted diagnostics by the rule
-	 */
-	level: RulePlainConfiguration;
-	/**
-	 * Rule's options
-	 */
-	options: UseConsistentMemberAccessibilityOptions;
-}
-export interface RuleWithFixOptions_for_UseConstOptions {
-	/**
-	 * The kind of the code actions emitted by the rule
-	 */
-	fix?: FixKind;
-	/**
-	 * The severity of the emitted diagnostics by the rule
-	 */
-	level: RulePlainConfiguration;
-	/**
-	 * Rule's options
-	 */
-	options: UseConstOptions;
-}
-export interface RuleWithFixOptions_for_UseDefaultParameterLastOptions {
-	/**
-	 * The kind of the code actions emitted by the rule
-	 */
-	fix?: FixKind;
-	/**
-	 * The severity of the emitted diagnostics by the rule
-	 */
-	level: RulePlainConfiguration;
-	/**
-	 * Rule's options
-	 */
-	options: UseDefaultParameterLastOptions;
-}
-export interface RuleWithOptions_for_UseDefaultSwitchClauseOptions {
-	/**
-	 * The severity of the emitted diagnostics by the rule
-	 */
-	level: RulePlainConfiguration;
-	/**
-	 * Rule's options
-	 */
-	options: UseDefaultSwitchClauseOptions;
-}
-export interface RuleWithOptions_for_UseDeprecatedReasonOptions {
-	/**
-	 * The severity of the emitted diagnostics by the rule
-	 */
-	level: RulePlainConfiguration;
-	/**
-	 * Rule's options
-	 */
-	options: UseDeprecatedReasonOptions;
-}
-export interface RuleWithFixOptions_for_UseEnumInitializersOptions {
-	/**
-	 * The kind of the code actions emitted by the rule
-	 */
-	fix?: FixKind;
-	/**
-	 * The severity of the emitted diagnostics by the rule
-	 */
-	level: RulePlainConfiguration;
-	/**
-	 * Rule's options
-	 */
-	options: UseEnumInitializersOptions;
-}
-export interface RuleWithFixOptions_for_UseExplicitLengthCheckOptions {
-	/**
-	 * The kind of the code actions emitted by the rule
-	 */
-	fix?: FixKind;
-	/**
-	 * The severity of the emitted diagnostics by the rule
-	 */
-	level: RulePlainConfiguration;
-	/**
-	 * Rule's options
-	 */
-	options: UseExplicitLengthCheckOptions;
-}
-export interface RuleWithFixOptions_for_UseExponentiationOperatorOptions {
-	/**
-	 * The kind of the code actions emitted by the rule
-	 */
-	fix?: FixKind;
-	/**
-	 * The severity of the emitted diagnostics by the rule
-	 */
-	level: RulePlainConfiguration;
-	/**
-	 * Rule's options
-	 */
-	options: UseExponentiationOperatorOptions;
-}
-export interface RuleWithFixOptions_for_UseExportTypeOptions {
-	/**
-	 * The kind of the code actions emitted by the rule
-	 */
-	fix?: FixKind;
-	/**
-	 * The severity of the emitted diagnostics by the rule
-	 */
-	level: RulePlainConfiguration;
-	/**
-	 * Rule's options
-	 */
-	options: UseExportTypeOptions;
-}
-export interface RuleWithOptions_for_UseFilenamingConventionOptions {
-	/**
-	 * The severity of the emitted diagnostics by the rule
-	 */
-	level: RulePlainConfiguration;
-	/**
-	 * Rule's options
-	 */
-	options: UseFilenamingConventionOptions;
-}
-export interface RuleWithOptions_for_UseForOfOptions {
-	/**
-	 * The severity of the emitted diagnostics by the rule
-	 */
-	level: RulePlainConfiguration;
-	/**
-	 * Rule's options
-	 */
-	options: UseForOfOptions;
-}
-export interface RuleWithFixOptions_for_UseFragmentSyntaxOptions {
-	/**
-	 * The kind of the code actions emitted by the rule
-	 */
-	fix?: FixKind;
-	/**
-	 * The severity of the emitted diagnostics by the rule
-	 */
-	level: RulePlainConfiguration;
-	/**
-	 * Rule's options
-	 */
-	options: UseFragmentSyntaxOptions;
-}
-export interface RuleWithFixOptions_for_UseImportTypeOptions {
-	/**
-	 * The kind of the code actions emitted by the rule
-	 */
-	fix?: FixKind;
-	/**
-	 * The severity of the emitted diagnostics by the rule
-	 */
-	level: RulePlainConfiguration;
-	/**
-	 * Rule's options
-	 */
-	options: UseImportTypeOptions;
-}
-export interface RuleWithOptions_for_UseLiteralEnumMembersOptions {
-	/**
-	 * The severity of the emitted diagnostics by the rule
-	 */
-	level: RulePlainConfiguration;
-	/**
-	 * Rule's options
-	 */
-	options: UseLiteralEnumMembersOptions;
-}
-export interface RuleWithFixOptions_for_UseNamingConventionOptions {
-	/**
-	 * The kind of the code actions emitted by the rule
-	 */
-	fix?: FixKind;
-	/**
-	 * The severity of the emitted diagnostics by the rule
-	 */
-	level: RulePlainConfiguration;
-	/**
-	 * Rule's options
-	 */
-	options: UseNamingConventionOptions;
-}
-export interface RuleWithFixOptions_for_UseNodeAssertStrictOptions {
-	/**
-	 * The kind of the code actions emitted by the rule
-	 */
-	fix?: FixKind;
-	/**
-	 * The severity of the emitted diagnostics by the rule
-	 */
-	level: RulePlainConfiguration;
-	/**
-	 * Rule's options
-	 */
-	options: UseNodeAssertStrictOptions;
-}
-export interface RuleWithFixOptions_for_UseNodejsImportProtocolOptions {
-	/**
-	 * The kind of the code actions emitted by the rule
-	 */
-	fix?: FixKind;
-	/**
-	 * The severity of the emitted diagnostics by the rule
-	 */
-	level: RulePlainConfiguration;
-	/**
-	 * Rule's options
-	 */
-	options: UseNodejsImportProtocolOptions;
-}
-export interface RuleWithFixOptions_for_UseNumberNamespaceOptions {
-	/**
-	 * The kind of the code actions emitted by the rule
-	 */
-	fix?: FixKind;
-	/**
-	 * The severity of the emitted diagnostics by the rule
-	 */
-	level: RulePlainConfiguration;
-	/**
-	 * Rule's options
-	 */
-	options: UseNumberNamespaceOptions;
-}
-export interface RuleWithFixOptions_for_UseNumericLiteralsOptions {
-	/**
-	 * The kind of the code actions emitted by the rule
-	 */
-	fix?: FixKind;
-	/**
-	 * The severity of the emitted diagnostics by the rule
-	 */
-	level: RulePlainConfiguration;
-	/**
-	 * Rule's options
-	 */
-	options: UseNumericLiteralsOptions;
-}
-export interface RuleWithFixOptions_for_UseSelfClosingElementsOptions {
-	/**
-	 * The kind of the code actions emitted by the rule
-	 */
-	fix?: FixKind;
-	/**
-	 * The severity of the emitted diagnostics by the rule
-	 */
-	level: RulePlainConfiguration;
-	/**
-	 * Rule's options
-	 */
-	options: UseSelfClosingElementsOptions;
-}
-export interface RuleWithFixOptions_for_UseShorthandAssignOptions {
-	/**
-	 * The kind of the code actions emitted by the rule
-	 */
-	fix?: FixKind;
-	/**
-	 * The severity of the emitted diagnostics by the rule
-	 */
-	level: RulePlainConfiguration;
-	/**
-	 * Rule's options
-	 */
-	options: UseShorthandAssignOptions;
-}
-export interface RuleWithFixOptions_for_UseShorthandFunctionTypeOptions {
-	/**
-	 * The kind of the code actions emitted by the rule
-	 */
-	fix?: FixKind;
-	/**
-	 * The severity of the emitted diagnostics by the rule
-	 */
-	level: RulePlainConfiguration;
-	/**
-	 * Rule's options
-	 */
-	options: UseShorthandFunctionTypeOptions;
-}
-export interface RuleWithFixOptions_for_UseSingleVarDeclaratorOptions {
-	/**
-	 * The kind of the code actions emitted by the rule
-	 */
-	fix?: FixKind;
-	/**
-	 * The severity of the emitted diagnostics by the rule
-	 */
-	level: RulePlainConfiguration;
-	/**
-	 * Rule's options
-	 */
-	options: UseSingleVarDeclaratorOptions;
-}
-export interface RuleWithFixOptions_for_UseTemplateOptions {
-	/**
-	 * The kind of the code actions emitted by the rule
-	 */
-	fix?: FixKind;
-	/**
-	 * The severity of the emitted diagnostics by the rule
-	 */
-	level: RulePlainConfiguration;
-	/**
-	 * Rule's options
-	 */
-	options: UseTemplateOptions;
-}
-export interface RuleWithFixOptions_for_UseThrowNewErrorOptions {
-	/**
-	 * The kind of the code actions emitted by the rule
-	 */
-	fix?: FixKind;
-	/**
-	 * The severity of the emitted diagnostics by the rule
-	 */
-	level: RulePlainConfiguration;
-	/**
-	 * Rule's options
-	 */
-	options: UseThrowNewErrorOptions;
-}
-export interface RuleWithOptions_for_UseThrowOnlyErrorOptions {
-	/**
-	 * The severity of the emitted diagnostics by the rule
-	 */
-	level: RulePlainConfiguration;
-	/**
-	 * Rule's options
-	 */
-	options: UseThrowOnlyErrorOptions;
-}
-export interface RuleWithFixOptions_for_UseTrimStartEndOptions {
-	/**
-	 * The kind of the code actions emitted by the rule
-	 */
-	fix?: FixKind;
-	/**
-	 * The severity of the emitted diagnostics by the rule
-	 */
-	level: RulePlainConfiguration;
-	/**
-	 * Rule's options
-	 */
-	options: UseTrimStartEndOptions;
-}
-export interface RuleWithFixOptions_for_NoApproximativeNumericConstantOptions {
-	/**
-	 * The kind of the code actions emitted by the rule
-	 */
-	fix?: FixKind;
-	/**
-	 * The severity of the emitted diagnostics by the rule
-	 */
-	level: RulePlainConfiguration;
-	/**
-	 * Rule's options
-	 */
-	options: NoApproximativeNumericConstantOptions;
-}
-export interface RuleWithOptions_for_NoArrayIndexKeyOptions {
-	/**
-	 * The severity of the emitted diagnostics by the rule
-	 */
-	level: RulePlainConfiguration;
-	/**
-	 * Rule's options
-	 */
-	options: NoArrayIndexKeyOptions;
-}
-export interface RuleWithOptions_for_NoAssignInExpressionsOptions {
-	/**
-	 * The severity of the emitted diagnostics by the rule
-	 */
-	level: RulePlainConfiguration;
-	/**
-	 * Rule's options
-	 */
-	options: NoAssignInExpressionsOptions;
-}
-export interface RuleWithOptions_for_NoAsyncPromiseExecutorOptions {
-	/**
-	 * The severity of the emitted diagnostics by the rule
-	 */
-	level: RulePlainConfiguration;
-	/**
-	 * Rule's options
-	 */
-	options: NoAsyncPromiseExecutorOptions;
-}
-export interface RuleWithOptions_for_NoCatchAssignOptions {
-	/**
-	 * The severity of the emitted diagnostics by the rule
-	 */
-	level: RulePlainConfiguration;
-	/**
-	 * Rule's options
-	 */
-	options: NoCatchAssignOptions;
-}
-export interface RuleWithOptions_for_NoClassAssignOptions {
-	/**
-	 * The severity of the emitted diagnostics by the rule
-	 */
-	level: RulePlainConfiguration;
-	/**
-	 * Rule's options
-	 */
-	options: NoClassAssignOptions;
-}
-export interface RuleWithFixOptions_for_NoCommentTextOptions {
-	/**
-	 * The kind of the code actions emitted by the rule
-	 */
-	fix?: FixKind;
-	/**
-	 * The severity of the emitted diagnostics by the rule
-	 */
-	level: RulePlainConfiguration;
-	/**
-	 * Rule's options
-	 */
-	options: NoCommentTextOptions;
-}
-export interface RuleWithFixOptions_for_NoCompareNegZeroOptions {
-	/**
-	 * The kind of the code actions emitted by the rule
-	 */
-	fix?: FixKind;
-	/**
-	 * The severity of the emitted diagnostics by the rule
-	 */
-	level: RulePlainConfiguration;
-	/**
-	 * Rule's options
-	 */
-	options: NoCompareNegZeroOptions;
-}
-export interface RuleWithOptions_for_NoConfusingLabelsOptions {
-	/**
-	 * The severity of the emitted diagnostics by the rule
-	 */
-	level: RulePlainConfiguration;
-	/**
-	 * Rule's options
-	 */
-	options: NoConfusingLabelsOptions;
-}
-export interface RuleWithFixOptions_for_NoConfusingVoidTypeOptions {
-	/**
-	 * The kind of the code actions emitted by the rule
-	 */
-	fix?: FixKind;
-	/**
-	 * The severity of the emitted diagnostics by the rule
-	 */
-	level: RulePlainConfiguration;
-	/**
-	 * Rule's options
-	 */
-	options: NoConfusingVoidTypeOptions;
-}
-export interface RuleWithFixOptions_for_NoConsoleOptions {
-	/**
-	 * The kind of the code actions emitted by the rule
-	 */
-	fix?: FixKind;
-	/**
-	 * The severity of the emitted diagnostics by the rule
-	 */
-	level: RulePlainConfiguration;
-	/**
-	 * Rule's options
-	 */
-	options: NoConsoleOptions;
-}
-export interface RuleWithFixOptions_for_NoConstEnumOptions {
-	/**
-	 * The kind of the code actions emitted by the rule
-	 */
-	fix?: FixKind;
-	/**
-	 * The severity of the emitted diagnostics by the rule
-	 */
-	level: RulePlainConfiguration;
-	/**
-	 * Rule's options
-	 */
-	options: NoConstEnumOptions;
-}
-export interface RuleWithOptions_for_NoControlCharactersInRegexOptions {
-	/**
-	 * The severity of the emitted diagnostics by the rule
-	 */
-	level: RulePlainConfiguration;
-	/**
-	 * Rule's options
-	 */
-	options: NoControlCharactersInRegexOptions;
-}
-export interface RuleWithFixOptions_for_NoDebuggerOptions {
-	/**
-	 * The kind of the code actions emitted by the rule
-	 */
-	fix?: FixKind;
-	/**
-	 * The severity of the emitted diagnostics by the rule
-	 */
-	level: RulePlainConfiguration;
-	/**
-	 * Rule's options
-	 */
-	options: NoDebuggerOptions;
-}
-export interface RuleWithOptions_for_NoDocumentCookieOptions {
-	/**
-	 * The severity of the emitted diagnostics by the rule
-	 */
-	level: RulePlainConfiguration;
-	/**
-	 * Rule's options
-	 */
-	options: NoDocumentCookieOptions;
-}
-export interface RuleWithOptions_for_NoDocumentImportInPageOptions {
-	/**
-	 * The severity of the emitted diagnostics by the rule
-	 */
-	level: RulePlainConfiguration;
-	/**
-	 * Rule's options
-	 */
-	options: NoDocumentImportInPageOptions;
-}
-export interface RuleWithFixOptions_for_NoDoubleEqualsOptions {
-	/**
-	 * The kind of the code actions emitted by the rule
-	 */
-	fix?: FixKind;
-	/**
-	 * The severity of the emitted diagnostics by the rule
-	 */
-	level: RulePlainConfiguration;
-	/**
-	 * Rule's options
-	 */
 	options: NoDoubleEqualsOptions;
 }
-export interface RuleWithOptions_for_NoDuplicateAtImportRulesOptions {
-	/**
-	 * The severity of the emitted diagnostics by the rule
-	 */
-	level: RulePlainConfiguration;
-	/**
-	 * Rule's options
-	 */
-	options: NoDuplicateAtImportRulesOptions;
-}
-export interface RuleWithOptions_for_NoDuplicateCaseOptions {
-	/**
-	 * The severity of the emitted diagnostics by the rule
-	 */
-	level: RulePlainConfiguration;
-	/**
-	 * Rule's options
-	 */
-	options: NoDuplicateCaseOptions;
-}
-export interface RuleWithOptions_for_NoDuplicateClassMembersOptions {
-	/**
-	 * The severity of the emitted diagnostics by the rule
-	 */
-	level: RulePlainConfiguration;
-	/**
-	 * Rule's options
-	 */
-	options: NoDuplicateClassMembersOptions;
-}
-export interface RuleWithOptions_for_NoDuplicateCustomPropertiesOptions {
-	/**
-	 * The severity of the emitted diagnostics by the rule
-	 */
-	level: RulePlainConfiguration;
-	/**
-	 * Rule's options
-	 */
-	options: NoDuplicateCustomPropertiesOptions;
-}
-export interface RuleWithOptions_for_NoDuplicateElseIfOptions {
-	/**
-	 * The severity of the emitted diagnostics by the rule
-	 */
-	level: RulePlainConfiguration;
-	/**
-	 * Rule's options
-	 */
-	options: NoDuplicateElseIfOptions;
-}
-export interface RuleWithOptions_for_NoDuplicateFieldsOptions {
-	/**
-	 * The severity of the emitted diagnostics by the rule
-	 */
-	level: RulePlainConfiguration;
-	/**
-	 * Rule's options
-	 */
-	options: NoDuplicateFieldsOptions;
-}
-export interface RuleWithOptions_for_NoDuplicateFontNamesOptions {
-	/**
-	 * The severity of the emitted diagnostics by the rule
-	 */
-	level: RulePlainConfiguration;
-	/**
-	 * Rule's options
-	 */
-	options: NoDuplicateFontNamesOptions;
-}
-export interface RuleWithOptions_for_NoDuplicateJsxPropsOptions {
-	/**
-	 * The severity of the emitted diagnostics by the rule
-	 */
-	level: RulePlainConfiguration;
-	/**
-	 * Rule's options
-	 */
-	options: NoDuplicateJsxPropsOptions;
-}
-export interface RuleWithOptions_for_NoDuplicateObjectKeysOptions {
-	/**
-	 * The severity of the emitted diagnostics by the rule
-	 */
-	level: RulePlainConfiguration;
-	/**
-	 * Rule's options
-	 */
-	options: NoDuplicateObjectKeysOptions;
-}
-export interface RuleWithOptions_for_NoDuplicateParametersOptions {
-	/**
-	 * The severity of the emitted diagnostics by the rule
-	 */
-	level: RulePlainConfiguration;
-	/**
-	 * Rule's options
-	 */
-	options: NoDuplicateParametersOptions;
-}
-export interface RuleWithOptions_for_NoDuplicatePropertiesOptions {
-	/**
-	 * The severity of the emitted diagnostics by the rule
-	 */
-	level: RulePlainConfiguration;
-	/**
-	 * Rule's options
-	 */
-	options: NoDuplicatePropertiesOptions;
-}
-export interface RuleWithOptions_for_NoDuplicateSelectorsKeyframeBlockOptions {
-	/**
-	 * The severity of the emitted diagnostics by the rule
-	 */
-	level: RulePlainConfiguration;
-	/**
-	 * Rule's options
-	 */
-	options: NoDuplicateSelectorsKeyframeBlockOptions;
-}
-export interface RuleWithOptions_for_NoDuplicateTestHooksOptions {
-	/**
-	 * The severity of the emitted diagnostics by the rule
-	 */
-	level: RulePlainConfiguration;
-	/**
-	 * Rule's options
-	 */
-	options: NoDuplicateTestHooksOptions;
-}
-export interface RuleWithOptions_for_NoEmptyBlockOptions {
-	/**
-	 * The severity of the emitted diagnostics by the rule
-	 */
-	level: RulePlainConfiguration;
-	/**
-	 * Rule's options
-	 */
-	options: NoEmptyBlockOptions;
-}
-export interface RuleWithOptions_for_NoEmptyBlockStatementsOptions {
-	/**
-	 * The severity of the emitted diagnostics by the rule
-	 */
-	level: RulePlainConfiguration;
-	/**
-	 * Rule's options
-	 */
-	options: NoEmptyBlockStatementsOptions;
-}
-export interface RuleWithFixOptions_for_NoEmptyInterfaceOptions {
-	/**
-	 * The kind of the code actions emitted by the rule
-	 */
-	fix?: FixKind;
-	/**
-	 * The severity of the emitted diagnostics by the rule
-	 */
-	level: RulePlainConfiguration;
-	/**
-	 * Rule's options
-	 */
-	options: NoEmptyInterfaceOptions;
-}
-export interface RuleWithOptions_for_NoEvolvingTypesOptions {
-	/**
-	 * The severity of the emitted diagnostics by the rule
-	 */
-	level: RulePlainConfiguration;
-	/**
-	 * Rule's options
-	 */
-	options: NoEvolvingTypesOptions;
-}
-export interface RuleWithOptions_for_NoExplicitAnyOptions {
-	/**
-	 * The severity of the emitted diagnostics by the rule
-	 */
-	level: RulePlainConfiguration;
-	/**
-	 * Rule's options
-	 */
-	options: NoExplicitAnyOptions;
-}
-export interface RuleWithOptions_for_NoExportsInTestOptions {
-	/**
-	 * The severity of the emitted diagnostics by the rule
-	 */
-	level: RulePlainConfiguration;
-	/**
-	 * Rule's options
-	 */
-	options: NoExportsInTestOptions;
-}
-export interface RuleWithFixOptions_for_NoExtraNonNullAssertionOptions {
-	/**
-	 * The kind of the code actions emitted by the rule
-	 */
-	fix?: FixKind;
-	/**
-	 * The severity of the emitted diagnostics by the rule
-	 */
-	level: RulePlainConfiguration;
-	/**
-	 * Rule's options
-	 */
-	options: NoExtraNonNullAssertionOptions;
-}
-export interface RuleWithOptions_for_NoFallthroughSwitchClauseOptions {
-	/**
-	 * The severity of the emitted diagnostics by the rule
-	 */
-	level: RulePlainConfiguration;
-	/**
-	 * Rule's options
-	 */
-	options: NoFallthroughSwitchClauseOptions;
-}
-export interface RuleWithFixOptions_for_NoFocusedTestsOptions {
-	/**
-	 * The kind of the code actions emitted by the rule
-	 */
-	fix?: FixKind;
-	/**
-	 * The severity of the emitted diagnostics by the rule
-	 */
-	level: RulePlainConfiguration;
-	/**
-	 * Rule's options
-	 */
-	options: NoFocusedTestsOptions;
-}
-export interface RuleWithOptions_for_NoFunctionAssignOptions {
-	/**
-	 * The severity of the emitted diagnostics by the rule
-	 */
-	level: RulePlainConfiguration;
-	/**
-	 * Rule's options
-	 */
-	options: NoFunctionAssignOptions;
-}
-export interface RuleWithOptions_for_NoGlobalAssignOptions {
-	/**
-	 * The severity of the emitted diagnostics by the rule
-	 */
-	level: RulePlainConfiguration;
-	/**
-	 * Rule's options
-	 */
-	options: NoGlobalAssignOptions;
-}
-export interface RuleWithFixOptions_for_NoGlobalIsFiniteOptions {
-	/**
-	 * The kind of the code actions emitted by the rule
-	 */
-	fix?: FixKind;
-	/**
-	 * The severity of the emitted diagnostics by the rule
-	 */
-	level: RulePlainConfiguration;
-	/**
-	 * Rule's options
-	 */
-	options: NoGlobalIsFiniteOptions;
-}
-export interface RuleWithFixOptions_for_NoGlobalIsNanOptions {
-	/**
-	 * The kind of the code actions emitted by the rule
-	 */
-	fix?: FixKind;
-	/**
-	 * The severity of the emitted diagnostics by the rule
-	 */
-	level: RulePlainConfiguration;
-	/**
-	 * Rule's options
-	 */
-	options: NoGlobalIsNanOptions;
-}
-export interface RuleWithOptions_for_NoHeadImportInDocumentOptions {
-	/**
-	 * The severity of the emitted diagnostics by the rule
-	 */
-	level: RulePlainConfiguration;
-	/**
-	 * Rule's options
-	 */
-	options: NoHeadImportInDocumentOptions;
-}
-export interface RuleWithOptions_for_NoImplicitAnyLetOptions {
-	/**
-	 * The severity of the emitted diagnostics by the rule
-	 */
-	level: RulePlainConfiguration;
-	/**
-	 * Rule's options
-	 */
-	options: NoImplicitAnyLetOptions;
-}
-export interface RuleWithOptions_for_NoImportAssignOptions {
-	/**
-	 * The severity of the emitted diagnostics by the rule
-	 */
-	level: RulePlainConfiguration;
-	/**
-	 * Rule's options
-	 */
-	options: NoImportAssignOptions;
-}
-export interface RuleWithOptions_for_NoImportantInKeyframeOptions {
-	/**
-	 * The severity of the emitted diagnostics by the rule
-	 */
-	level: RulePlainConfiguration;
-	/**
-	 * Rule's options
-	 */
-	options: NoImportantInKeyframeOptions;
-}
-<<<<<<< HEAD
-export interface RuleWithOptions_for_NoIrregularWhitespaceOptions {
-=======
-export interface RuleWithOptions_for_NoExcessiveLinesPerFunctionOptions {
-	/**
-	 * The severity of the emitted diagnostics by the rule
-	 */
-	level: RulePlainConfiguration;
-	/**
-	 * Rule's options
-	 */
-	options: NoExcessiveLinesPerFunctionOptions;
-}
-export interface RuleWithOptions_for_NoRestrictedElementsOptions {
->>>>>>> c0718ca6
-	/**
-	 * The severity of the emitted diagnostics by the rule
-	 */
-	level: RulePlainConfiguration;
-	/**
-	 * Rule's options
-	 */
-	options: NoIrregularWhitespaceOptions;
-}
-export interface RuleWithOptions_for_NoLabelVarOptions {
-	/**
-	 * The severity of the emitted diagnostics by the rule
-	 */
-	level: RulePlainConfiguration;
-	/**
-	 * Rule's options
-	 */
-	options: NoLabelVarOptions;
-}
-export interface RuleWithFixOptions_for_NoMisleadingCharacterClassOptions {
-	/**
-	 * The kind of the code actions emitted by the rule
-	 */
-	fix?: FixKind;
-	/**
-	 * The severity of the emitted diagnostics by the rule
-	 */
-	level: RulePlainConfiguration;
-	/**
-	 * Rule's options
-	 */
-	options: NoMisleadingCharacterClassOptions;
-}
-<<<<<<< HEAD
-export interface RuleWithOptions_for_NoMisleadingInstantiatorOptions {
-=======
-export interface RuleWithFixOptions_for_ReadonlyClassPropertiesOptions {
-	/**
-	 * The kind of the code actions emitted by the rule
-	 */
-	fix?: FixKind;
-	/**
-	 * The severity of the emitted diagnostics by the rule
-	 */
-	level: RulePlainConfiguration;
-	/**
-	 * Rule's options
-	 */
-	options: ReadonlyClassPropertiesOptions;
-}
-export interface RuleWithFixOptions_for_UtilityClassSortingOptions {
->>>>>>> c0718ca6
-	/**
-	 * The severity of the emitted diagnostics by the rule
-	 */
-	level: RulePlainConfiguration;
-	/**
-	 * Rule's options
-	 */
-	options: NoMisleadingInstantiatorOptions;
-}
-export interface RuleWithOptions_for_NoMisplacedAssertionOptions {
-	/**
-	 * The severity of the emitted diagnostics by the rule
-	 */
-	level: RulePlainConfiguration;
-	/**
-	 * Rule's options
-	 */
-	options: NoMisplacedAssertionOptions;
-}
-export interface RuleWithFixOptions_for_NoMisrefactoredShorthandAssignOptions {
-	/**
-	 * The kind of the code actions emitted by the rule
-	 */
-	fix?: FixKind;
-	/**
-	 * The severity of the emitted diagnostics by the rule
-	 */
-	level: RulePlainConfiguration;
-	/**
-	 * Rule's options
-	 */
-	options: NoMisrefactoredShorthandAssignOptions;
-}
-<<<<<<< HEAD
-export interface RuleWithFixOptions_for_NoOctalEscapeOptions {
-	/**
-	 * The kind of the code actions emitted by the rule
-	 */
-	fix?: FixKind;
-=======
-export interface RuleWithOptions_for_NoParameterAssignOptions {
-	/**
-	 * The severity of the emitted diagnostics by the rule
-	 */
-	level: RulePlainConfiguration;
-	/**
-	 * Rule's options
-	 */
-	options: NoParameterAssignOptions;
-}
-export interface RuleWithOptions_for_RestrictedGlobalsOptions {
->>>>>>> c0718ca6
-	/**
-	 * The severity of the emitted diagnostics by the rule
-	 */
-	level: RulePlainConfiguration;
-	/**
-	 * Rule's options
-	 */
-	options: NoOctalEscapeOptions;
-}
-export interface RuleWithFixOptions_for_NoPrototypeBuiltinsOptions {
-	/**
-	 * The kind of the code actions emitted by the rule
-	 */
-	fix?: FixKind;
-	/**
-	 * The severity of the emitted diagnostics by the rule
-	 */
-	level: RulePlainConfiguration;
-	/**
-	 * Rule's options
-	 */
-	options: NoPrototypeBuiltinsOptions;
-}
-export interface RuleWithFixOptions_for_NoReactSpecificPropsOptions {
-	/**
-	 * The kind of the code actions emitted by the rule
-	 */
-	fix?: FixKind;
-	/**
-	 * The severity of the emitted diagnostics by the rule
-	 */
-	level: RulePlainConfiguration;
-	/**
-	 * Rule's options
-	 */
-	options: NoReactSpecificPropsOptions;
-}
-export interface RuleWithOptions_for_NoRedeclareOptions {
-	/**
-	 * The severity of the emitted diagnostics by the rule
-	 */
-	level: RulePlainConfiguration;
-	/**
-	 * Rule's options
-	 */
-	options: NoRedeclareOptions;
-}
-export interface RuleWithFixOptions_for_NoRedundantUseStrictOptions {
-	/**
-	 * The kind of the code actions emitted by the rule
-	 */
-	fix?: FixKind;
-	/**
-	 * The severity of the emitted diagnostics by the rule
-	 */
-	level: RulePlainConfiguration;
-	/**
-	 * Rule's options
-	 */
-	options: NoRedundantUseStrictOptions;
-}
-export interface RuleWithOptions_for_NoSelfCompareOptions {
-	/**
-	 * The severity of the emitted diagnostics by the rule
-	 */
-	level: RulePlainConfiguration;
-	/**
-	 * Rule's options
-	 */
-	options: NoSelfCompareOptions;
-}
-export interface RuleWithOptions_for_NoShadowRestrictedNamesOptions {
-	/**
-	 * The severity of the emitted diagnostics by the rule
-	 */
-	level: RulePlainConfiguration;
-	/**
-	 * Rule's options
-	 */
-	options: NoShadowRestrictedNamesOptions;
-}
-export interface RuleWithOptions_for_NoShorthandPropertyOverridesOptions {
-	/**
-	 * The severity of the emitted diagnostics by the rule
-	 */
-	level: RulePlainConfiguration;
-	/**
-	 * Rule's options
-	 */
-	options: NoShorthandPropertyOverridesOptions;
-}
-export interface RuleWithFixOptions_for_NoSkippedTestsOptions {
-	/**
-	 * The kind of the code actions emitted by the rule
-	 */
-	fix?: FixKind;
-	/**
-	 * The severity of the emitted diagnostics by the rule
-	 */
-	level: RulePlainConfiguration;
-	/**
-	 * Rule's options
-	 */
-	options: NoSkippedTestsOptions;
-}
-export interface RuleWithFixOptions_for_NoSparseArrayOptions {
-	/**
-	 * The kind of the code actions emitted by the rule
-	 */
-	fix?: FixKind;
-	/**
-	 * The severity of the emitted diagnostics by the rule
-	 */
-	level: RulePlainConfiguration;
-	/**
-	 * Rule's options
-	 */
-	options: NoSparseArrayOptions;
-}
-export interface RuleWithOptions_for_NoSuspiciousSemicolonInJsxOptions {
-	/**
-	 * The severity of the emitted diagnostics by the rule
-	 */
-	level: RulePlainConfiguration;
-	/**
-	 * Rule's options
-	 */
-	options: NoSuspiciousSemicolonInJsxOptions;
-}
-export interface RuleWithOptions_for_NoTemplateCurlyInStringOptions {
-	/**
-	 * The severity of the emitted diagnostics by the rule
-	 */
-	level: RulePlainConfiguration;
-	/**
-	 * Rule's options
-	 */
-	options: NoTemplateCurlyInStringOptions;
-}
-export interface RuleWithOptions_for_NoThenPropertyOptions {
-	/**
-	 * The severity of the emitted diagnostics by the rule
-	 */
-	level: RulePlainConfiguration;
-	/**
-	 * Rule's options
-	 */
-	options: NoThenPropertyOptions;
-}
-export interface RuleWithOptions_for_NoUnsafeDeclarationMergingOptions {
-	/**
-	 * The severity of the emitted diagnostics by the rule
-	 */
-	level: RulePlainConfiguration;
-	/**
-	 * Rule's options
-	 */
-	options: NoUnsafeDeclarationMergingOptions;
-}
-export interface RuleWithFixOptions_for_NoUnsafeNegationOptions {
-	/**
-	 * The kind of the code actions emitted by the rule
-	 */
-	fix?: FixKind;
-	/**
-	 * The severity of the emitted diagnostics by the rule
-	 */
-	level: RulePlainConfiguration;
-	/**
-	 * Rule's options
-	 */
-	options: NoUnsafeNegationOptions;
-}
-export interface RuleWithFixOptions_for_NoVarOptions {
-	/**
-	 * The kind of the code actions emitted by the rule
-	 */
-	fix?: FixKind;
-	/**
-	 * The severity of the emitted diagnostics by the rule
-	 */
-	level: RulePlainConfiguration;
-	/**
-	 * Rule's options
-	 */
-	options: NoVarOptions;
-}
-export interface RuleWithOptions_for_UseAdjacentOverloadSignaturesOptions {
-	/**
-	 * The severity of the emitted diagnostics by the rule
-	 */
-	level: RulePlainConfiguration;
-	/**
-	 * Rule's options
-	 */
-	options: UseAdjacentOverloadSignaturesOptions;
-}
-export interface RuleWithOptions_for_UseAwaitOptions {
-	/**
-	 * The severity of the emitted diagnostics by the rule
-	 */
-	level: RulePlainConfiguration;
-	/**
-	 * Rule's options
-	 */
-	options: UseAwaitOptions;
-}
-export interface RuleWithOptions_for_UseDefaultSwitchClauseLastOptions {
-	/**
-	 * The severity of the emitted diagnostics by the rule
-	 */
-	level: RulePlainConfiguration;
-	/**
-	 * Rule's options
-	 */
-	options: UseDefaultSwitchClauseLastOptions;
-}
-export interface RuleWithOptions_for_UseErrorMessageOptions {
-	/**
-	 * The severity of the emitted diagnostics by the rule
-	 */
-	level: RulePlainConfiguration;
-	/**
-	 * Rule's options
-	 */
-	options: UseErrorMessageOptions;
-}
-export interface RuleWithOptions_for_UseGetterReturnOptions {
-	/**
-<<<<<<< HEAD
-	 * The severity of the emitted diagnostics by the rule
-=======
+export type ImportGroups = ImportGroup[];
+/**
+ * Used to identify the kind of code action emitted by a rule
+ */
+export type FixKind = "none" | "safe" | "unsafe";
+export interface NoLabelWithoutControlOptions {
+	/**
+	 * Array of component names that should be considered the same as an `input` element.
+	 */
+	inputComponents?: string[];
+	/**
+	 * Array of attributes that should be treated as the `label` accessible text content.
+	 */
+	labelAttributes?: string[];
+	/**
+	 * Array of component names that should be considered the same as a `label` element.
+	 */
+	labelComponents?: string[];
+}
+export interface ValidAriaRoleOptions {
+	allowInvalidRoles?: string[];
+	ignoreNonDom?: boolean;
+}
+export interface UseValidAutocompleteOptions {
+	/**
+	 * `input` like custom components that should be checked.
+	 */
+	inputComponents?: string[];
+}
+/**
+ * Options for the rule `noExcessiveCognitiveComplexity`.
+ */
+export interface ComplexityOptions {
+	/**
+	 * The maximum complexity score that we allow. Anything higher is considered excessive.
+	 */
+	maxAllowedComplexity?: number;
+}
+export interface NoForEachOptions {
+	/**
+	 * A list of variable names allowed for `forEach` calls.
+	 */
+	allowedIdentifiers: string[];
+}
+/**
+ * Options for the rule `noPrivateImports`.
+ */
+export interface NoPrivateImportsOptions {
+	/**
+	* The default visibility to assume for symbols without visibility tag.
+
+Default: **public**. 
+	 */
+	defaultVisibility?: Visibility;
+}
+/**
+ * Rule's options
+ */
+export interface NoUndeclaredDependenciesOptions {
+	/**
+	 * If set to `false`, then the rule will show an error when `devDependencies` are imported. Defaults to `true`.
+	 */
+	devDependencies?: DependencyAvailability;
+	/**
+	 * If set to `false`, then the rule will show an error when `optionalDependencies` are imported. Defaults to `true`.
+	 */
+	optionalDependencies?: DependencyAvailability;
+	/**
+	 * If set to `false`, then the rule will show an error when `peerDependencies` are imported. Defaults to `true`.
+	 */
+	peerDependencies?: DependencyAvailability;
+}
+export interface UndeclaredVariablesOptions {
+	/**
+	 * Check undeclared types.
+	 */
+	checkTypes?: boolean;
+}
+export interface NoUnusedVariablesOptions {
+	/**
 	 * Whether to ignore unused variables from an object destructuring with a spread.
->>>>>>> c0718ca6
-	 */
-	level: RulePlainConfiguration;
-	/**
-	 * Rule's options
-	 */
-	options: UseGetterReturnOptions;
-}
-export interface RuleWithOptions_for_UseGoogleFontDisplayOptions {
-	/**
-	 * The severity of the emitted diagnostics by the rule
-	 */
-	level: RulePlainConfiguration;
-	/**
-	 * Rule's options
-	 */
-	options: UseGoogleFontDisplayOptions;
-}
-export interface RuleWithOptions_for_UseGuardForInOptions {
-	/**
-	 * The severity of the emitted diagnostics by the rule
-	 */
-	level: RulePlainConfiguration;
-	/**
-	 * Rule's options
-	 */
-	options: UseGuardForInOptions;
-}
-export interface RuleWithFixOptions_for_UseIsArrayOptions {
-	/**
-	 * The kind of the code actions emitted by the rule
-	 */
-<<<<<<< HEAD
-	fix?: FixKind;
-=======
+	 */
+	ignoreRestSiblings?: boolean;
+}
+/**
+ * Options for the rule `useExhaustiveDependencies`
+ */
+export interface UseExhaustiveDependenciesOptions {
+	/**
+	 * List of hooks of which the dependencies should be validated.
+	 */
+	hooks?: Hook[];
+	/**
+	 * Whether to report an error when a hook has no dependencies array.
+	 */
+	reportMissingDependenciesArray?: boolean;
+	/**
+	 * Whether to report an error when a dependency is listed in the dependencies array but isn't used. Defaults to true.
+	 */
+	reportUnnecessaryDependencies?: boolean;
+}
+/**
+ * Options for the `useHookAtTopLevel` rule have been deprecated, since we now use the React hook naming convention to determine whether a function is a hook.
+ */
+export interface DeprecatedHooksOptions {}
+export interface UseImportExtensionsOptions {
+	/**
+	 * If `true`, the suggested extension is always `.js` regardless of what extension the source file has in your project.
+	 */
+	forceJsExtensions?: boolean;
+}
+export interface UseJsxKeyInIterableOptions {
+	/**
+	 * Set to `true` to check shorthand fragments (`<></>`)
+	 */
+	checkShorthandFragments?: boolean;
+}
+/**
+ * Rule's options
+ */
+export interface NoBitwiseOperatorsOptions {
+	/**
+	 * Allows a list of bitwise operators to be used as exceptions.
+	 */
 	allow: string[];
 }
 export interface NoExcessiveLinesPerFunctionOptions {
@@ -7242,23 +3106,21 @@
 	skipIifes?: boolean;
 }
 export interface NoRestrictedElementsOptions {
->>>>>>> c0718ca6
-	/**
-	 * The severity of the emitted diagnostics by the rule
-	 */
-	level: RulePlainConfiguration;
-	/**
-	 * Rule's options
-	 */
-	options: UseIsArrayOptions;
-}
-export interface RuleWithFixOptions_for_UseNamespaceKeywordOptions {
-	/**
-	 * The kind of the code actions emitted by the rule
-	 */
-<<<<<<< HEAD
-	fix?: FixKind;
-=======
+	/**
+	 * Elements to restrict. Each key is the element name, and the value is the message to show when the element is used.
+	 */
+	elements: CustomRestrictedElements;
+}
+export interface NoSecretsOptions {
+	/**
+	 * Set entropy threshold (default is 41).
+	 */
+	entropyThreshold?: number;
+}
+export interface UseConsistentObjectDefinitionOptions {
+	/**
+	 * The preferred syntax to enforce.
+	 */
 	syntax?: ObjectPropertySyntax;
 }
 /**
@@ -7271,27 +3133,23 @@
 	checkAllProperties: boolean;
 }
 export interface UtilityClassSortingOptions {
->>>>>>> c0718ca6
-	/**
-	 * The severity of the emitted diagnostics by the rule
-	 */
-	level: RulePlainConfiguration;
-	/**
-	 * Rule's options
-	 */
-	options: UseNamespaceKeywordOptions;
-}
-export interface RuleWithFixOptions_for_UseNumberToFixedDigitsArgumentOptions {
-	/**
-	 * The kind of the code actions emitted by the rule
-	 */
-	fix?: FixKind;
-	/**
-	 * The severity of the emitted diagnostics by the rule
-	 */
-<<<<<<< HEAD
-	level: RulePlainConfiguration;
-=======
+	/**
+	 * Additional attributes that will be sorted.
+	 */
+	attributes?: string[];
+	/**
+	 * Names of the functions or tagged templates that will be sorted.
+	 */
+	functions?: string[];
+}
+export interface NoBlankTargetOptions {
+	/**
+	 * List of domains where `target="_blank"` is allowed without `rel="noopener"`.
+	 */
+	allowDomains: string[];
+	/**
+	 * Whether `noreferrer` is allowed in addition to `noopener`.
+	 */
 	allowNoReferrer?: boolean;
 }
 /**
@@ -7307,204 +3165,70 @@
  * Options for the rule `noRestrictedGlobals`.
  */
 export interface RestrictedGlobalsOptions {
->>>>>>> c0718ca6
-	/**
-	 * Rule's options
-	 */
-	options: UseNumberToFixedDigitsArgumentOptions;
-}
-export interface RuleWithFixOptions_for_UseStrictModeOptions {
-	/**
-	 * The kind of the code actions emitted by the rule
-	 */
-	fix?: FixKind;
-	/**
-	 * The severity of the emitted diagnostics by the rule
-	 */
-	level: RulePlainConfiguration;
-	/**
-	 * Rule's options
-	 */
-	options: UseStrictModeOptions;
-}
-export interface RuleWithFixOptions_for_UseValidTypeofOptions {
-	/**
-	 * The kind of the code actions emitted by the rule
-	 */
-	fix?: FixKind;
-	/**
-	 * The severity of the emitted diagnostics by the rule
-	 */
-	level: RulePlainConfiguration;
-	/**
-	 * Rule's options
-	 */
-	options: UseValidTypeofOptions;
-}
-/**
- * Used to identify the kind of code action emitted by a rule
- */
-export type FixKind = "none" | "safe" | "unsafe";
-export interface NoAccessKeyOptions {}
-export interface NoAriaHiddenOnFocusableOptions {}
-export interface NoAriaUnsupportedElementsOptions {}
-export interface NoAutofocusOptions {}
-export interface NoDistractingElementsOptions {}
-export interface NoHeaderScopeOptions {}
-export interface NoInteractiveElementToNoninteractiveRoleOptions {}
-export interface NoLabelWithoutControlOptions {}
-export interface NoNoninteractiveElementToInteractiveRoleOptions {}
-export interface NoNoninteractiveTabindexOptions {}
-export interface NoPositiveTabindexOptions {}
-export interface NoRedundantAltOptions {}
-export interface NoRedundantRolesOptions {}
-export interface NoStaticElementInteractionsOptions {}
-export interface NoSvgWithoutTitleOptions {}
-export interface UseAltTextOptions {}
-export interface UseAnchorContentOptions {}
-export interface UseAriaActivedescendantWithTabindexOptions {}
-export interface UseAriaPropsForRoleOptions {}
-export interface UseAriaPropsSupportedByRoleOptions {}
-export interface UseButtonTypeOptions {}
-export interface UseFocusableInteractiveOptions {}
-export interface UseGenericFontNamesOptions {}
-export interface UseHeadingContentOptions {}
-export interface UseHtmlLangOptions {}
-export interface UseIframeTitleOptions {}
-export interface UseKeyWithClickEventsOptions {}
-export interface UseKeyWithMouseEventsOptions {}
-export interface UseMediaCaptionOptions {}
-export interface UseSemanticElementsOptions {}
-export interface UseValidAnchorOptions {}
-export interface UseValidAriaPropsOptions {}
-export interface UseValidAriaRoleOptions {}
-export interface UseValidAriaValuesOptions {}
-export interface UseValidAutocompleteOptions {}
-export interface UseValidLangOptions {}
-export interface NoAdjacentSpacesInRegexOptions {}
-export interface NoBannedTypesOptions {}
-export interface NoEmptyTypeParametersOptions {}
-export interface NoExcessiveCognitiveComplexityOptions {}
-export interface NoExcessiveNestedTestSuitesOptions {}
-export interface NoExtraBooleanCastOptions {}
-export interface NoForEachOptions {}
-export interface NoStaticOnlyClassOptions {}
-export interface NoThisInStaticOptions {}
-export interface NoUselessCatchOptions {}
-export interface NoUselessConstructorOptions {}
-export interface NoUselessEmptyExportOptions {}
-export interface NoUselessEscapeInRegexOptions {}
-export interface NoUselessFragmentsOptions {}
-export interface NoUselessLabelOptions {}
-export interface NoUselessLoneBlockStatementsOptions {}
-export interface NoUselessRenameOptions {}
-export interface NoUselessStringConcatOptions {}
-export interface NoUselessStringRawOptions {}
-export interface NoUselessSwitchCaseOptions {}
-export interface NoUselessTernaryOptions {}
-export interface NoUselessThisAliasOptions {}
-export interface NoUselessTypeConstraintOptions {}
-export interface NoUselessUndefinedInitializationOptions {}
-export interface NoVoidOptions {}
-export interface NoWithOptions {}
-export interface UseArrowFunctionOptions {}
-export interface UseDateNowOptions {}
-export interface UseFlatMapOptions {}
-export interface UseLiteralKeysOptions {}
-export interface UseOptionalChainOptions {}
-export interface UseRegexLiteralsOptions {}
-export interface UseSimpleNumberKeysOptions {}
-export interface UseSimplifiedLogicExpressionOptions {}
-export interface UseWhileOptions {}
-export interface NoChildrenPropOptions {}
-export interface NoConstAssignOptions {}
-export interface NoConstantConditionOptions {}
-export interface NoConstantMathMinMaxClampOptions {}
-export interface NoConstructorReturnOptions {}
-export interface NoEmptyCharacterClassInRegexOptions {}
-export interface NoEmptyPatternOptions {}
-export interface NoFlatMapIdentityOptions {}
-export interface NoGlobalObjectCallsOptions {}
-export interface NoInnerDeclarationsOptions {}
-export interface NoInvalidBuiltinInstantiationOptions {}
-export interface NoInvalidConstructorSuperOptions {}
-export interface NoInvalidDirectionInLinearGradientOptions {}
-export interface NoInvalidGridAreasOptions {}
-export interface NoInvalidPositionAtImportRuleOptions {}
-export interface NoInvalidUseBeforeDeclarationOptions {}
-export interface NoMissingVarFunctionOptions {}
-export interface NoNodejsModulesOptions {}
-export interface NoNonoctalDecimalEscapeOptions {}
-export interface NoPrecisionLossOptions {}
-export interface NoPrivateImportsOptions {}
-export interface NoRenderReturnValueOptions {}
-export interface NoSelfAssignOptions {}
-export interface NoSetterReturnOptions {}
-export interface NoStringCaseMismatchOptions {}
-export interface NoSwitchDeclarationsOptions {}
-export interface NoUndeclaredDependenciesOptions {}
-export interface NoUndeclaredVariablesOptions {}
-export interface NoUnknownFunctionOptions {}
-export interface NoUnknownMediaFeatureNameOptions {}
-export interface NoUnknownPropertyOptions {}
-export interface NoUnknownPseudoClassOptions {}
-export interface NoUnknownPseudoElementOptions {}
-export interface NoUnknownTypeSelectorOptions {}
-export interface NoUnknownUnitOptions {}
-export interface NoUnmatchableAnbSelectorOptions {}
-export interface NoUnreachableOptions {}
-export interface NoUnreachableSuperOptions {}
-export interface NoUnsafeFinallyOptions {}
-export interface NoUnsafeOptionalChainingOptions {}
-export interface NoUnusedFunctionParametersOptions {}
-export interface NoUnusedImportsOptions {}
-export interface NoUnusedLabelsOptions {}
-export interface NoUnusedPrivateClassMembersOptions {}
-export interface NoUnusedVariablesOptions {}
-export interface NoUselessContinueOptions {}
-export interface NoVoidElementsWithChildrenOptions {}
-export interface NoVoidTypeReturnOptions {}
-export interface UseArrayLiteralsOptions {}
-export interface UseExhaustiveDependenciesOptions {}
-export interface UseHookAtTopLevelOptions {}
-export interface UseImportExtensionsOptions {}
-export interface UseIsNanOptions {}
-export interface UseJsxKeyInIterableOptions {}
-export interface UseValidForDirectionOptions {}
-export interface UseYieldOptions {}
-export interface NoAwaitInLoopOptions {}
-export interface NoBitwiseOperatorsOptions {}
-export interface NoConstantBinaryExpressionOptions {}
-export interface NoDestructuredPropsOptions {}
-export interface NoFloatingPromisesOptions {}
-export interface NoGlobalDirnameFilenameOptions {}
-export interface NoImportCyclesOptions {}
-export interface NoImportantStylesOptions {}
-export interface NoNoninteractiveElementInteractionsOptions {}
-export interface NoProcessGlobalOptions {}
-export interface NoRestrictedElementsOptions {}
-export interface NoSecretsOptions {}
-export interface NoShadowOptions {}
-export interface NoTsIgnoreOptions {}
-export interface NoUnknownAtRuleOptions {}
-export interface NoUnresolvedImportsOptions {}
-export interface NoUnwantedPolyfillioOptions {}
-export interface NoUselessBackrefInRegexOptions {}
-export interface NoUselessEscapeInStringOptions {}
-export interface NoUselessUndefinedOptions {}
-export interface UseAdjacentGetterSetterOptions {}
-export interface UseConsistentObjectDefinitionOptions {}
-export interface UseExhaustiveSwitchCasesOptions {}
-export interface UseExplicitTypeOptions {}
-export interface UseExportsLastOptions {}
-export interface UseForComponentOptions {}
-export interface UseGoogleFontPreconnectOptions {}
-export interface UseIterableCallbackReturnOptions {}
-export interface UseNamedOperationOptions {}
+	/**
+	 * A list of names that should trigger the rule
+	 */
+	deniedGlobals: Record<string, string>;
+}
+/**
+ * Options for the rule `noRestrictedImports`.
+ */
+export interface RestrictedImportsOptions {
+	/**
+	 * A list of import paths that should trigger the rule.
+	 */
+	paths: Record<string, CustomRestrictedImport>;
+}
+export interface NoRestrictedTypesOptions {
+	types?: Record<string, CustomRestrictedType>;
+}
+export interface UseComponentExportOnlyModulesOptions {
+	/**
+	 * Allows the export of constants. This option is for environments that support it, such as [Vite](https://vitejs.dev/)
+	 */
+	allowConstantExport?: boolean;
+	/**
+	 * A list of names that can be additionally exported from the module This option is for exports that do not hinder [React Fast Refresh](https://github.com/facebook/react/tree/main/packages/react-refresh), such as [`meta` in Remix](https://remix.run/docs/en/main/route/meta)
+	 */
+	allowExportNames: string[];
+}
+export interface ConsistentArrayTypeOptions {
+	syntax?: ConsistentArrayType;
+}
+export interface ConsistentMemberAccessibilityOptions {
+	accessibility?: Accessibility;
+}
 /**
  * Rule's options.
  */
-export interface UseNamingConventionOptions {
+export interface FilenamingConventionOptions {
+	/**
+	 * Allowed cases for file names.
+	 */
+	filenameCases: FilenameCases;
+	/**
+	 * Regular expression to enforce
+	 */
+	match?: Regex;
+	/**
+	 * If `false`, then non-ASCII characters are allowed.
+	 */
+	requireAscii: boolean;
+	/**
+	 * If `false`, then consecutive uppercase are allowed in _camel_ and _pascal_ cases. This does not affect other [Case].
+	 */
+	strictCase: boolean;
+}
+/**
+ * Rule's options.
+ */
+export interface ImportTypeOptions {
+	style: Style2;
+}
+/**
+ * Rule's options.
+ */
+export interface NamingConventionOptions {
 	/**
 	 * Custom conventions.
 	 */
@@ -7518,177 +3242,67 @@
 	 */
 	strictCase: boolean;
 }
-export interface UseNumericSeparatorsOptions {}
-export interface UseParseIntRadixOptions {}
-export interface UseSingleJsDocAsteriskOptions {}
-export interface UseSortedClassesOptions {}
-export interface UseSymbolDescriptionOptions {}
-export interface NoAccumulatingSpreadOptions {}
-export interface NoBarrelFileOptions {}
-export interface NoDeleteOptions {}
-export interface NoDynamicNamespaceImportAccessOptions {}
-export interface NoImgElementOptions {}
-export interface NoReExportAllOptions {}
-export interface UseTopLevelRegexOptions {}
-export interface NoBlankTargetOptions {
-	/**
-	 * List of domains where `target="_blank"` is allowed without `rel="noopener"`.
-	 */
-	allowDomains: string[];
-	/**
-	 * Whether `noreferrer` is allowed in addition to `noopener`.
-	 */
-	allowNoReferrer?: boolean;
-}
-<<<<<<< HEAD
-export interface NoDangerouslySetInnerHtmlOptions {}
-export interface NoDangerouslySetInnerHtmlWithChildrenOptions {}
-export interface NoGlobalEvalOptions {}
-export interface NoArgumentsOptions {}
-export interface NoCommaOperatorOptions {}
-export interface NoCommonJsOptions {}
-export interface NoDefaultExportOptions {}
-export interface NoDescendingSpecificityOptions {}
-export interface NoDoneCallbackOptions {}
-export interface NoEnumOptions {}
-export interface NoExportedImportsOptions {}
-export interface NoHeadElementOptions {}
-export interface NoImplicitBooleanOptions {}
-export interface NoInferrableTypesOptions {}
-export interface NoNamespaceOptions {}
-export interface NoNamespaceImportOptions {}
-export interface NoNegationElseOptions {}
-export interface NoNestedTernaryOptions {}
-export interface NoNonNullAssertionOptions {}
-export interface NoParameterAssignOptions {}
-export interface NoParameterPropertiesOptions {}
-export interface NoProcessEnvOptions {}
-export interface NoRestrictedGlobalsOptions {}
-export interface NoRestrictedImportsOptions {}
-export interface NoRestrictedTypesOptions {}
-export interface NoShoutyConstantsOptions {}
-export interface NoSubstrOptions {}
-export interface NoUnusedTemplateLiteralOptions {}
-export interface NoUselessElseOptions {}
-export interface NoValueAtRuleOptions {}
-export interface NoYodaExpressionOptions {}
-export interface UseAsConstAssertionOptions {}
-export interface UseAtIndexOptions {}
-export interface UseBlockStatementsOptions {}
-export interface UseCollapsedElseIfOptions {}
-export interface UseCollapsedIfOptions {}
-export interface UseComponentExportOnlyModulesOptions {}
-export interface UseConsistentArrayTypeOptions {}
-export interface UseConsistentBuiltinInstantiationOptions {}
-export interface UseConsistentCurlyBracesOptions {}
-export interface UseConsistentMemberAccessibilityOptions {}
-export interface UseConstOptions {}
-export interface UseDefaultParameterLastOptions {}
-export interface UseDefaultSwitchClauseOptions {}
-export interface UseDeprecatedReasonOptions {}
-export interface UseEnumInitializersOptions {}
-export interface UseExplicitLengthCheckOptions {}
-export interface UseExponentiationOperatorOptions {}
-export interface UseExportTypeOptions {}
-export interface UseFilenamingConventionOptions {}
-export interface UseForOfOptions {}
-export interface UseFragmentSyntaxOptions {}
-export interface UseImportTypeOptions {}
-export interface UseLiteralEnumMembersOptions {}
-export interface UseNodeAssertStrictOptions {}
-export interface UseNodejsImportProtocolOptions {}
-export interface UseNumberNamespaceOptions {}
-export interface UseNumericLiteralsOptions {}
-export interface UseSelfClosingElementsOptions {}
-export interface UseShorthandAssignOptions {}
-export interface UseShorthandFunctionTypeOptions {}
-export interface UseSingleVarDeclaratorOptions {}
-export interface UseTemplateOptions {}
-export interface UseThrowNewErrorOptions {}
-export interface UseThrowOnlyErrorOptions {}
-export interface UseTrimStartEndOptions {}
-export interface NoApproximativeNumericConstantOptions {}
-export interface NoArrayIndexKeyOptions {}
-export interface NoAssignInExpressionsOptions {}
-export interface NoAsyncPromiseExecutorOptions {}
-export interface NoCatchAssignOptions {}
-export interface NoClassAssignOptions {}
-export interface NoCommentTextOptions {}
-export interface NoCompareNegZeroOptions {}
-export interface NoConfusingLabelsOptions {}
-export interface NoConfusingVoidTypeOptions {}
-export interface NoConsoleOptions {}
-export interface NoConstEnumOptions {}
-export interface NoControlCharactersInRegexOptions {}
-export interface NoDebuggerOptions {}
-export interface NoDocumentCookieOptions {}
-export interface NoDocumentImportInPageOptions {}
-export interface NoDoubleEqualsOptions {}
-export interface NoDuplicateAtImportRulesOptions {}
-export interface NoDuplicateCaseOptions {}
-export interface NoDuplicateClassMembersOptions {}
-export interface NoDuplicateCustomPropertiesOptions {}
-export interface NoDuplicateElseIfOptions {}
-export interface NoDuplicateFieldsOptions {}
-export interface NoDuplicateFontNamesOptions {}
-export interface NoDuplicateJsxPropsOptions {}
-export interface NoDuplicateObjectKeysOptions {}
-export interface NoDuplicateParametersOptions {}
-export interface NoDuplicatePropertiesOptions {}
-export interface NoDuplicateSelectorsKeyframeBlockOptions {}
-export interface NoDuplicateTestHooksOptions {}
-export interface NoEmptyBlockOptions {}
-export interface NoEmptyBlockStatementsOptions {}
-export interface NoEmptyInterfaceOptions {}
-export interface NoEvolvingTypesOptions {}
-export interface NoExplicitAnyOptions {}
-export interface NoExportsInTestOptions {}
-export interface NoExtraNonNullAssertionOptions {}
-export interface NoFallthroughSwitchClauseOptions {}
-export interface NoFocusedTestsOptions {}
-export interface NoFunctionAssignOptions {}
-export interface NoGlobalAssignOptions {}
-export interface NoGlobalIsFiniteOptions {}
-export interface NoGlobalIsNanOptions {}
-export interface NoHeadImportInDocumentOptions {}
-export interface NoImplicitAnyLetOptions {}
-export interface NoImportAssignOptions {}
-export interface NoImportantInKeyframeOptions {}
-export interface NoIrregularWhitespaceOptions {}
-export interface NoLabelVarOptions {}
-export interface NoMisleadingCharacterClassOptions {}
-export interface NoMisleadingInstantiatorOptions {}
-export interface NoMisplacedAssertionOptions {}
-export interface NoMisrefactoredShorthandAssignOptions {}
-export interface NoOctalEscapeOptions {}
-export interface NoPrototypeBuiltinsOptions {}
-export interface NoReactSpecificPropsOptions {}
-export interface NoRedeclareOptions {}
-export interface NoRedundantUseStrictOptions {}
-export interface NoSelfCompareOptions {}
-export interface NoShadowRestrictedNamesOptions {}
-export interface NoShorthandPropertyOverridesOptions {}
-export interface NoSkippedTestsOptions {}
-export interface NoSparseArrayOptions {}
-export interface NoSuspiciousSemicolonInJsxOptions {}
-export interface NoTemplateCurlyInStringOptions {}
-export interface NoThenPropertyOptions {}
-export interface NoUnsafeDeclarationMergingOptions {}
-export interface NoUnsafeNegationOptions {}
-export interface NoVarOptions {}
-export interface UseAdjacentOverloadSignaturesOptions {}
-export interface UseAwaitOptions {}
-export interface UseDefaultSwitchClauseLastOptions {}
-export interface UseErrorMessageOptions {}
-export interface UseGetterReturnOptions {}
-export interface UseGoogleFontDisplayOptions {}
-export interface UseGuardForInOptions {}
-export interface UseIsArrayOptions {}
-export interface UseNamespaceKeywordOptions {}
-export interface UseNumberToFixedDigitsArgumentOptions {}
-export interface UseStrictModeOptions {}
-export interface UseValidTypeofOptions {}
-=======
+/**
+ * Options for the `useSelfClosingElements` rule.
+ */
+export interface UseSelfClosingElementsOptions {
+	ignoreHtmlElements?: boolean;
+}
+/**
+ * Options for the rule `noConfusingLabels`
+ */
+export interface NoConfusingLabelsOptions {
+	/**
+	 * A list of (non-confusing) labels that should be allowed
+	 */
+	allowedLabels: string[];
+}
+export interface NoConsoleOptions {
+	/**
+	 * Allowed calls on the console object.
+	 */
+	allow: string[];
+}
+/**
+ * Rule's options
+ */
+export interface NoDoubleEqualsOptions {
+	/**
+	* If `true`, an exception is made when comparing with `null`, as it's often relied on to check both for `null` or `undefined`.
+
+If `false`, no such exception will be made. 
+	 */
+	ignoreNull: boolean;
+}
+export type ImportGroup = null | GroupMatcher | GroupMatcher[];
+export type Visibility = "public" | "package" | "private";
+export type DependencyAvailability = boolean | string[];
+export interface Hook {
+	/**
+	* The "position" of the closure function, starting from zero.
+
+For example, for React's `useEffect()` hook, the closure index is 0. 
+	 */
+	closureIndex?: number;
+	/**
+	* The "position" of the array of dependencies, starting from zero.
+
+For example, for React's `useEffect()` hook, the dependencies index is 1. 
+	 */
+	dependenciesIndex?: number;
+	/**
+	 * The name of the hook.
+	 */
+	name?: string;
+	/**
+	* Whether the result of the hook is stable.
+
+Set to `true` to mark the identity of the hook's return value as stable, or use a number/an array of numbers to mark the "positions" in the return array as stable.
+
+For example, for React's `useRef()` hook the value would be `true`, while for `useState()` it would be `[1]`. 
+	 */
+	stableResult?: StableHookResult;
+}
 export type CustomRestrictedElements = Record<string, string>;
 export type ObjectPropertySyntax = "explicit" | "shorthand";
 /**
@@ -7705,7 +3319,6 @@
  * Rule's options.
  */
 export type Style2 = "auto" | "inlineType" | "separatedType";
->>>>>>> c0718ca6
 export interface Convention {
 	/**
 	 * String cases to enforce
@@ -7720,8 +3333,36 @@
 	 */
 	selector: Selector;
 }
+export type GroupMatcher = ImportMatcher | SourceMatcher;
+export type StableHookResult = boolean | number[];
+export interface CustomRestrictedImportOptions {
+	/**
+	 * Names of the exported members that allowed to be not be used.
+	 */
+	allowImportNames: string[];
+	/**
+	 * Names of the exported members that should not be used.
+	 */
+	importNames: string[];
+	/**
+	 * The message to display when this module is imported.
+	 */
+	message: string;
+}
+export interface CustomRestrictedTypeOptions {
+	message?: string;
+	use?: string;
+}
+/**
+ * Supported cases for file names.
+ */
+export type FilenameCase =
+	| "camelCase"
+	| "export"
+	| "kebab-case"
+	| "PascalCase"
+	| "snake_case";
 export type Formats = Format[];
-export type Regex = string;
 export interface Selector {
 	/**
 	 * Declaration kind
@@ -7736,6 +3377,11 @@
 	 */
 	scope: Scope;
 }
+export interface ImportMatcher {
+	source?: SourcesMatcher;
+	type?: boolean;
+}
+export type SourceMatcher = NegatablePredefinedSourceMatcher | ImportSourceGlob;
 /**
  * Supported cases.
  */
@@ -7785,6 +3431,26 @@
 	| "typeMethod";
 export type Modifiers = RestrictedModifier[];
 export type Scope = "any" | "global";
+export type SourcesMatcher = SourceMatcher | SourceMatcher[];
+export type NegatablePredefinedSourceMatcher =
+	| ":ALIAS:"
+	| ":BUN:"
+	| ":NODE:"
+	| ":PACKAGE:"
+	| ":PACKAGE_WITH_PROTOCOL:"
+	| ":PATH:"
+	| ":URL:"
+	| "!:ALIAS:"
+	| "!:BUN:"
+	| "!:NODE:"
+	| "!:PACKAGE:"
+	| "!:PACKAGE_WITH_PROTOCOL:"
+	| "!:PATH:"
+	| "!:URL:";
+/**
+ * Glob to match against import sources.
+ */
+export type ImportSourceGlob = Glob;
 export type RestrictedModifier =
 	| "abstract"
 	| "private"
