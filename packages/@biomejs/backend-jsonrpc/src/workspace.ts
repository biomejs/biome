--- conflicted
+++ resolved
@@ -997,19 +997,9 @@
 	 */
 	useConsistentNewBuiltin?: RuleConfiguration_for_Null;
 	/**
-<<<<<<< HEAD
 	 * Succinct description of the rule.
 	 */
 	useExplicitLengthCheck?: RuleConfiguration_for_Null;
-=======
-	 * Require the default clause in switch statements.
-	 */
-	useDefaultSwitchClause?: RuleConfiguration_for_Null;
-	/**
-	 * Disallow a missing generic family keyword within font families.
-	 */
-	useGenericFontNames?: RuleConfiguration_for_Null;
->>>>>>> 1abda0cf
 	/**
 	 * Disallows package private imports.
 	 */
