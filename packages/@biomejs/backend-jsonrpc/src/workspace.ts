// Generated file, do not edit by hand, see `xtask/codegen`
import type { Transport } from "./transport";
export interface SupportsFeatureParams {
	features: FeatureName;
	path: BiomePath;
	projectKey: ProjectKey;
}
export type FeatureName = FeatureKind[];
export type BiomePath = string;
export type ProjectKey = number;
export type FeatureKind = "format" | "lint" | "search" | "assist" | "debug";
export interface FileFeaturesResult {
	featuresSupported: FeaturesSupported;
}
export type FeaturesSupported = { [K in FeatureKind]?: SupportKind };
export type SupportKind =
	| "supported"
	| "ignored"
	| "protected"
	| "featureNotEnabled"
	| "fileNotSupported";
export interface UpdateSettingsParams {
	configuration: Configuration;
	projectKey: ProjectKey;
	workspaceDirectory?: BiomePath;
}
/**
 * The configuration that is contained inside the file `biome.json`
 */
export interface Configuration {
	/**
	 * A field for the [JSON schema](https://json-schema.org/) specification
	 */
	$schema?: Schema;
	/**
	 * Specific configuration for assists
	 */
	assist?: AssistConfiguration;
	/**
	 * Specific configuration for the Css language
	 */
	css?: CssConfiguration;
	/**
	 * A list of paths to other JSON files, used to extends the current configuration.
	 */
	extends?: Extends;
	/**
	 * The configuration of the filesystem
	 */
	files?: FilesConfiguration;
	/**
	 * The configuration of the formatter
	 */
	formatter?: FormatterConfiguration;
	/**
	 * Specific configuration for the GraphQL language
	 */
	graphql?: GraphqlConfiguration;
	/**
	 * Specific configuration for the GraphQL language
	 */
	grit?: GritConfiguration;
	/**
	 * Specific configuration for the HTML language
	 */
	html?: HtmlConfiguration;
	/**
	 * Specific configuration for the JavaScript language
	 */
	javascript?: JsConfiguration;
	/**
	 * Specific configuration for the Json language
	 */
	json?: JsonConfiguration;
	/**
	 * The configuration for the linter
	 */
	linter?: LinterConfiguration;
	/**
	 * A list of granular patterns that should be applied only to a sub set of files
	 */
	overrides?: Overrides;
	/**
	 * List of plugins to load.
	 */
	plugins?: Plugins;
	/**
	 * Indicates whether this configuration file is at the root of a Biome project. By default, this is `true`.
	 */
	root?: Bool;
	/**
	 * The configuration of the VCS integration
	 */
	vcs?: VcsConfiguration;
}
export type Schema = string;
export interface AssistConfiguration {
	/**
	 * Whether Biome should fail in CLI if the assist were not applied to the code.
	 */
	actions?: Actions;
	/**
	 * Whether Biome should enable assist via LSP and CLI.
	 */
	enabled?: Bool;
	/**
	 * A list of glob patterns. Biome will include files/folders that will match these patterns.
	 */
	includes?: NormalizedGlob[];
}
/**
 * Options applied to CSS files
 */
export interface CssConfiguration {
	/**
	 * CSS assist options
	 */
	assist?: CssAssistConfiguration;
	/**
	 * CSS formatter options
	 */
	formatter?: CssFormatterConfiguration;
	/**
	 * CSS globals
	 */
	globals?: string[];
	/**
	 * CSS linter options
	 */
	linter?: CssLinterConfiguration;
	/**
	 * CSS parsing options
	 */
	parser?: CssParserConfiguration;
}
export type Extends = string[] | string;
/**
 * The configuration of the filesystem
 */
export interface FilesConfiguration {
	/**
	* Set of file and folder names that should be unconditionally ignored by Biome's scanner.

Biome maintains an internal list of default ignore entries, which is based on user feedback and which may change in any release. This setting allows overriding this internal list completely.

This is considered an advanced feature that users _should_ not need to tweak themselves, but they can as a last resort. This setting can only be configured in root configurations, and is ignored in nested configs.

Entries must be file or folder *names*. Specific paths and globs are not supported.

Examples where this may be useful:

```jsonc { "files": { "experimentalScannerIgnores": [ // You almost certainly don't want to scan your `.git` // folder, which is why it's already ignored by default: ".git",

// But the scanner does scan `node_modules` by default. If // you *really* don't want this, you can ignore it like // this: "node_modules",

// But it's probably better to ignore a specific dependency. // For instance, one that happens to be particularly slow to // scan: "RedisCommander.d.ts", ], } } ```

Please be aware that rules relying on the module graph or type inference information may be negatively affected if dependencies of your project aren't (fully) scanned. 
	 */
	experimentalScannerIgnores?: string[];
	/**
	 * Tells Biome to not emit diagnostics when handling files that doesn't know
	 */
	ignoreUnknown?: Bool;
	/**
	 * A list of glob patterns. Biome will handle only those files/folders that will match these patterns.
	 */
	includes?: NormalizedGlob[];
	/**
	 * The maximum allowed size for source code files in bytes. Files above this limit will be ignored for performance reasons. Defaults to 1 MiB
	 */
	maxSize?: MaxSize;
}
/**
 * Generic options applied to all files
 */
export interface FormatterConfiguration {
	/**
	 * The attribute position style in HTML-ish languages. Defaults to auto.
	 */
	attributePosition?: AttributePosition;
	/**
	 * Put the `>` of a multi-line HTML or JSX element at the end of the last line instead of being alone on the next line (does not apply to self closing elements).
	 */
	bracketSameLine?: BracketSameLine;
	/**
	 * Whether to insert spaces around brackets in object literals. Defaults to true.
	 */
	bracketSpacing?: BracketSpacing;
	enabled?: Bool;
	/**
	 * Whether to expand arrays and objects on multiple lines. When set to `auto`, object literals are formatted on multiple lines if the first property has a newline, and array literals are formatted on a single line if it fits in the line. When set to `always`, these literals are formatted on multiple lines, regardless of length of the list. When set to `never`, these literals are formatted on a single line if it fits in the line. When formatting `package.json`, Biome will use `always` unless configured otherwise. Defaults to "auto".
	 */
	expand?: Expand;
	/**
	 * Stores whether formatting should be allowed to proceed if a given file has syntax errors
	 */
	formatWithErrors?: Bool;
	/**
	 * A list of glob patterns. The formatter will include files/folders that will match these patterns.
	 */
	includes?: NormalizedGlob[];
	/**
	 * The indent style.
	 */
	indentStyle?: IndentStyle;
	/**
	 * The size of the indentation, 2 by default
	 */
	indentWidth?: IndentWidth;
	/**
	 * The type of line ending.
	 */
	lineEnding?: LineEnding;
	/**
	 * What's the max width of a line. Defaults to 80.
	 */
	lineWidth?: LineWidth;
	/**
	* Use any `.editorconfig` files to configure the formatter. Configuration in `biome.json` will override `.editorconfig` configuration.

Default: `true`. 
	 */
	useEditorconfig?: Bool;
}
/**
 * Options applied to GraphQL files
 */
export interface GraphqlConfiguration {
	/**
	 * Assist options
	 */
	assist?: GraphqlAssistConfiguration;
	/**
	 * GraphQL formatter options
	 */
	formatter?: GraphqlFormatterConfiguration;
	linter?: GraphqlLinterConfiguration;
}
/**
 * Options applied to GritQL files
 */
export interface GritConfiguration {
	/**
	 * Assist options
	 */
	assist?: GritAssistConfiguration;
	/**
	 * Formatting options
	 */
	formatter?: GritFormatterConfiguration;
	/**
	 * Formatting options
	 */
	linter?: GritLinterConfiguration;
}
/**
 * Options applied to HTML files
 */
export interface HtmlConfiguration {
	/**
	 * HTML formatter options
	 */
	formatter?: HtmlFormatterConfiguration;
	/**
	 * HTML parsing options
	 */
	parser?: HtmlParserConfiguration;
}
/**
 * A set of options applied to the JavaScript files
 */
export interface JsConfiguration {
	/**
	 * Assist options
	 */
	assist?: JsAssistConfiguration;
	/**
	 * Formatting options
	 */
	formatter?: JsFormatterConfiguration;
	/**
	* A list of global bindings that should be ignored by the analyzers

If defined here, they should not emit diagnostics. 
	 */
	globals?: string[];
	/**
	 * Indicates the type of runtime or transformation used for interpreting JSX.
	 */
	jsxRuntime?: JsxRuntime;
	/**
	 * Linter options
	 */
	linter?: JsLinterConfiguration;
	/**
	 * Parsing options
	 */
	parser?: JsParserConfiguration;
}
/**
 * Options applied to JSON files
 */
export interface JsonConfiguration {
	/**
	 * Assist options
	 */
	assist?: JsonAssistConfiguration;
	/**
	 * Formatting options
	 */
	formatter?: JsonFormatterConfiguration;
	/**
	 * Linting options
	 */
	linter?: JsonLinterConfiguration;
	/**
	 * Parsing options
	 */
	parser?: JsonParserConfiguration;
}
export interface LinterConfiguration {
	/**
	 * An object where the keys are the names of the domains, and the values are `all`, `recommended`, or `none`.
	 */
	domains?: RuleDomains;
	/**
	 * if `false`, it disables the feature and the linter won't be executed. `true` by default
	 */
	enabled?: Bool;
	/**
	 * A list of glob patterns. The analyzer will handle only those files/folders that will match these patterns.
	 */
	includes?: NormalizedGlob[];
	/**
	 * List of rules
	 */
	rules?: Rules;
}
export type Overrides = OverridePattern[];
export type Plugins = PluginConfiguration[];
export type Bool = boolean;
/**
 * Set of properties to integrate Biome with a VCS software.
 */
export interface VcsConfiguration {
	/**
	 * The kind of client.
	 */
	clientKind?: VcsClientKind;
	/**
	 * The main branch of the project
	 */
	defaultBranch?: string;
	/**
	 * Whether Biome should integrate itself with the VCS client
	 */
	enabled?: Bool;
	/**
	* The folder where Biome should check for VCS files. By default, Biome will use the same folder where `biome.json` was found.

If Biome can't find the configuration, it will attempt to use the current working directory. If no current working directory can't be found, Biome won't use the VCS integration, and a diagnostic will be emitted 
	 */
	root?: string;
	/**
	 * Whether Biome should use the VCS ignore file. When [true], Biome will ignore the files specified in the ignore file.
	 */
	useIgnoreFile?: Bool;
}
export interface Actions {
	/**
	 * It enables the assist actions recommended by Biome. `true` by default.
	 */
	recommended?: boolean;
	source?: Source;
}
/**
 * Normalized Biome glob pattern that strips `./` from the pattern.
 */
export type NormalizedGlob = Glob;
/**
 * Options that changes how the CSS assist behaves
 */
export interface CssAssistConfiguration {
	/**
	 * Control the assist for CSS files.
	 */
	enabled?: Bool;
}
/**
 * Options that changes how the CSS formatter behaves
 */
export interface CssFormatterConfiguration {
	/**
	 * Control the formatter for CSS (and its super languages) files.
	 */
	enabled?: Bool;
	/**
	 * The indent style applied to CSS (and its super languages) files.
	 */
	indentStyle?: IndentStyle;
	/**
	 * The size of the indentation applied to CSS (and its super languages) files. Default to 2.
	 */
	indentWidth?: IndentWidth;
	/**
	 * The type of line ending applied to CSS (and its super languages) files.
	 */
	lineEnding?: LineEnding;
	/**
	 * What's the max width of a line applied to CSS (and its super languages) files. Defaults to 80.
	 */
	lineWidth?: LineWidth;
	/**
	 * The type of quotes used in CSS code. Defaults to double.
	 */
	quoteStyle?: QuoteStyle;
}
/**
 * Options that changes how the CSS linter behaves
 */
export interface CssLinterConfiguration {
	/**
	 * Control the linter for CSS files.
	 */
	enabled?: Bool;
}
/**
 * Options that changes how the CSS parser behaves
 */
export interface CssParserConfiguration {
	/**
	 * Allow comments to appear on incorrect lines in `.css` files
	 */
	allowWrongLineComments?: Bool;
	/**
	 * Enables parsing of CSS Modules specific features.
	 */
	cssModules?: Bool;
}
export type MaxSize = number;
export type AttributePosition = "auto" | "multiline";
/**
 * Put the `>` of a multi-line HTML or JSX element at the end of the last line instead of being alone on the next line (does not apply to self closing elements).
 */
export type BracketSameLine = boolean;
export type BracketSpacing = boolean;
export type Expand = "auto" | "always" | "never";
export type IndentStyle = "tab" | "space";
export type IndentWidth = number;
export type LineEnding = "lf" | "crlf" | "cr";
/**
	* Validated value for the `line_width` formatter options

The allowed range of values is 1..=320 
	 */
export type LineWidth = number;
/**
 * Options that changes how the GraphQL linter behaves
 */
export interface GraphqlAssistConfiguration {
	/**
	 * Control the formatter for GraphQL files.
	 */
	enabled?: Bool;
}
/**
 * Options that changes how the GraphQL formatter behaves
 */
export interface GraphqlFormatterConfiguration {
	/**
	 * Whether to insert spaces around brackets in object literals. Defaults to true.
	 */
	bracketSpacing?: BracketSpacing;
	/**
	 * Control the formatter for GraphQL files.
	 */
	enabled?: Bool;
	/**
	 * The indent style applied to GraphQL files.
	 */
	indentStyle?: IndentStyle;
	/**
	 * The size of the indentation applied to GraphQL files. Default to 2.
	 */
	indentWidth?: IndentWidth;
	/**
	 * The type of line ending applied to GraphQL files.
	 */
	lineEnding?: LineEnding;
	/**
	 * What's the max width of a line applied to GraphQL files. Defaults to 80.
	 */
	lineWidth?: LineWidth;
	/**
	 * The type of quotes used in GraphQL code. Defaults to double.
	 */
	quoteStyle?: QuoteStyle;
}
/**
 * Options that change how the GraphQL linter behaves.
 */
export interface GraphqlLinterConfiguration {
	/**
	 * Control the formatter for GraphQL files.
	 */
	enabled?: Bool;
}
export interface GritAssistConfiguration {
	/**
	 * Control the assist functionality for Grit files.
	 */
	enabled?: Bool;
}
export interface GritFormatterConfiguration {
	/**
	 * Control the formatter for Grit files.
	 */
	enabled?: Bool;
	/**
	 * The indent style applied to Grit files.
	 */
	indentStyle?: IndentStyle;
	/**
	 * The size of the indentation applied to Grit files. Default to 2.
	 */
	indentWidth?: IndentWidth;
	/**
	 * The type of line ending applied to Grit files.
	 */
	lineEnding?: LineEnding;
	/**
	 * What's the max width of a line applied to Grit files. Defaults to 80.
	 */
	lineWidth?: LineWidth;
}
export interface GritLinterConfiguration {
	/**
	 * Control the linter for Grit files.
	 */
	enabled?: Bool;
}
/**
 * Options that changes how the HTML formatter behaves
 */
export interface HtmlFormatterConfiguration {
	/**
	 * The attribute position style in HTML elements. Defaults to auto.
	 */
	attributePosition?: AttributePosition;
	/**
	 * Whether to hug the closing bracket of multiline HTML tags to the end of the last line, rather than being alone on the following line. Defaults to false.
	 */
	bracketSameLine?: BracketSameLine;
	/**
	 * Control the formatter for HTML (and its super languages) files.
	 */
	enabled?: Bool;
	/**
	 * Whether to indent the `<script>` and `<style>` tags for HTML (and its super languages). Defaults to false.
	 */
	indentScriptAndStyle?: IndentScriptAndStyle;
	/**
	 * The indent style applied to HTML (and its super languages) files.
	 */
	indentStyle?: IndentStyle;
	/**
	 * The size of the indentation applied to HTML (and its super languages) files. Default to 2.
	 */
	indentWidth?: IndentWidth;
	/**
	 * The type of line ending applied to HTML (and its super languages) files.
	 */
	lineEnding?: LineEnding;
	/**
	 * What's the max width of a line applied to HTML (and its super languages) files. Defaults to 80.
	 */
	lineWidth?: LineWidth;
	/**
	 * Whether void elements should be self-closed. Defaults to never.
	 */
	selfCloseVoidElements?: SelfCloseVoidElements;
	/**
	 * Whether to account for whitespace sensitivity when formatting HTML (and its super languages). Defaults to "css".
	 */
	whitespaceSensitivity?: WhitespaceSensitivity;
}
/**
 * Options that changes how the HTML parser behaves
 */
export interface HtmlParserConfiguration {
	/**
	 * Enables the parsing of double text expressions such as `{{ expression }}` inside `.html` files
	 */
	interpolation?: Bool;
}
/**
 * Assist options specific to the JavaScript assist
 */
export interface JsAssistConfiguration {
	/**
	 * Control the assist for JavaScript (and its super languages) files.
	 */
	enabled?: Bool;
}
/**
 * Formatting options specific to the JavaScript files
 */
export interface JsFormatterConfiguration {
	/**
	 * Whether to add non-necessary parentheses to arrow functions. Defaults to "always".
	 */
	arrowParentheses?: ArrowParentheses;
	/**
	 * The attribute position style in JSX elements. Defaults to auto.
	 */
	attributePosition?: AttributePosition;
	/**
	 * Whether to hug the closing bracket of multiline HTML/JSX tags to the end of the last line, rather than being alone on the following line. Defaults to false.
	 */
	bracketSameLine?: BracketSameLine;
	/**
	 * Whether to insert spaces around brackets in object literals. Defaults to true.
	 */
	bracketSpacing?: BracketSpacing;
	/**
	 * Control the formatter for JavaScript (and its super languages) files.
	 */
	enabled?: Bool;
	/**
	 * Whether to expand arrays and objects on multiple lines. When set to `auto`, object literals are formatted on multiple lines if the first property has a newline, and array literals are formatted on a single line if it fits in the line. When set to `always`, these literals are formatted on multiple lines, regardless of length of the list. When set to `never`, these literals are formatted on a single line if it fits in the line. When formatting `package.json`, Biome will use `always` unless configured otherwise. Defaults to "auto".
	 */
	expand?: Expand;
	/**
	 * The indent style applied to JavaScript (and its super languages) files.
	 */
	indentStyle?: IndentStyle;
	/**
	 * The size of the indentation applied to JavaScript (and its super languages) files. Default to 2.
	 */
	indentWidth?: IndentWidth;
	/**
	 * The type of quotes used in JSX. Defaults to double.
	 */
	jsxQuoteStyle?: QuoteStyle;
	/**
	 * The type of line ending applied to JavaScript (and its super languages) files.
	 */
	lineEnding?: LineEnding;
	/**
	 * What's the max width of a line applied to JavaScript (and its super languages) files. Defaults to 80.
	 */
	lineWidth?: LineWidth;
	/**
	 * When breaking binary expressions into multiple lines, whether to break them before or after the binary operator. Defaults to "after".
	 */
	operatorLinebreak?: OperatorLinebreak;
	/**
	 * When properties in objects are quoted. Defaults to asNeeded.
	 */
	quoteProperties?: QuoteProperties;
	/**
	 * The type of quotes used in JavaScript code. Defaults to double.
	 */
	quoteStyle?: QuoteStyle;
	/**
	 * Whether the formatter prints semicolons for all statements or only in for statements where it is necessary because of ASI.
	 */
	semicolons?: Semicolons;
	/**
	 * Print trailing commas wherever possible in multi-line comma-separated syntactic structures. Defaults to "all".
	 */
	trailingCommas?: TrailingCommas;
}
/**
 * Indicates the type of runtime or transformation used for interpreting JSX.
 */
export type JsxRuntime = "transparent" | "reactClassic";
/**
 * Linter options specific to the JavaScript linter
 */
export interface JsLinterConfiguration {
	/**
	 * Control the linter for JavaScript (and its super languages) files.
	 */
	enabled?: Bool;
}
/**
 * Options that changes how the JavaScript parser behaves
 */
export interface JsParserConfiguration {
	/**
	 * Enables parsing of Grit metavariables. Defaults to `false`.
	 */
	gritMetavariables?: Bool;
	/**
	* When enabled, files like `.js`/`.mjs`/`.cjs` may contain JSX syntax.

Defaults to `true`. 
	 */
	jsxEverywhere?: Bool;
	/**
	* It enables the experimental and unsafe parsing of parameter decorators

These decorators belong to an old proposal, and they are subject to change. 
	 */
	unsafeParameterDecoratorsEnabled?: Bool;
}
/**
 * Linter options specific to the JSON linter
 */
export interface JsonAssistConfiguration {
	/**
	 * Control the assist for JSON (and its super languages) files.
	 */
	enabled?: Bool;
}
export interface JsonFormatterConfiguration {
	/**
	 * Whether to insert spaces around brackets in object literals. Defaults to true.
	 */
	bracketSpacing?: BracketSpacing;
	/**
	 * Control the formatter for JSON (and its super languages) files.
	 */
	enabled?: Bool;
	/**
	 * Whether to expand arrays and objects on multiple lines. When set to `auto`, object literals are formatted on multiple lines if the first property has a newline, and array literals are formatted on a single line if it fits in the line. When set to `always`, these literals are formatted on multiple lines, regardless of length of the list. When set to `never`, these literals are formatted on a single line if it fits in the line. When formatting `package.json`, Biome will use `always` unless configured otherwise. Defaults to "auto".
	 */
	expand?: Expand;
	/**
	 * The indent style applied to JSON (and its super languages) files.
	 */
	indentStyle?: IndentStyle;
	/**
	 * The size of the indentation applied to JSON (and its super languages) files. Default to 2.
	 */
	indentWidth?: IndentWidth;
	/**
	 * The type of line ending applied to JSON (and its super languages) files.
	 */
	lineEnding?: LineEnding;
	/**
	 * What's the max width of a line applied to JSON (and its super languages) files. Defaults to 80.
	 */
	lineWidth?: LineWidth;
	/**
	 * Print trailing commas wherever possible in multi-line comma-separated syntactic structures. Defaults to "none".
	 */
	trailingCommas?: TrailingCommas2;
}
/**
 * Linter options specific to the JSON linter
 */
export interface JsonLinterConfiguration {
	/**
	 * Control the linter for JSON (and its super languages) files.
	 */
	enabled?: Bool;
}
/**
 * Options that changes how the JSON parser behaves
 */
export interface JsonParserConfiguration {
	/**
	 * Allow parsing comments in `.json` files
	 */
	allowComments?: Bool;
	/**
	 * Allow parsing trailing commas in `.json` files
	 */
	allowTrailingCommas?: Bool;
}
export type RuleDomains = { [K in RuleDomain]?: RuleDomainValue };
export interface Rules {
	a11y?: SeverityOrGroup_for_A11y;
	complexity?: SeverityOrGroup_for_Complexity;
	correctness?: SeverityOrGroup_for_Correctness;
	nursery?: SeverityOrGroup_for_Nursery;
	performance?: SeverityOrGroup_for_Performance;
	/**
	 * It enables the lint rules recommended by Biome. `true` by default.
	 */
	recommended?: boolean;
	security?: SeverityOrGroup_for_Security;
	style?: SeverityOrGroup_for_Style;
	suspicious?: SeverityOrGroup_for_Suspicious;
}
export interface OverridePattern {
	/**
	 * Specific configuration for the Json language
	 */
	assist?: OverrideAssistConfiguration;
	/**
	 * Specific configuration for the CSS language
	 */
	css?: CssConfiguration;
	/**
	 * Specific configuration for the filesystem
	 */
	files?: OverrideFilesConfiguration;
	/**
	 * Specific configuration for the Json language
	 */
	formatter?: OverrideFormatterConfiguration;
	/**
	 * Specific configuration for the Graphql language
	 */
	graphql?: GraphqlConfiguration;
	/**
	 * Specific configuration for the GritQL language
	 */
	grit?: GritConfiguration;
	/**
	 * Specific configuration for the GritQL language
	 */
	html?: HtmlConfiguration;
	/**
	 * A list of glob patterns. Biome will include files/folders that will match these patterns.
	 */
	includes?: OverrideGlobs;
	/**
	 * Specific configuration for the JavaScript language
	 */
	javascript?: JsConfiguration;
	/**
	 * Specific configuration for the Json language
	 */
	json?: JsonConfiguration;
	/**
	 * Specific configuration for the Json language
	 */
	linter?: OverrideLinterConfiguration;
	/**
	 * Specific configuration for additional plugins
	 */
	plugins?: Plugins;
}
export type PluginConfiguration = string;
export type VcsClientKind = "git";
/**
 * A list of rules that belong to this group
 */
export interface Source {
	/**
	 * Provides a code action to sort the imports and exports in the file using a built-in or custom order.
	 */
	organizeImports?: RuleAssistConfiguration_for_OrganizeImportsOptions;
	/**
	 * It enables the recommended rules for this group
	 */
	recommended?: boolean;
	/**
	 * Enforce attribute sorting in JSX elements.
	 */
	useSortedAttributes?: RuleAssistConfiguration_for_UseSortedAttributesOptions;
	/**
	 * Sorts the keys of a JSON object in natural order
	 */
	useSortedKeys?: RuleAssistConfiguration_for_UseSortedKeysOptions;
	/**
	 * Enforce ordering of CSS properties and nested rules.
	 */
	useSortedProperties?: RuleAssistConfiguration_for_UseSortedPropertiesOptions;
}
export type Glob = string;
export type QuoteStyle = "double" | "single";
/**
	* Whether to indent the content of `<script>` and `<style>` tags for HTML-ish templating languages (Vue, Svelte, etc.).

When true, the content of `<script>` and `<style>` tags will be indented one level. 
	 */
export type IndentScriptAndStyle = boolean;
/**
 * Controls whether void-elements should be self closed
 */
export type SelfCloseVoidElements = "never" | "always";
/**
	* Whitespace sensitivity for HTML formatting.

The following two cases won't produce the same output:

|                |      html      |    output    | | -------------- | :------------: | :----------: | | with spaces    | `1<b> 2 </b>3` | 1<b> 2 </b>3 | | without spaces |  `1<b>2</b>3`  |  1<b>2</b>3  |

This happens because whitespace is significant in inline elements.

As a consequence of this, the formatter must format blocks that look like this (assume a small line width, <20): ```html <span>really long content</span> ``` as this, where the content hugs the tags: ```html <span >really long content</span > ```

Note that this is only necessary for inline elements. Block elements do not have this restriction. 
	 */
export type WhitespaceSensitivity = "css" | "strict" | "ignore";
export type ArrowParentheses = "always" | "asNeeded";
export type OperatorLinebreak = "after" | "before";
export type QuoteProperties = "asNeeded" | "preserve";
export type Semicolons = "always" | "asNeeded";
/**
 * Print trailing commas wherever possible in multi-line comma-separated syntactic structures.
 */
export type TrailingCommas = "all" | "es5" | "none";
export type TrailingCommas2 = "none" | "all";
/**
 * Rule domains
 */
export type RuleDomain =
	| "react"
	| "test"
	| "solid"
	| "next"
	| "qwik"
	| "vue"
	| "project"
	| "tailwind";
export type RuleDomainValue = "all" | "none" | "recommended";
export type SeverityOrGroup_for_A11y = GroupPlainConfiguration | A11y;
export type SeverityOrGroup_for_Complexity =
	| GroupPlainConfiguration
	| Complexity;
export type SeverityOrGroup_for_Correctness =
	| GroupPlainConfiguration
	| Correctness;
export type SeverityOrGroup_for_Nursery = GroupPlainConfiguration | Nursery;
export type SeverityOrGroup_for_Performance =
	| GroupPlainConfiguration
	| Performance;
export type SeverityOrGroup_for_Security = GroupPlainConfiguration | Security;
export type SeverityOrGroup_for_Style = GroupPlainConfiguration | Style;
export type SeverityOrGroup_for_Suspicious =
	| GroupPlainConfiguration
	| Suspicious;
export interface OverrideAssistConfiguration {
	/**
	 * List of actions
	 */
	actions?: Actions;
	/**
	 * if `false`, it disables the feature and the assist won't be executed. `true` by default
	 */
	enabled?: Bool;
}
export interface OverrideFilesConfiguration {
	/**
	 * File size limit in bytes
	 */
	maxSize?: MaxSize;
}
export interface OverrideFormatterConfiguration {
	/**
	 * The attribute position style.
	 */
	attributePosition?: AttributePosition;
	/**
	 * Put the `>` of a multi-line HTML or JSX element at the end of the last line instead of being alone on the next line (does not apply to self closing elements).
	 */
	bracketSameLine?: BracketSameLine;
	/**
	 * Whether to insert spaces around brackets in object literals. Defaults to true.
	 */
	bracketSpacing?: BracketSpacing;
	enabled?: Bool;
	/**
	 * Whether to expand arrays and objects on multiple lines. When set to `auto`, object literals are formatted on multiple lines if the first property has a newline, and array literals are formatted on a single line if it fits in the line. When set to `always`, these literals are formatted on multiple lines, regardless of length of the list. When set to `never`, these literals are formatted on a single line if it fits in the line. When formatting `package.json`, Biome will use `always` unless configured otherwise. Defaults to "auto".
	 */
	expand?: Expand;
	/**
	 * Stores whether formatting should be allowed to proceed if a given file has syntax errors
	 */
	formatWithErrors?: Bool;
	/**
	 * The size of the indentation, 2 by default (deprecated, use `indent-width`)
	 */
	indentSize?: IndentWidth;
	/**
	 * The indent style.
	 */
	indentStyle?: IndentStyle;
	/**
	 * The size of the indentation, 2 by default
	 */
	indentWidth?: IndentWidth;
	/**
	 * The type of line ending.
	 */
	lineEnding?: LineEnding;
	/**
	 * What's the max width of a line. Defaults to 80.
	 */
	lineWidth?: LineWidth;
}
export type OverrideGlobs = Glob[];
export interface OverrideLinterConfiguration {
	/**
	 * List of rules
	 */
	domains?: RuleDomains;
	/**
	 * if `false`, it disables the feature and the linter won't be executed. `true` by default
	 */
	enabled?: Bool;
	/**
	 * List of rules
	 */
	rules?: Rules;
}
export type RuleAssistConfiguration_for_OrganizeImportsOptions =
	| RuleAssistPlainConfiguration
	| RuleAssistWithOptions_for_OrganizeImportsOptions;
export type RuleAssistConfiguration_for_UseSortedAttributesOptions =
	| RuleAssistPlainConfiguration
	| RuleAssistWithOptions_for_UseSortedAttributesOptions;
export type RuleAssistConfiguration_for_UseSortedKeysOptions =
	| RuleAssistPlainConfiguration
	| RuleAssistWithOptions_for_UseSortedKeysOptions;
export type RuleAssistConfiguration_for_UseSortedPropertiesOptions =
	| RuleAssistPlainConfiguration
	| RuleAssistWithOptions_for_UseSortedPropertiesOptions;
export type GroupPlainConfiguration = "off" | "on" | "info" | "warn" | "error";
/**
 * A list of rules that belong to this group
 */
export interface A11y {
	/**
	 * Enforce that the accessKey attribute is not used on any HTML element.
	 */
	noAccessKey?: RuleFixConfiguration_for_NoAccessKeyOptions;
	/**
	 * Enforce that aria-hidden="true" is not set on focusable elements.
	 */
	noAriaHiddenOnFocusable?: RuleFixConfiguration_for_NoAriaHiddenOnFocusableOptions;
	/**
	 * Enforce that elements that do not support ARIA roles, states, and properties do not have those attributes.
	 */
	noAriaUnsupportedElements?: RuleFixConfiguration_for_NoAriaUnsupportedElementsOptions;
	/**
	 * Enforce that autoFocus prop is not used on elements.
	 */
	noAutofocus?: RuleFixConfiguration_for_NoAutofocusOptions;
	/**
	 * Enforces that no distracting elements are used.
	 */
	noDistractingElements?: RuleFixConfiguration_for_NoDistractingElementsOptions;
	/**
	 * The scope prop should be used only on \<th> elements.
	 */
	noHeaderScope?: RuleFixConfiguration_for_NoHeaderScopeOptions;
	/**
	 * Enforce that non-interactive ARIA roles are not assigned to interactive HTML elements.
	 */
	noInteractiveElementToNoninteractiveRole?: RuleFixConfiguration_for_NoInteractiveElementToNoninteractiveRoleOptions;
	/**
	 * Enforce that a label element or component has a text label and an associated input.
	 */
	noLabelWithoutControl?: RuleConfiguration_for_NoLabelWithoutControlOptions;
	/**
	 * Disallow use event handlers on non-interactive elements.
	 */
	noNoninteractiveElementInteractions?: RuleConfiguration_for_NoNoninteractiveElementInteractionsOptions;
	/**
	 * Enforce that interactive ARIA roles are not assigned to non-interactive HTML elements.
	 */
	noNoninteractiveElementToInteractiveRole?: RuleFixConfiguration_for_NoNoninteractiveElementToInteractiveRoleOptions;
	/**
	 * Enforce that tabIndex is not assigned to non-interactive HTML elements.
	 */
	noNoninteractiveTabindex?: RuleFixConfiguration_for_NoNoninteractiveTabindexOptions;
	/**
	 * Prevent the usage of positive integers on tabIndex property
	 */
	noPositiveTabindex?: RuleFixConfiguration_for_NoPositiveTabindexOptions;
	/**
	 * Enforce img alt prop does not contain the word "image", "picture", or "photo".
	 */
	noRedundantAlt?: RuleConfiguration_for_NoRedundantAltOptions;
	/**
	 * Enforce explicit role property is not the same as implicit/default role property on an element.
	 */
	noRedundantRoles?: RuleFixConfiguration_for_NoRedundantRolesOptions;
	/**
	 * Enforce that static, visible elements (such as \<div>) that have click handlers use the valid role attribute.
	 */
	noStaticElementInteractions?: RuleConfiguration_for_NoStaticElementInteractionsOptions;
	/**
	 * Enforces the usage of the title element for the svg element.
	 */
	noSvgWithoutTitle?: RuleConfiguration_for_NoSvgWithoutTitleOptions;
	/**
	 * It enables the recommended rules for this group
	 */
	recommended?: boolean;
	/**
	 * Enforce that all elements that require alternative text have meaningful information to relay back to the end user.
	 */
	useAltText?: RuleConfiguration_for_UseAltTextOptions;
	/**
	 * Enforce that anchors have content and that the content is accessible to screen readers.
	 */
	useAnchorContent?: RuleFixConfiguration_for_UseAnchorContentOptions;
	/**
	 * Enforce that tabIndex is assigned to non-interactive HTML elements with aria-activedescendant.
	 */
	useAriaActivedescendantWithTabindex?: RuleFixConfiguration_for_UseAriaActivedescendantWithTabindexOptions;
	/**
	 * Enforce that elements with ARIA roles must have all required ARIA attributes for that role.
	 */
	useAriaPropsForRole?: RuleConfiguration_for_UseAriaPropsForRoleOptions;
	/**
	 * Enforce that ARIA properties are valid for the roles that are supported by the element.
	 */
	useAriaPropsSupportedByRole?: RuleConfiguration_for_UseAriaPropsSupportedByRoleOptions;
	/**
	 * Enforces the usage of the attribute type for the element button
	 */
	useButtonType?: RuleConfiguration_for_UseButtonTypeOptions;
	/**
	 * Elements with an interactive role and interaction handlers must be focusable.
	 */
	useFocusableInteractive?: RuleConfiguration_for_UseFocusableInteractiveOptions;
	/**
	 * Disallow a missing generic family keyword within font families.
	 */
	useGenericFontNames?: RuleConfiguration_for_UseGenericFontNamesOptions;
	/**
	 * Enforce that heading elements (h1, h2, etc.) have content and that the content is accessible to screen readers. Accessible means that it is not hidden using the aria-hidden prop.
	 */
	useHeadingContent?: RuleConfiguration_for_UseHeadingContentOptions;
	/**
	 * Enforce that html element has lang attribute.
	 */
	useHtmlLang?: RuleConfiguration_for_UseHtmlLangOptions;
	/**
	 * Enforces the usage of the attribute title for the element iframe.
	 */
	useIframeTitle?: RuleConfiguration_for_UseIframeTitleOptions;
	/**
	 * Enforce onClick is accompanied by at least one of the following: onKeyUp, onKeyDown, onKeyPress.
	 */
	useKeyWithClickEvents?: RuleConfiguration_for_UseKeyWithClickEventsOptions;
	/**
	 * Enforce onMouseOver / onMouseOut are accompanied by onFocus / onBlur.
	 */
	useKeyWithMouseEvents?: RuleConfiguration_for_UseKeyWithMouseEventsOptions;
	/**
	 * Enforces that audio and video elements must have a track for captions.
	 */
	useMediaCaption?: RuleConfiguration_for_UseMediaCaptionOptions;
	/**
	 * It detects the use of role attributes in JSX elements and suggests using semantic elements instead.
	 */
	useSemanticElements?: RuleConfiguration_for_UseSemanticElementsOptions;
	/**
	 * Enforce that all anchors are valid, and they are navigable elements.
	 */
	useValidAnchor?: RuleConfiguration_for_UseValidAnchorOptions;
	/**
	 * Ensures that ARIA properties aria-* are all valid.
	 */
	useValidAriaProps?: RuleFixConfiguration_for_UseValidAriaPropsOptions;
	/**
	 * Elements with ARIA roles must use a valid, non-abstract ARIA role.
	 */
	useValidAriaRole?: RuleFixConfiguration_for_UseValidAriaRoleOptions;
	/**
	 * Enforce that ARIA state and property values are valid.
	 */
	useValidAriaValues?: RuleConfiguration_for_UseValidAriaValuesOptions;
	/**
	 * Use valid values for the autocomplete attribute on input elements.
	 */
	useValidAutocomplete?: RuleConfiguration_for_UseValidAutocompleteOptions;
	/**
	 * Ensure that the attribute passed to the lang attribute is a correct ISO language and/or country.
	 */
	useValidLang?: RuleConfiguration_for_UseValidLangOptions;
}
/**
 * A list of rules that belong to this group
 */
export interface Complexity {
	/**
	 * Disallow unclear usage of consecutive space characters in regular expression literals
	 */
	noAdjacentSpacesInRegex?: RuleFixConfiguration_for_NoAdjacentSpacesInRegexOptions;
	/**
	 * Disallow the use of arguments.
	 */
	noArguments?: RuleConfiguration_for_NoArgumentsOptions;
	/**
	 * Disallow primitive type aliases and misleading types.
	 */
	noBannedTypes?: RuleFixConfiguration_for_NoBannedTypesOptions;
	/**
	 * Disallow comma operator.
	 */
	noCommaOperator?: RuleConfiguration_for_NoCommaOperatorOptions;
	/**
	 * Disallow empty type parameters in type aliases and interfaces.
	 */
	noEmptyTypeParameters?: RuleConfiguration_for_NoEmptyTypeParametersOptions;
	/**
	 * Disallow functions that exceed a given Cognitive Complexity score.
	 */
	noExcessiveCognitiveComplexity?: RuleConfiguration_for_NoExcessiveCognitiveComplexityOptions;
	/**
	 * Restrict the number of lines of code in a function.
	 */
	noExcessiveLinesPerFunction?: RuleConfiguration_for_NoExcessiveLinesPerFunctionOptions;
	/**
	 * This rule enforces a maximum depth to nested describe() in test files.
	 */
	noExcessiveNestedTestSuites?: RuleConfiguration_for_NoExcessiveNestedTestSuitesOptions;
	/**
	 * Disallow unnecessary boolean casts
	 */
	noExtraBooleanCast?: RuleFixConfiguration_for_NoExtraBooleanCastOptions;
	/**
	 * Disallow to use unnecessary callback on flatMap.
	 */
	noFlatMapIdentity?: RuleFixConfiguration_for_NoFlatMapIdentityOptions;
	/**
	 * Prefer for...of statement instead of Array.forEach.
	 */
	noForEach?: RuleConfiguration_for_NoForEachOptions;
	/**
	 * Disallow shorthand type conversions.
	 */
	noImplicitCoercions?: RuleFixConfiguration_for_NoImplicitCoercionsOptions;
	/**
	 * Disallow the use of the !important style.
	 */
	noImportantStyles?: RuleFixConfiguration_for_NoImportantStylesOptions;
	/**
	 * This rule reports when a class has no non-static members, such as for a class used exclusively as a static namespace.
	 */
	noStaticOnlyClass?: RuleConfiguration_for_NoStaticOnlyClassOptions;
	/**
	 * Disallow this and super in static contexts.
	 */
	noThisInStatic?: RuleFixConfiguration_for_NoThisInStaticOptions;
	/**
	 * Disallow unnecessary catch clauses.
	 */
	noUselessCatch?: RuleFixConfiguration_for_NoUselessCatchOptions;
	/**
	 * Disallow unnecessary constructors.
	 */
	noUselessConstructor?: RuleFixConfiguration_for_NoUselessConstructorOptions;
	/**
	 * Avoid using unnecessary continue.
	 */
	noUselessContinue?: RuleFixConfiguration_for_NoUselessContinueOptions;
	/**
	 * Disallow empty exports that don't change anything in a module file.
	 */
	noUselessEmptyExport?: RuleFixConfiguration_for_NoUselessEmptyExportOptions;
	/**
	 * Disallow unnecessary escape sequence in regular expression literals.
	 */
	noUselessEscapeInRegex?: RuleFixConfiguration_for_NoUselessEscapeInRegexOptions;
	/**
	 * Disallow unnecessary fragments
	 */
	noUselessFragments?: RuleFixConfiguration_for_NoUselessFragmentsOptions;
	/**
	 * Disallow unnecessary labels.
	 */
	noUselessLabel?: RuleFixConfiguration_for_NoUselessLabelOptions;
	/**
	 * Disallow unnecessary nested block statements.
	 */
	noUselessLoneBlockStatements?: RuleFixConfiguration_for_NoUselessLoneBlockStatementsOptions;
	/**
	 * Disallow renaming import, export, and destructured assignments to the same name.
	 */
	noUselessRename?: RuleFixConfiguration_for_NoUselessRenameOptions;
	/**
	 * Disallow unnecessary concatenation of string or template literals.
	 */
	noUselessStringConcat?: RuleFixConfiguration_for_NoUselessStringConcatOptions;
	/**
	 * Disallow unnecessary String.raw function in template string literals without any escape sequence.
	 */
	noUselessStringRaw?: RuleConfiguration_for_NoUselessStringRawOptions;
	/**
	 * Disallow useless case in switch statements.
	 */
	noUselessSwitchCase?: RuleFixConfiguration_for_NoUselessSwitchCaseOptions;
	/**
	 * Disallow ternary operators when simpler alternatives exist.
	 */
	noUselessTernary?: RuleFixConfiguration_for_NoUselessTernaryOptions;
	/**
	 * Disallow useless this aliasing.
	 */
	noUselessThisAlias?: RuleFixConfiguration_for_NoUselessThisAliasOptions;
	/**
	 * Disallow using any or unknown as type constraint.
	 */
	noUselessTypeConstraint?: RuleFixConfiguration_for_NoUselessTypeConstraintOptions;
	/**
	 * Disallow initializing variables to undefined.
	 */
	noUselessUndefinedInitialization?: RuleFixConfiguration_for_NoUselessUndefinedInitializationOptions;
	/**
	 * Disallow the use of void operators, which is not a familiar operator.
	 */
	noVoid?: RuleConfiguration_for_NoVoidOptions;
	/**
	 * It enables the recommended rules for this group
	 */
	recommended?: boolean;
	/**
	 * Use arrow functions over function expressions.
	 */
	useArrowFunction?: RuleFixConfiguration_for_UseArrowFunctionOptions;
	/**
	 * Use Date.now() to get the number of milliseconds since the Unix Epoch.
	 */
	useDateNow?: RuleFixConfiguration_for_UseDateNowOptions;
	/**
	 * Promotes the use of .flatMap() when map().flat() are used together.
	 */
	useFlatMap?: RuleFixConfiguration_for_UseFlatMapOptions;
	/**
	 * Prefer Array#{indexOf,lastIndexOf}() over Array#{findIndex,findLastIndex}() when looking for the index of an item.
	 */
	useIndexOf?: RuleFixConfiguration_for_UseIndexOfOptions;
	/**
	 * Enforce the usage of a literal access to properties over computed property access.
	 */
	useLiteralKeys?: RuleFixConfiguration_for_UseLiteralKeysOptions;
	/**
	 * Disallow parseInt() and Number.parseInt() in favor of binary, octal, and hexadecimal literals
	 */
	useNumericLiterals?: RuleFixConfiguration_for_UseNumericLiteralsOptions;
	/**
	 * Enforce using concise optional chain instead of chained logical expressions.
	 */
	useOptionalChain?: RuleFixConfiguration_for_UseOptionalChainOptions;
	/**
	 * Enforce the use of the regular expression literals instead of the RegExp constructor if possible.
	 */
	useRegexLiterals?: RuleFixConfiguration_for_UseRegexLiteralsOptions;
	/**
	 * Disallow number literal object member names which are not base 10 or use underscore as separator.
	 */
	useSimpleNumberKeys?: RuleFixConfiguration_for_UseSimpleNumberKeysOptions;
	/**
	 * Discard redundant terms from logical expressions.
	 */
	useSimplifiedLogicExpression?: RuleFixConfiguration_for_UseSimplifiedLogicExpressionOptions;
	/**
	 * Enforce the use of while loops instead of for loops when the initializer and update expressions are not needed.
	 */
	useWhile?: RuleFixConfiguration_for_UseWhileOptions;
}
/**
 * A list of rules that belong to this group
 */
export interface Correctness {
	/**
	 * Prevent passing of children as props.
	 */
	noChildrenProp?: RuleConfiguration_for_NoChildrenPropOptions;
	/**
	 * Prevents from having const variables being re-assigned.
	 */
	noConstAssign?: RuleFixConfiguration_for_NoConstAssignOptions;
	/**
	 * Disallow constant expressions in conditions
	 */
	noConstantCondition?: RuleConfiguration_for_NoConstantConditionOptions;
	/**
	 * Disallow the use of Math.min and Math.max to clamp a value where the result itself is constant.
	 */
	noConstantMathMinMaxClamp?: RuleFixConfiguration_for_NoConstantMathMinMaxClampOptions;
	/**
	 * Disallow returning a value from a constructor.
	 */
	noConstructorReturn?: RuleConfiguration_for_NoConstructorReturnOptions;
	/**
	 * Disallow empty character classes in regular expression literals.
	 */
	noEmptyCharacterClassInRegex?: RuleConfiguration_for_NoEmptyCharacterClassInRegexOptions;
	/**
	 * Disallows empty destructuring patterns.
	 */
	noEmptyPattern?: RuleConfiguration_for_NoEmptyPatternOptions;
	/**
	 * Disallow the use of __dirname and __filename in the global scope.
	 */
	noGlobalDirnameFilename?: RuleFixConfiguration_for_NoGlobalDirnameFilenameOptions;
	/**
	 * Disallow calling global object properties as functions
	 */
	noGlobalObjectCalls?: RuleConfiguration_for_NoGlobalObjectCallsOptions;
	/**
	 * Disallow function and var declarations that are accessible outside their block.
	 */
	noInnerDeclarations?: RuleConfiguration_for_NoInnerDeclarationsOptions;
	/**
	 * Ensure that builtins are correctly instantiated.
	 */
	noInvalidBuiltinInstantiation?: RuleFixConfiguration_for_NoInvalidBuiltinInstantiationOptions;
	/**
	 * Prevents the incorrect use of super() inside classes. It also checks whether a call super() is missing from classes that extends other constructors.
	 */
	noInvalidConstructorSuper?: RuleConfiguration_for_NoInvalidConstructorSuperOptions;
	/**
	 * Disallow non-standard direction values for linear gradient functions.
	 */
	noInvalidDirectionInLinearGradient?: RuleConfiguration_for_NoInvalidDirectionInLinearGradientOptions;
	/**
	 * Disallows invalid named grid areas in CSS Grid Layouts.
	 */
	noInvalidGridAreas?: RuleConfiguration_for_NoInvalidGridAreasOptions;
	/**
	 * Disallow the use of @import at-rules in invalid positions.
	 */
	noInvalidPositionAtImportRule?: RuleConfiguration_for_NoInvalidPositionAtImportRuleOptions;
	/**
	 * Disallow the use of variables and function parameters before their declaration
	 */
	noInvalidUseBeforeDeclaration?: RuleConfiguration_for_NoInvalidUseBeforeDeclarationOptions;
	/**
	 * Disallow missing var function for css variables.
	 */
	noMissingVarFunction?: RuleConfiguration_for_NoMissingVarFunctionOptions;
	/**
	 * Disallows defining React components inside other components.
	 */
	noNestedComponentDefinitions?: RuleConfiguration_for_NoNestedComponentDefinitionsOptions;
	/**
	 * Forbid the use of Node.js builtin modules.
	 */
	noNodejsModules?: RuleConfiguration_for_NoNodejsModulesOptions;
	/**
	 * Disallow \8 and \9 escape sequences in string literals.
	 */
	noNonoctalDecimalEscape?: RuleFixConfiguration_for_NoNonoctalDecimalEscapeOptions;
	/**
	 * Disallow literal numbers that lose precision
	 */
	noPrecisionLoss?: RuleConfiguration_for_NoPrecisionLossOptions;
	/**
	 * Restrict imports of private exports.
	 */
	noPrivateImports?: RuleConfiguration_for_NoPrivateImportsOptions;
	/**
	 * Disallow the use of process global.
	 */
	noProcessGlobal?: RuleFixConfiguration_for_NoProcessGlobalOptions;
	/**
	 * Disallow assigning to React component props.
	 */
	noReactPropAssignments?: RuleConfiguration_for_NoReactPropAssignmentsOptions;
	/**
	 * Prevent the usage of the return value of React.render.
	 */
	noRenderReturnValue?: RuleConfiguration_for_NoRenderReturnValueOptions;
	/**
	 * Disallow the use of configured elements.
	 */
	noRestrictedElements?: RuleConfiguration_for_NoRestrictedElementsOptions;
	/**
	 * Disallow assignments where both sides are exactly the same.
	 */
	noSelfAssign?: RuleConfiguration_for_NoSelfAssignOptions;
	/**
	 * Disallow returning a value from a setter
	 */
	noSetterReturn?: RuleConfiguration_for_NoSetterReturnOptions;
	/**
	 * Disallow destructuring props inside JSX components in Solid projects.
	 */
	noSolidDestructuredProps?: RuleConfiguration_for_NoSolidDestructuredPropsOptions;
	/**
	 * Disallow comparison of expressions modifying the string case with non-compliant value.
	 */
	noStringCaseMismatch?: RuleFixConfiguration_for_NoStringCaseMismatchOptions;
	/**
	 * Disallow lexical declarations in switch clauses.
	 */
	noSwitchDeclarations?: RuleFixConfiguration_for_NoSwitchDeclarationsOptions;
	/**
	 * Disallow the use of dependencies that aren't specified in the package.json.
	 */
	noUndeclaredDependencies?: RuleConfiguration_for_NoUndeclaredDependenciesOptions;
	/**
	 * Prevents the usage of variables that haven't been declared inside the document.
	 */
	noUndeclaredVariables?: RuleConfiguration_for_NoUndeclaredVariablesOptions;
	/**
	 * Disallow unknown CSS value functions.
	 */
	noUnknownFunction?: RuleConfiguration_for_NoUnknownFunctionOptions;
	/**
	 * Disallow unknown media feature names.
	 */
	noUnknownMediaFeatureName?: RuleConfiguration_for_NoUnknownMediaFeatureNameOptions;
	/**
	 * Disallow unknown properties.
	 */
	noUnknownProperty?: RuleConfiguration_for_NoUnknownPropertyOptions;
	/**
	 * Disallow unknown pseudo-class selectors.
	 */
	noUnknownPseudoClass?: RuleConfiguration_for_NoUnknownPseudoClassOptions;
	/**
	 * Disallow unknown pseudo-element selectors.
	 */
	noUnknownPseudoElement?: RuleConfiguration_for_NoUnknownPseudoElementOptions;
	/**
	 * Disallow unknown type selectors.
	 */
	noUnknownTypeSelector?: RuleConfiguration_for_NoUnknownTypeSelectorOptions;
	/**
	 * Disallow unknown CSS units.
	 */
	noUnknownUnit?: RuleConfiguration_for_NoUnknownUnitOptions;
	/**
	 * Disallow unmatchable An+B selectors.
	 */
	noUnmatchableAnbSelector?: RuleConfiguration_for_NoUnmatchableAnbSelectorOptions;
	/**
	 * Disallow unreachable code
	 */
	noUnreachable?: RuleConfiguration_for_NoUnreachableOptions;
	/**
	 * Ensures the super() constructor is called exactly once on every code  path in a class constructor before this is accessed if the class has a superclass
	 */
	noUnreachableSuper?: RuleConfiguration_for_NoUnreachableSuperOptions;
	/**
	 * Disallow control flow statements in finally blocks.
	 */
	noUnsafeFinally?: RuleConfiguration_for_NoUnsafeFinallyOptions;
	/**
	 * Disallow the use of optional chaining in contexts where the undefined value is not allowed.
	 */
	noUnsafeOptionalChaining?: RuleConfiguration_for_NoUnsafeOptionalChainingOptions;
	/**
	 * Disallow unused function parameters.
	 */
	noUnusedFunctionParameters?: RuleFixConfiguration_for_NoUnusedFunctionParametersOptions;
	/**
	 * Disallow unused imports.
	 */
	noUnusedImports?: RuleFixConfiguration_for_NoUnusedImportsOptions;
	/**
	 * Disallow unused labels.
	 */
	noUnusedLabels?: RuleFixConfiguration_for_NoUnusedLabelsOptions;
	/**
	 * Disallow unused private class members
	 */
	noUnusedPrivateClassMembers?: RuleFixConfiguration_for_NoUnusedPrivateClassMembersOptions;
	/**
	 * Disallow unused variables.
	 */
	noUnusedVariables?: RuleFixConfiguration_for_NoUnusedVariablesOptions;
	/**
	 * This rules prevents void elements (AKA self-closing elements) from having children.
	 */
	noVoidElementsWithChildren?: RuleFixConfiguration_for_NoVoidElementsWithChildrenOptions;
	/**
	 * Disallow returning a value from a function with the return type 'void'
	 */
	noVoidTypeReturn?: RuleConfiguration_for_NoVoidTypeReturnOptions;
	/**
	 * It enables the recommended rules for this group
	 */
	recommended?: boolean;
	/**
	 * Enforce all dependencies are correctly specified in a React hook.
	 */
	useExhaustiveDependencies?: RuleFixConfiguration_for_UseExhaustiveDependenciesOptions;
	/**
	 * Enforce specifying the name of GraphQL operations.
	 */
	useGraphqlNamedOperations?: RuleFixConfiguration_for_UseGraphqlNamedOperationsOptions;
	/**
	 * Enforce that all React hooks are being called from the Top Level component functions.
	 */
	useHookAtTopLevel?: RuleConfiguration_for_UseHookAtTopLevelOptions;
	/**
	 * Enforce file extensions for relative imports.
	 */
	useImportExtensions?: RuleFixConfiguration_for_UseImportExtensionsOptions;
	/**
	 * Require calls to isNaN() when checking for NaN.
	 */
	useIsNan?: RuleFixConfiguration_for_UseIsNanOptions;
	/**
	 * Enforces the use of with { type: "json" } for JSON module imports.
	 */
	useJsonImportAttributes?: RuleFixConfiguration_for_UseJsonImportAttributesOptions;
	/**
	 * Disallow missing key props in iterators/collection literals.
	 */
	useJsxKeyInIterable?: RuleConfiguration_for_UseJsxKeyInIterableOptions;
	/**
	 * Enforce the consistent use of the radix argument when using parseInt().
	 */
	useParseIntRadix?: RuleFixConfiguration_for_UseParseIntRadixOptions;
	/**
	 * Enforce JSDoc comment lines to start with a single asterisk, except for the first one.
	 */
	useSingleJsDocAsterisk?: RuleFixConfiguration_for_UseSingleJsDocAsteriskOptions;
	/**
	 * Prevent the usage of static string literal id attribute on elements.
	 */
	useUniqueElementIds?: RuleConfiguration_for_UseUniqueElementIdsOptions;
	/**
	 * Enforce "for" loop update clause moving the counter in the right direction.
	 */
	useValidForDirection?: RuleConfiguration_for_UseValidForDirectionOptions;
	/**
	 * This rule checks that the result of a typeof expression is compared to a valid value.
	 */
	useValidTypeof?: RuleFixConfiguration_for_UseValidTypeofOptions;
	/**
	 * Require generator functions to contain yield.
	 */
	useYield?: RuleConfiguration_for_UseYieldOptions;
}
/**
 * A list of rules that belong to this group
 */
export interface Nursery {
	/**
<<<<<<< HEAD
	 * Disallow await inside loops.
	 */
	noAwaitInLoop?: RuleConfiguration_for_NoAwaitInLoopOptions;
	/**
	 * Disallow bitwise operators.
	 */
	noBitwiseOperators?: RuleConfiguration_for_NoBitwiseOperatorsOptions;
	/**
	 * Disallow expressions where the operation doesn't affect the value
	 */
	noConstantBinaryExpression?: RuleConfiguration_for_NoConstantBinaryExpressionOptions;
	/**
	 * Disallow destructuring props inside JSX components in Solid projects.
	 */
	noDestructuredProps?: RuleConfiguration_for_NoDestructuredPropsOptions;
	/**
	 * Checks a dependency isn't specified more than once (i.e. in dependencies and devDependencies)
	 */
	noDuplicateDependencies?: RuleConfiguration_for_NoDuplicateDependenciesOptions;
	/**
	 * Restrict the number of lines of code in a function.
	 */
	noExcessiveLinesPerFunction?: RuleConfiguration_for_NoExcessiveLinesPerFunctionOptions;
	/**
=======
>>>>>>> 3999330f
	 * Require Promise-like statements to be handled appropriately.
	 */
	noFloatingPromises?: RuleFixConfiguration_for_NoFloatingPromisesOptions;
	/**
	 * Prevent import cycles.
	 */
	noImportCycles?: RuleConfiguration_for_NoImportCyclesOptions;
	/**
	 * Disallow Promises to be used in places where they are almost certainly a mistake.
	 */
	noMisusedPromises?: RuleFixConfiguration_for_NoMisusedPromisesOptions;
	/**
	 * Prevent client components from being async functions.
	 */
	noNextAsyncClientComponent?: RuleConfiguration_for_NoNextAsyncClientComponentOptions;
	/**
	 * Disallow non-null assertions after optional chaining expressions.
	 */
	noNonNullAssertedOptionalChain?: RuleConfiguration_for_NoNonNullAssertedOptionalChainOptions;
	/**
	 * Disallow useVisibleTask$() functions in Qwik components.
	 */
	noQwikUseVisibleTask?: RuleConfiguration_for_NoQwikUseVisibleTaskOptions;
	/**
	 * Disallow usage of sensitive data such as API keys and tokens.
	 */
	noSecrets?: RuleConfiguration_for_NoSecretsOptions;
	/**
	 * Disallow variable declarations from shadowing variables declared in the outer scope.
	 */
	noShadow?: RuleConfiguration_for_NoShadowOptions;
	/**
	 * Disallow unnecessary type-based conditions that can be statically determined as redundant.
	 */
	noUnnecessaryConditions?: RuleConfiguration_for_NoUnnecessaryConditionsOptions;
	/**
	 * Warn when importing non-existing exports.
	 */
	noUnresolvedImports?: RuleConfiguration_for_NoUnresolvedImportsOptions;
	/**
	 * Disallow the use of useless undefined.
	 */
	noUselessUndefined?: RuleFixConfiguration_for_NoUselessUndefinedOptions;
	/**
	 * Enforce that Vue component data options are declared as functions.
	 */
	noVueDataObjectDeclaration?: RuleFixConfiguration_for_NoVueDataObjectDeclarationOptions;
	/**
	 * Disallow reserved keys in Vue component data and computed properties.
	 */
	noVueReservedKeys?: RuleConfiguration_for_NoVueReservedKeysOptions;
	/**
	 * Disallow reserved names to be used as props.
	 */
	noVueReservedProps?: RuleConfiguration_for_NoVueReservedPropsOptions;
	/**
	 * It enables the recommended rules for this group
	 */
	recommended?: boolean;
	/**
	 * Enforces href attribute for \<a> elements.
	 */
	useAnchorHref?: RuleConfiguration_for_UseAnchorHrefOptions;
	/**
	 * Enforce type definitions to consistently use either interface or type.
	 */
	useConsistentTypeDefinitions?: RuleFixConfiguration_for_UseConsistentTypeDefinitionsOptions;
	/**
	 * Require switch-case statements to be exhaustive.
	 */
	useExhaustiveSwitchCases?: RuleFixConfiguration_for_UseExhaustiveSwitchCasesOptions;
	/**
	 * Enforce types in functions, methods, variables, and parameters.
	 */
	useExplicitType?: RuleConfiguration_for_UseExplicitTypeOptions;
	/**
	 * Enforces that \<img> elements have both width and height attributes.
	 */
	useImageSize?: RuleConfiguration_for_UseImageSizeOptions;
	/**
	 * Enforce a maximum number of parameters in function definitions.
	 */
	useMaxParams?: RuleConfiguration_for_UseMaxParamsOptions;
	/**
	 * Prefer using the class prop as a classlist over the classnames helper.
	 */
	useQwikClasslist?: RuleConfiguration_for_UseQwikClasslistOptions;
	/**
	 * Enforce that components are defined as functions and never as classes.
	 */
	useReactFunctionComponents?: RuleConfiguration_for_UseReactFunctionComponentsOptions;
	/**
	 * Enforce the sorting of CSS utility classes.
	 */
	useSortedClasses?: RuleFixConfiguration_for_UseSortedClassesOptions;
}
/**
 * A list of rules that belong to this group
 */
export interface Performance {
	/**
	 * Disallow the use of spread (...) syntax on accumulators.
	 */
	noAccumulatingSpread?: RuleConfiguration_for_NoAccumulatingSpreadOptions;
	/**
	 * Disallow await inside loops.
	 */
	noAwaitInLoops?: RuleConfiguration_for_NoAwaitInLoopsOptions;
	/**
	 * Disallow the use of barrel file.
	 */
	noBarrelFile?: RuleConfiguration_for_NoBarrelFileOptions;
	/**
	 * Disallow the use of the delete operator.
	 */
	noDelete?: RuleFixConfiguration_for_NoDeleteOptions;
	/**
	 * Disallow accessing namespace imports dynamically.
	 */
	noDynamicNamespaceImportAccess?: RuleConfiguration_for_NoDynamicNamespaceImportAccessOptions;
	/**
	 * Prevent usage of \<img> element in a Next.js project.
	 */
	noImgElement?: RuleConfiguration_for_NoImgElementOptions;
	/**
	 * Disallow the use of namespace imports.
	 */
	noNamespaceImport?: RuleConfiguration_for_NoNamespaceImportOptions;
	/**
	 * Avoid re-export all.
	 */
	noReExportAll?: RuleConfiguration_for_NoReExportAllOptions;
	/**
	 * Prevent duplicate polyfills from Polyfill.io.
	 */
	noUnwantedPolyfillio?: RuleConfiguration_for_NoUnwantedPolyfillioOptions;
	/**
	 * It enables the recommended rules for this group
	 */
	recommended?: boolean;
	/**
	 * Ensure the preconnect attribute is used when using Google Fonts.
	 */
	useGoogleFontPreconnect?: RuleFixConfiguration_for_UseGoogleFontPreconnectOptions;
	/**
	 * Enforce using Solid's \<For /> component for mapping an array to JSX elements.
	 */
	useSolidForComponent?: RuleConfiguration_for_UseSolidForComponentOptions;
	/**
	 * Require regex literals to be declared at the top level.
	 */
	useTopLevelRegex?: RuleConfiguration_for_UseTopLevelRegexOptions;
}
/**
 * A list of rules that belong to this group
 */
export interface Security {
	/**
	 * Disallow target="_blank" attribute without rel="noopener".
	 */
	noBlankTarget?: RuleFixConfiguration_for_NoBlankTargetOptions;
	/**
	 * Prevent the usage of dangerous JSX props
	 */
	noDangerouslySetInnerHtml?: RuleConfiguration_for_NoDangerouslySetInnerHtmlOptions;
	/**
	 * Report when a DOM element or a component uses both children and dangerouslySetInnerHTML prop.
	 */
	noDangerouslySetInnerHtmlWithChildren?: RuleConfiguration_for_NoDangerouslySetInnerHtmlWithChildrenOptions;
	/**
	 * Disallow the use of global eval().
	 */
	noGlobalEval?: RuleConfiguration_for_NoGlobalEvalOptions;
	/**
	 * It enables the recommended rules for this group
	 */
	recommended?: boolean;
}
/**
 * A list of rules that belong to this group
 */
export interface Style {
	/**
	 * Disallow use of CommonJs module system in favor of ESM style imports.
	 */
	noCommonJs?: RuleConfiguration_for_NoCommonJsOptions;
	/**
	 * Disallow default exports.
	 */
	noDefaultExport?: RuleConfiguration_for_NoDefaultExportOptions;
	/**
	 * Disallow a lower specificity selector from coming after a higher specificity selector.
	 */
	noDescendingSpecificity?: RuleConfiguration_for_NoDescendingSpecificityOptions;
	/**
	 * Disallow using a callback in asynchronous tests and hooks.
	 */
	noDoneCallback?: RuleConfiguration_for_NoDoneCallbackOptions;
	/**
	 * Disallow TypeScript enum.
	 */
	noEnum?: RuleConfiguration_for_NoEnumOptions;
	/**
	 * Disallow exporting an imported variable.
	 */
	noExportedImports?: RuleConfiguration_for_NoExportedImportsOptions;
	/**
	 * Prevent usage of \<head> element in a Next.js project.
	 */
	noHeadElement?: RuleConfiguration_for_NoHeadElementOptions;
	/**
	 * Disallow implicit true values on JSX boolean attributes
	 */
	noImplicitBoolean?: RuleFixConfiguration_for_NoImplicitBooleanOptions;
	/**
	 * Disallow type annotations for variables, parameters, and class properties initialized with a literal expression.
	 */
	noInferrableTypes?: RuleFixConfiguration_for_NoInferrableTypesOptions;
	/**
	 * Reports usage of "magic numbers" — numbers used directly instead of being assigned to named constants.
	 */
	noMagicNumbers?: RuleConfiguration_for_NoMagicNumbersOptions;
	/**
	 * Disallow the use of TypeScript's namespaces.
	 */
	noNamespace?: RuleConfiguration_for_NoNamespaceOptions;
	/**
	 * Disallow negation in the condition of an if statement if it has an else clause.
	 */
	noNegationElse?: RuleFixConfiguration_for_NoNegationElseOptions;
	/**
	 * Disallow nested ternary expressions.
	 */
	noNestedTernary?: RuleConfiguration_for_NoNestedTernaryOptions;
	/**
	 * Disallow non-null assertions using the ! postfix operator.
	 */
	noNonNullAssertion?: RuleFixConfiguration_for_NoNonNullAssertionOptions;
	/**
	 * Disallow reassigning function parameters.
	 */
	noParameterAssign?: RuleConfiguration_for_NoParameterAssignOptions;
	/**
	 * Disallow the use of parameter properties in class constructors.
	 */
	noParameterProperties?: RuleConfiguration_for_NoParameterPropertiesOptions;
	/**
	 * Disallow the use of process.env.
	 */
	noProcessEnv?: RuleConfiguration_for_NoProcessEnvOptions;
	/**
	 * This rule allows you to specify global variable names that you don’t want to use in your application.
	 */
	noRestrictedGlobals?: RuleConfiguration_for_NoRestrictedGlobalsOptions;
	/**
	 * Disallow specified modules when loaded by import or require.
	 */
	noRestrictedImports?: RuleConfiguration_for_NoRestrictedImportsOptions;
	/**
	 * Disallow user defined types.
	 */
	noRestrictedTypes?: RuleFixConfiguration_for_NoRestrictedTypesOptions;
	/**
	 * Disallow the use of constants which its value is the upper-case version of its name.
	 */
	noShoutyConstants?: RuleFixConfiguration_for_NoShoutyConstantsOptions;
	/**
	 * Enforce the use of String.slice() over String.substr() and String.substring().
	 */
	noSubstr?: RuleFixConfiguration_for_NoSubstrOptions;
	/**
	 * Disallow template literals if interpolation and special-character handling are not needed
	 */
	noUnusedTemplateLiteral?: RuleFixConfiguration_for_NoUnusedTemplateLiteralOptions;
	/**
	 * Disallow else block when the if block breaks early.
	 */
	noUselessElse?: RuleFixConfiguration_for_NoUselessElseOptions;
	/**
	 * Disallow use of @value rule in css modules.
	 */
	noValueAtRule?: RuleConfiguration_for_NoValueAtRuleOptions;
	/**
	 * Disallow the use of yoda expressions.
	 */
	noYodaExpression?: RuleFixConfiguration_for_NoYodaExpressionOptions;
	/**
	 * It enables the recommended rules for this group
	 */
	recommended?: boolean;
	/**
	 * Disallow Array constructors.
	 */
	useArrayLiterals?: RuleFixConfiguration_for_UseArrayLiteralsOptions;
	/**
	 * Enforce the use of as const over literal type and type annotation.
	 */
	useAsConstAssertion?: RuleFixConfiguration_for_UseAsConstAssertionOptions;
	/**
	 * Use at() instead of integer index access.
	 */
	useAtIndex?: RuleFixConfiguration_for_UseAtIndexOptions;
	/**
	 * Requires following curly brace conventions.
	 */
	useBlockStatements?: RuleFixConfiguration_for_UseBlockStatementsOptions;
	/**
	 * Enforce using else if instead of nested if in else clauses.
	 */
	useCollapsedElseIf?: RuleFixConfiguration_for_UseCollapsedElseIfOptions;
	/**
	 * Enforce using single if instead of nested if clauses.
	 */
	useCollapsedIf?: RuleFixConfiguration_for_UseCollapsedIfOptions;
	/**
	 * Enforce declaring components only within modules that export React Components exclusively.
	 */
	useComponentExportOnlyModules?: RuleConfiguration_for_UseComponentExportOnlyModulesOptions;
	/**
	 * Require consistently using either T\[] or Array\<T>
	 */
	useConsistentArrayType?: RuleFixConfiguration_for_UseConsistentArrayTypeOptions;
	/**
	 * Enforce the use of new for all builtins, except String, Number and Boolean.
	 */
	useConsistentBuiltinInstantiation?: RuleFixConfiguration_for_UseConsistentBuiltinInstantiationOptions;
	/**
	 * This rule enforces consistent use of curly braces inside JSX attributes and JSX children.
	 */
	useConsistentCurlyBraces?: RuleFixConfiguration_for_UseConsistentCurlyBracesOptions;
	/**
	 * Require consistent accessibility modifiers on class properties and methods.
	 */
	useConsistentMemberAccessibility?: RuleConfiguration_for_UseConsistentMemberAccessibilityOptions;
	/**
	 * Require the consistent declaration of object literals. Defaults to explicit definitions.
	 */
	useConsistentObjectDefinitions?: RuleFixConfiguration_for_UseConsistentObjectDefinitionsOptions;
	/**
	 * Require const declarations for variables that are only assigned once.
	 */
	useConst?: RuleFixConfiguration_for_UseConstOptions;
	/**
	 * Enforce default function parameters and optional function parameters to be last.
	 */
	useDefaultParameterLast?: RuleFixConfiguration_for_UseDefaultParameterLastOptions;
	/**
	 * Require the default clause in switch statements.
	 */
	useDefaultSwitchClause?: RuleConfiguration_for_UseDefaultSwitchClauseOptions;
	/**
	 * Require specifying the reason argument when using @deprecated directive
	 */
	useDeprecatedReason?: RuleConfiguration_for_UseDeprecatedReasonOptions;
	/**
	 * Require that each enum member value be explicitly initialized.
	 */
	useEnumInitializers?: RuleFixConfiguration_for_UseEnumInitializersOptions;
	/**
	 * Enforce explicitly comparing the length, size, byteLength or byteOffset property of a value.
	 */
	useExplicitLengthCheck?: RuleFixConfiguration_for_UseExplicitLengthCheckOptions;
	/**
	 * Disallow the use of Math.pow in favor of the ** operator.
	 */
	useExponentiationOperator?: RuleFixConfiguration_for_UseExponentiationOperatorOptions;
	/**
	 * Promotes the use of export type for types.
	 */
	useExportType?: RuleFixConfiguration_for_UseExportTypeOptions;
	/**
	 * Require that all exports are declared after all non-export statements.
	 */
	useExportsLast?: RuleConfiguration_for_UseExportsLastOptions;
	/**
	 * Enforce naming conventions for JavaScript and TypeScript filenames.
	 */
	useFilenamingConvention?: RuleConfiguration_for_UseFilenamingConventionOptions;
	/**
	 * Prefer using for...of loops over standard for loops where possible.
	 */
	useForOf?: RuleConfiguration_for_UseForOfOptions;
	/**
	 * This rule enforces the use of \<>...\</> over \<Fragment>...\</Fragment>.
	 */
	useFragmentSyntax?: RuleFixConfiguration_for_UseFragmentSyntaxOptions;
	/**
	 * Validates that all enum values are capitalized.
	 */
	useGraphqlNamingConvention?: RuleConfiguration_for_UseGraphqlNamingConventionOptions;
	/**
	 * Enforce that getters and setters for the same property are adjacent in class and object definitions.
	 */
	useGroupedAccessorPairs?: RuleConfiguration_for_UseGroupedAccessorPairsOptions;
	/**
	 * Promotes the use of import type for types.
	 */
	useImportType?: RuleFixConfiguration_for_UseImportTypeOptions;
	/**
	 * Require all enum members to be literal values.
	 */
	useLiteralEnumMembers?: RuleConfiguration_for_UseLiteralEnumMembersOptions;
	/**
	 * Enforce naming conventions for everything across a codebase.
	 */
	useNamingConvention?: RuleFixConfiguration_for_UseNamingConventionOptions;
	/**
	 * Promotes the usage of node:assert/strict over node:assert.
	 */
	useNodeAssertStrict?: RuleFixConfiguration_for_UseNodeAssertStrictOptions;
	/**
	 * Enforces using the node: protocol for Node.js builtin modules.
	 */
	useNodejsImportProtocol?: RuleFixConfiguration_for_UseNodejsImportProtocolOptions;
	/**
	 * Use the Number properties instead of global ones.
	 */
	useNumberNamespace?: RuleFixConfiguration_for_UseNumberNamespaceOptions;
	/**
	 * Enforce the use of numeric separators in numeric literals.
	 */
	useNumericSeparators?: RuleFixConfiguration_for_UseNumericSeparatorsOptions;
	/**
	 * Prefer object spread over Object.assign() when constructing new objects.
	 */
	useObjectSpread?: RuleFixConfiguration_for_UseObjectSpreadOptions;
	/**
	 * Enforce marking members as readonly if they are never modified outside the constructor.
	 */
	useReadonlyClassProperties?: RuleFixConfiguration_for_UseReadonlyClassPropertiesOptions;
	/**
	 * Prevent extra closing tags for components without children.
	 */
	useSelfClosingElements?: RuleFixConfiguration_for_UseSelfClosingElementsOptions;
	/**
	 * Require assignment operator shorthand where possible.
	 */
	useShorthandAssign?: RuleFixConfiguration_for_UseShorthandAssignOptions;
	/**
	 * Enforce using function types instead of object type with call signatures.
	 */
	useShorthandFunctionType?: RuleFixConfiguration_for_UseShorthandFunctionTypeOptions;
	/**
	 * Disallow multiple variable declarations in the same variable statement
	 */
	useSingleVarDeclarator?: RuleFixConfiguration_for_UseSingleVarDeclaratorOptions;
	/**
	 * Require a description parameter for the Symbol().
	 */
	useSymbolDescription?: RuleConfiguration_for_UseSymbolDescriptionOptions;
	/**
	 * Prefer template literals over string concatenation.
	 */
	useTemplate?: RuleFixConfiguration_for_UseTemplateOptions;
	/**
	 * Require new when throwing an error.
	 */
	useThrowNewError?: RuleFixConfiguration_for_UseThrowNewErrorOptions;
	/**
	 * Disallow throwing non-Error values.
	 */
	useThrowOnlyError?: RuleConfiguration_for_UseThrowOnlyErrorOptions;
	/**
	 * Enforce the use of String.trimStart() and String.trimEnd() over String.trimLeft() and String.trimRight().
	 */
	useTrimStartEnd?: RuleFixConfiguration_for_UseTrimStartEndOptions;
	/**
	 * Disallow overload signatures that can be unified into a single signature.
	 */
	useUnifiedTypeSignatures?: RuleFixConfiguration_for_UseUnifiedTypeSignaturesOptions;
}
/**
 * A list of rules that belong to this group
 */
export interface Suspicious {
	/**
	 * Disallow the use of alert, confirm, and prompt.
	 */
	noAlert?: RuleConfiguration_for_NoAlertOptions;
	/**
	 * Use standard constants instead of approximated literals.
	 */
	noApproximativeNumericConstant?: RuleFixConfiguration_for_NoApproximativeNumericConstantOptions;
	/**
	 * Discourage the usage of Array index in keys.
	 */
	noArrayIndexKey?: RuleConfiguration_for_NoArrayIndexKeyOptions;
	/**
	 * Disallow assignments in expressions.
	 */
	noAssignInExpressions?: RuleConfiguration_for_NoAssignInExpressionsOptions;
	/**
	 * Disallows using an async function as a Promise executor.
	 */
	noAsyncPromiseExecutor?: RuleConfiguration_for_NoAsyncPromiseExecutorOptions;
	/**
	 * Prevents the use of the ! pattern in the first position of files.includes in the configuration file.
	 */
	noBiomeFirstException?: RuleFixConfiguration_for_NoBiomeFirstExceptionOptions;
	/**
	 * Disallow bitwise operators.
	 */
	noBitwiseOperators?: RuleConfiguration_for_NoBitwiseOperatorsOptions;
	/**
	 * Disallow reassigning exceptions in catch clauses.
	 */
	noCatchAssign?: RuleConfiguration_for_NoCatchAssignOptions;
	/**
	 * Disallow reassigning class members.
	 */
	noClassAssign?: RuleConfiguration_for_NoClassAssignOptions;
	/**
	 * Prevent comments from being inserted as text nodes
	 */
	noCommentText?: RuleFixConfiguration_for_NoCommentTextOptions;
	/**
	 * Disallow comparing against -0
	 */
	noCompareNegZero?: RuleFixConfiguration_for_NoCompareNegZeroOptions;
	/**
	 * Disallow labeled statements that are not loops.
	 */
	noConfusingLabels?: RuleConfiguration_for_NoConfusingLabelsOptions;
	/**
	 * Disallow void type outside of generic or return types.
	 */
	noConfusingVoidType?: RuleFixConfiguration_for_NoConfusingVoidTypeOptions;
	/**
	 * Disallow the use of console.
	 */
	noConsole?: RuleFixConfiguration_for_NoConsoleOptions;
	/**
	 * Disallow TypeScript const enum
	 */
	noConstEnum?: RuleFixConfiguration_for_NoConstEnumOptions;
	/**
	 * Disallow expressions where the operation doesn't affect the value
	 */
	noConstantBinaryExpressions?: RuleConfiguration_for_NoConstantBinaryExpressionsOptions;
	/**
	 * Prevents from having control characters and some escape sequences that match control characters in regular expression literals.
	 */
	noControlCharactersInRegex?: RuleConfiguration_for_NoControlCharactersInRegexOptions;
	/**
	 * Disallow the use of debugger
	 */
	noDebugger?: RuleFixConfiguration_for_NoDebuggerOptions;
	/**
	 * Disallow direct assignments to document.cookie.
	 */
	noDocumentCookie?: RuleConfiguration_for_NoDocumentCookieOptions;
	/**
	 * Prevents importing next/document outside of pages/_document.jsx in Next.js projects.
	 */
	noDocumentImportInPage?: RuleConfiguration_for_NoDocumentImportInPageOptions;
	/**
	 * Require the use of === and !==.
	 */
	noDoubleEquals?: RuleFixConfiguration_for_NoDoubleEqualsOptions;
	/**
	 * Disallow duplicate @import rules.
	 */
	noDuplicateAtImportRules?: RuleConfiguration_for_NoDuplicateAtImportRulesOptions;
	/**
	 * Disallow duplicate case labels.
	 */
	noDuplicateCase?: RuleConfiguration_for_NoDuplicateCaseOptions;
	/**
	 * Disallow duplicate class members.
	 */
	noDuplicateClassMembers?: RuleConfiguration_for_NoDuplicateClassMembersOptions;
	/**
	 * Disallow duplicate custom properties within declaration blocks.
	 */
	noDuplicateCustomProperties?: RuleConfiguration_for_NoDuplicateCustomPropertiesOptions;
	/**
	 * Disallow duplicate conditions in if-else-if chains
	 */
	noDuplicateElseIf?: RuleConfiguration_for_NoDuplicateElseIfOptions;
	/**
	 * No duplicated fields in GraphQL operations.
	 */
	noDuplicateFields?: RuleConfiguration_for_NoDuplicateFieldsOptions;
	/**
	 * Disallow duplicate names within font families.
	 */
	noDuplicateFontNames?: RuleConfiguration_for_NoDuplicateFontNamesOptions;
	/**
	 * Prevents JSX properties to be assigned multiple times.
	 */
	noDuplicateJsxProps?: RuleConfiguration_for_NoDuplicateJsxPropsOptions;
	/**
	 * Disallow two keys with the same name inside objects.
	 */
	noDuplicateObjectKeys?: RuleConfiguration_for_NoDuplicateObjectKeysOptions;
	/**
	 * Disallow duplicate function parameter name.
	 */
	noDuplicateParameters?: RuleConfiguration_for_NoDuplicateParametersOptions;
	/**
	 * Disallow duplicate properties within declaration blocks.
	 */
	noDuplicateProperties?: RuleConfiguration_for_NoDuplicatePropertiesOptions;
	/**
	 * Disallow duplicate selectors within keyframe blocks.
	 */
	noDuplicateSelectorsKeyframeBlock?: RuleConfiguration_for_NoDuplicateSelectorsKeyframeBlockOptions;
	/**
	 * A describe block should not contain duplicate hooks.
	 */
	noDuplicateTestHooks?: RuleConfiguration_for_NoDuplicateTestHooksOptions;
	/**
	 * Disallow CSS empty blocks.
	 */
	noEmptyBlock?: RuleConfiguration_for_NoEmptyBlockOptions;
	/**
	 * Disallow empty block statements and static blocks.
	 */
	noEmptyBlockStatements?: RuleConfiguration_for_NoEmptyBlockStatementsOptions;
	/**
	 * Disallow the declaration of empty interfaces.
	 */
	noEmptyInterface?: RuleFixConfiguration_for_NoEmptyInterfaceOptions;
	/**
	 * Disallow variables from evolving into any type through reassignments.
	 */
	noEvolvingTypes?: RuleConfiguration_for_NoEvolvingTypesOptions;
	/**
	 * Disallow the any type usage.
	 */
	noExplicitAny?: RuleConfiguration_for_NoExplicitAnyOptions;
	/**
	 * Disallow using export or module.exports in files containing tests
	 */
	noExportsInTest?: RuleConfiguration_for_NoExportsInTestOptions;
	/**
	 * Prevents the wrong usage of the non-null assertion operator (!) in TypeScript files.
	 */
	noExtraNonNullAssertion?: RuleFixConfiguration_for_NoExtraNonNullAssertionOptions;
	/**
	 * Disallow fallthrough of switch clauses.
	 */
	noFallthroughSwitchClause?: RuleConfiguration_for_NoFallthroughSwitchClauseOptions;
	/**
	 * Disallow focused tests.
	 */
	noFocusedTests?: RuleFixConfiguration_for_NoFocusedTestsOptions;
	/**
	 * Disallow reassigning function declarations.
	 */
	noFunctionAssign?: RuleConfiguration_for_NoFunctionAssignOptions;
	/**
	 * Disallow assignments to native objects and read-only global variables.
	 */
	noGlobalAssign?: RuleConfiguration_for_NoGlobalAssignOptions;
	/**
	 * Use Number.isFinite instead of global isFinite.
	 */
	noGlobalIsFinite?: RuleFixConfiguration_for_NoGlobalIsFiniteOptions;
	/**
	 * Use Number.isNaN instead of global isNaN.
	 */
	noGlobalIsNan?: RuleFixConfiguration_for_NoGlobalIsNanOptions;
	/**
	 * Prevent using the next/head module in pages/_document.js on Next.js projects.
	 */
	noHeadImportInDocument?: RuleConfiguration_for_NoHeadImportInDocumentOptions;
	/**
	 * Disallow use of implicit any type on variable declarations.
	 */
	noImplicitAnyLet?: RuleConfiguration_for_NoImplicitAnyLetOptions;
	/**
	 * Disallow assigning to imported bindings
	 */
	noImportAssign?: RuleConfiguration_for_NoImportAssignOptions;
	/**
	 * Disallow invalid !important within keyframe declarations
	 */
	noImportantInKeyframe?: RuleConfiguration_for_NoImportantInKeyframeOptions;
	/**
	 * Disallows the use of irregular whitespace characters.
	 */
	noIrregularWhitespace?: RuleConfiguration_for_NoIrregularWhitespaceOptions;
	/**
	 * Disallow labels that share a name with a variable
	 */
	noLabelVar?: RuleConfiguration_for_NoLabelVarOptions;
	/**
	 * Disallow characters made with multiple code points in character class syntax.
	 */
	noMisleadingCharacterClass?: RuleFixConfiguration_for_NoMisleadingCharacterClassOptions;
	/**
	 * Enforce proper usage of new and constructor.
	 */
	noMisleadingInstantiator?: RuleConfiguration_for_NoMisleadingInstantiatorOptions;
	/**
	 * Checks that the assertion function, for example expect, is placed inside an it() function call.
	 */
	noMisplacedAssertion?: RuleConfiguration_for_NoMisplacedAssertionOptions;
	/**
	 * Disallow shorthand assign when variable appears on both sides.
	 */
	noMisrefactoredShorthandAssign?: RuleFixConfiguration_for_NoMisrefactoredShorthandAssignOptions;
	/**
	 * Disallow octal escape sequences in string literals
	 */
	noOctalEscape?: RuleFixConfiguration_for_NoOctalEscapeOptions;
	/**
	 * Disallow direct use of Object.prototype builtins.
	 */
	noPrototypeBuiltins?: RuleFixConfiguration_for_NoPrototypeBuiltinsOptions;
	/**
	 * Disallow the use if quickfix.biome inside editor settings file.
	 */
	noQuickfixBiome?: RuleFixConfiguration_for_NoQuickfixBiomeOptions;
	/**
	 * Prevents React-specific JSX properties from being used.
	 */
	noReactSpecificProps?: RuleFixConfiguration_for_NoReactSpecificPropsOptions;
	/**
	 * Disallow variable, function, class, and type redeclarations in the same scope.
	 */
	noRedeclare?: RuleConfiguration_for_NoRedeclareOptions;
	/**
	 * Prevents from having redundant "use strict".
	 */
	noRedundantUseStrict?: RuleFixConfiguration_for_NoRedundantUseStrictOptions;
	/**
	 * Disallow comparisons where both sides are exactly the same.
	 */
	noSelfCompare?: RuleConfiguration_for_NoSelfCompareOptions;
	/**
	 * Disallow identifiers from shadowing restricted names.
	 */
	noShadowRestrictedNames?: RuleConfiguration_for_NoShadowRestrictedNamesOptions;
	/**
	 * Disallow shorthand properties that override related longhand properties.
	 */
	noShorthandPropertyOverrides?: RuleConfiguration_for_NoShorthandPropertyOverridesOptions;
	/**
	 * Disallow disabled tests.
	 */
	noSkippedTests?: RuleFixConfiguration_for_NoSkippedTestsOptions;
	/**
	 * Prevents the use of sparse arrays (arrays with holes).
	 */
	noSparseArray?: RuleFixConfiguration_for_NoSparseArrayOptions;
	/**
	 * It detects possible "wrong" semicolons inside JSX elements.
	 */
	noSuspiciousSemicolonInJsx?: RuleConfiguration_for_NoSuspiciousSemicolonInJsxOptions;
	/**
	 * Disallow template literal placeholder syntax in regular strings.
	 */
	noTemplateCurlyInString?: RuleConfiguration_for_NoTemplateCurlyInStringOptions;
	/**
	 * Disallow then property.
	 */
	noThenProperty?: RuleConfiguration_for_NoThenPropertyOptions;
	/**
	 * Prevents the use of the TypeScript directive @ts-ignore.
	 */
	noTsIgnore?: RuleFixConfiguration_for_NoTsIgnoreOptions;
	/**
	 * Disallow let or var variables that are read but never assigned.
	 */
	noUnassignedVariables?: RuleConfiguration_for_NoUnassignedVariablesOptions;
	/**
	 * Disallow unknown at-rules.
	 */
	noUnknownAtRules?: RuleConfiguration_for_NoUnknownAtRulesOptions;
	/**
	 * Disallow unsafe declaration merging between interfaces and classes.
	 */
	noUnsafeDeclarationMerging?: RuleConfiguration_for_NoUnsafeDeclarationMergingOptions;
	/**
	 * Disallow using unsafe negation.
	 */
	noUnsafeNegation?: RuleFixConfiguration_for_NoUnsafeNegationOptions;
	/**
	 * Disallow unnecessary escapes in string literals.
	 */
	noUselessEscapeInString?: RuleFixConfiguration_for_NoUselessEscapeInStringOptions;
	/**
	 * Disallow useless backreferences in regular expression literals that always match an empty string.
	 */
	noUselessRegexBackrefs?: RuleConfiguration_for_NoUselessRegexBackrefsOptions;
	/**
	 * Disallow the use of var
	 */
	noVar?: RuleFixConfiguration_for_NoVarOptions;
	/**
	 * Disallow with statements in non-strict contexts.
	 */
	noWith?: RuleConfiguration_for_NoWithOptions;
	/**
	 * It enables the recommended rules for this group
	 */
	recommended?: boolean;
	/**
	 * Disallow the use of overload signatures that are not next to each other.
	 */
	useAdjacentOverloadSignatures?: RuleConfiguration_for_UseAdjacentOverloadSignaturesOptions;
	/**
	 * Ensure async functions utilize await.
	 */
	useAwait?: RuleConfiguration_for_UseAwaitOptions;
	/**
	 * Promotes the correct usage for ignoring folders in the configuration file.
	 */
	useBiomeIgnoreFolder?: RuleFixConfiguration_for_UseBiomeIgnoreFolderOptions;
	/**
	 * Enforce default clauses in switch statements to be last
	 */
	useDefaultSwitchClauseLast?: RuleConfiguration_for_UseDefaultSwitchClauseLastOptions;
	/**
	 * Enforce passing a message value when creating a built-in error.
	 */
	useErrorMessage?: RuleConfiguration_for_UseErrorMessageOptions;
	/**
	 * Enforce get methods to always return a value.
	 */
	useGetterReturn?: RuleConfiguration_for_UseGetterReturnOptions;
	/**
	 * Enforces the use of a recommended display strategy with Google Fonts.
	 */
	useGoogleFontDisplay?: RuleConfiguration_for_UseGoogleFontDisplayOptions;
	/**
	 * Require for-in loops to include an if statement.
	 */
	useGuardForIn?: RuleConfiguration_for_UseGuardForInOptions;
	/**
	 * Use Array.isArray() instead of instanceof Array.
	 */
	useIsArray?: RuleFixConfiguration_for_UseIsArrayOptions;
	/**
	 * Enforce consistent return values in iterable callbacks.
	 */
	useIterableCallbackReturn?: RuleConfiguration_for_UseIterableCallbackReturnOptions;
	/**
	 * Require using the namespace keyword over the module keyword to declare TypeScript namespaces.
	 */
	useNamespaceKeyword?: RuleFixConfiguration_for_UseNamespaceKeywordOptions;
	/**
	 * Enforce using the digits argument with Number#toFixed().
	 */
	useNumberToFixedDigitsArgument?: RuleFixConfiguration_for_UseNumberToFixedDigitsArgumentOptions;
	/**
	 * Use static Response methods instead of new Response() constructor when possible.
	 */
	useStaticResponseMethods?: RuleFixConfiguration_for_UseStaticResponseMethodsOptions;
	/**
	 * Enforce the use of the directive "use strict" in script files.
	 */
	useStrictMode?: RuleFixConfiguration_for_UseStrictModeOptions;
}
export type RuleAssistPlainConfiguration = "off" | "on";
export interface RuleAssistWithOptions_for_OrganizeImportsOptions {
	/**
	 * The severity of the emitted diagnostics by the rule
	 */
	level: RuleAssistPlainConfiguration;
	/**
	 * Rule's options
	 */
	options: OrganizeImportsOptions;
}
export interface RuleAssistWithOptions_for_UseSortedAttributesOptions {
	/**
	 * The severity of the emitted diagnostics by the rule
	 */
	level: RuleAssistPlainConfiguration;
	/**
	 * Rule's options
	 */
	options: UseSortedAttributesOptions;
}
export interface RuleAssistWithOptions_for_UseSortedKeysOptions {
	/**
	 * The severity of the emitted diagnostics by the rule
	 */
	level: RuleAssistPlainConfiguration;
	/**
	 * Rule's options
	 */
	options: UseSortedKeysOptions;
}
export interface RuleAssistWithOptions_for_UseSortedPropertiesOptions {
	/**
	 * The severity of the emitted diagnostics by the rule
	 */
	level: RuleAssistPlainConfiguration;
	/**
	 * Rule's options
	 */
	options: UseSortedPropertiesOptions;
}
export type RuleFixConfiguration_for_NoAccessKeyOptions =
	| RulePlainConfiguration
	| RuleWithFixOptions_for_NoAccessKeyOptions;
export type RuleFixConfiguration_for_NoAriaHiddenOnFocusableOptions =
	| RulePlainConfiguration
	| RuleWithFixOptions_for_NoAriaHiddenOnFocusableOptions;
export type RuleFixConfiguration_for_NoAriaUnsupportedElementsOptions =
	| RulePlainConfiguration
	| RuleWithFixOptions_for_NoAriaUnsupportedElementsOptions;
export type RuleFixConfiguration_for_NoAutofocusOptions =
	| RulePlainConfiguration
	| RuleWithFixOptions_for_NoAutofocusOptions;
export type RuleFixConfiguration_for_NoDistractingElementsOptions =
	| RulePlainConfiguration
	| RuleWithFixOptions_for_NoDistractingElementsOptions;
export type RuleFixConfiguration_for_NoHeaderScopeOptions =
	| RulePlainConfiguration
	| RuleWithFixOptions_for_NoHeaderScopeOptions;
export type RuleFixConfiguration_for_NoInteractiveElementToNoninteractiveRoleOptions =
	| RulePlainConfiguration
	| RuleWithFixOptions_for_NoInteractiveElementToNoninteractiveRoleOptions;
export type RuleConfiguration_for_NoLabelWithoutControlOptions =
	| RulePlainConfiguration
	| RuleWithOptions_for_NoLabelWithoutControlOptions;
export type RuleConfiguration_for_NoNoninteractiveElementInteractionsOptions =
	| RulePlainConfiguration
	| RuleWithOptions_for_NoNoninteractiveElementInteractionsOptions;
export type RuleFixConfiguration_for_NoNoninteractiveElementToInteractiveRoleOptions =
	| RulePlainConfiguration
	| RuleWithFixOptions_for_NoNoninteractiveElementToInteractiveRoleOptions;
export type RuleFixConfiguration_for_NoNoninteractiveTabindexOptions =
	| RulePlainConfiguration
	| RuleWithFixOptions_for_NoNoninteractiveTabindexOptions;
export type RuleFixConfiguration_for_NoPositiveTabindexOptions =
	| RulePlainConfiguration
	| RuleWithFixOptions_for_NoPositiveTabindexOptions;
export type RuleConfiguration_for_NoRedundantAltOptions =
	| RulePlainConfiguration
	| RuleWithOptions_for_NoRedundantAltOptions;
export type RuleFixConfiguration_for_NoRedundantRolesOptions =
	| RulePlainConfiguration
	| RuleWithFixOptions_for_NoRedundantRolesOptions;
export type RuleConfiguration_for_NoStaticElementInteractionsOptions =
	| RulePlainConfiguration
	| RuleWithOptions_for_NoStaticElementInteractionsOptions;
export type RuleConfiguration_for_NoSvgWithoutTitleOptions =
	| RulePlainConfiguration
	| RuleWithOptions_for_NoSvgWithoutTitleOptions;
export type RuleConfiguration_for_UseAltTextOptions =
	| RulePlainConfiguration
	| RuleWithOptions_for_UseAltTextOptions;
export type RuleFixConfiguration_for_UseAnchorContentOptions =
	| RulePlainConfiguration
	| RuleWithFixOptions_for_UseAnchorContentOptions;
export type RuleFixConfiguration_for_UseAriaActivedescendantWithTabindexOptions =
	| RulePlainConfiguration
	| RuleWithFixOptions_for_UseAriaActivedescendantWithTabindexOptions;
export type RuleConfiguration_for_UseAriaPropsForRoleOptions =
	| RulePlainConfiguration
	| RuleWithOptions_for_UseAriaPropsForRoleOptions;
export type RuleConfiguration_for_UseAriaPropsSupportedByRoleOptions =
	| RulePlainConfiguration
	| RuleWithOptions_for_UseAriaPropsSupportedByRoleOptions;
export type RuleConfiguration_for_UseButtonTypeOptions =
	| RulePlainConfiguration
	| RuleWithOptions_for_UseButtonTypeOptions;
export type RuleConfiguration_for_UseFocusableInteractiveOptions =
	| RulePlainConfiguration
	| RuleWithOptions_for_UseFocusableInteractiveOptions;
export type RuleConfiguration_for_UseGenericFontNamesOptions =
	| RulePlainConfiguration
	| RuleWithOptions_for_UseGenericFontNamesOptions;
export type RuleConfiguration_for_UseHeadingContentOptions =
	| RulePlainConfiguration
	| RuleWithOptions_for_UseHeadingContentOptions;
export type RuleConfiguration_for_UseHtmlLangOptions =
	| RulePlainConfiguration
	| RuleWithOptions_for_UseHtmlLangOptions;
export type RuleConfiguration_for_UseIframeTitleOptions =
	| RulePlainConfiguration
	| RuleWithOptions_for_UseIframeTitleOptions;
export type RuleConfiguration_for_UseKeyWithClickEventsOptions =
	| RulePlainConfiguration
	| RuleWithOptions_for_UseKeyWithClickEventsOptions;
export type RuleConfiguration_for_UseKeyWithMouseEventsOptions =
	| RulePlainConfiguration
	| RuleWithOptions_for_UseKeyWithMouseEventsOptions;
export type RuleConfiguration_for_UseMediaCaptionOptions =
	| RulePlainConfiguration
	| RuleWithOptions_for_UseMediaCaptionOptions;
export type RuleConfiguration_for_UseSemanticElementsOptions =
	| RulePlainConfiguration
	| RuleWithOptions_for_UseSemanticElementsOptions;
export type RuleConfiguration_for_UseValidAnchorOptions =
	| RulePlainConfiguration
	| RuleWithOptions_for_UseValidAnchorOptions;
export type RuleFixConfiguration_for_UseValidAriaPropsOptions =
	| RulePlainConfiguration
	| RuleWithFixOptions_for_UseValidAriaPropsOptions;
export type RuleFixConfiguration_for_UseValidAriaRoleOptions =
	| RulePlainConfiguration
	| RuleWithFixOptions_for_UseValidAriaRoleOptions;
export type RuleConfiguration_for_UseValidAriaValuesOptions =
	| RulePlainConfiguration
	| RuleWithOptions_for_UseValidAriaValuesOptions;
export type RuleConfiguration_for_UseValidAutocompleteOptions =
	| RulePlainConfiguration
	| RuleWithOptions_for_UseValidAutocompleteOptions;
export type RuleConfiguration_for_UseValidLangOptions =
	| RulePlainConfiguration
	| RuleWithOptions_for_UseValidLangOptions;
export type RuleFixConfiguration_for_NoAdjacentSpacesInRegexOptions =
	| RulePlainConfiguration
	| RuleWithFixOptions_for_NoAdjacentSpacesInRegexOptions;
export type RuleConfiguration_for_NoArgumentsOptions =
	| RulePlainConfiguration
	| RuleWithOptions_for_NoArgumentsOptions;
export type RuleFixConfiguration_for_NoBannedTypesOptions =
	| RulePlainConfiguration
	| RuleWithFixOptions_for_NoBannedTypesOptions;
export type RuleConfiguration_for_NoCommaOperatorOptions =
	| RulePlainConfiguration
	| RuleWithOptions_for_NoCommaOperatorOptions;
export type RuleConfiguration_for_NoEmptyTypeParametersOptions =
	| RulePlainConfiguration
	| RuleWithOptions_for_NoEmptyTypeParametersOptions;
export type RuleConfiguration_for_NoExcessiveCognitiveComplexityOptions =
	| RulePlainConfiguration
	| RuleWithOptions_for_NoExcessiveCognitiveComplexityOptions;
export type RuleConfiguration_for_NoExcessiveLinesPerFunctionOptions =
	| RulePlainConfiguration
	| RuleWithOptions_for_NoExcessiveLinesPerFunctionOptions;
export type RuleConfiguration_for_NoExcessiveNestedTestSuitesOptions =
	| RulePlainConfiguration
	| RuleWithOptions_for_NoExcessiveNestedTestSuitesOptions;
export type RuleFixConfiguration_for_NoExtraBooleanCastOptions =
	| RulePlainConfiguration
	| RuleWithFixOptions_for_NoExtraBooleanCastOptions;
export type RuleFixConfiguration_for_NoFlatMapIdentityOptions =
	| RulePlainConfiguration
	| RuleWithFixOptions_for_NoFlatMapIdentityOptions;
export type RuleConfiguration_for_NoForEachOptions =
	| RulePlainConfiguration
	| RuleWithOptions_for_NoForEachOptions;
export type RuleFixConfiguration_for_NoImplicitCoercionsOptions =
	| RulePlainConfiguration
	| RuleWithFixOptions_for_NoImplicitCoercionsOptions;
export type RuleFixConfiguration_for_NoImportantStylesOptions =
	| RulePlainConfiguration
	| RuleWithFixOptions_for_NoImportantStylesOptions;
export type RuleConfiguration_for_NoStaticOnlyClassOptions =
	| RulePlainConfiguration
	| RuleWithOptions_for_NoStaticOnlyClassOptions;
export type RuleFixConfiguration_for_NoThisInStaticOptions =
	| RulePlainConfiguration
	| RuleWithFixOptions_for_NoThisInStaticOptions;
export type RuleFixConfiguration_for_NoUselessCatchOptions =
	| RulePlainConfiguration
	| RuleWithFixOptions_for_NoUselessCatchOptions;
export type RuleFixConfiguration_for_NoUselessConstructorOptions =
	| RulePlainConfiguration
	| RuleWithFixOptions_for_NoUselessConstructorOptions;
export type RuleFixConfiguration_for_NoUselessContinueOptions =
	| RulePlainConfiguration
	| RuleWithFixOptions_for_NoUselessContinueOptions;
export type RuleFixConfiguration_for_NoUselessEmptyExportOptions =
	| RulePlainConfiguration
	| RuleWithFixOptions_for_NoUselessEmptyExportOptions;
export type RuleFixConfiguration_for_NoUselessEscapeInRegexOptions =
	| RulePlainConfiguration
	| RuleWithFixOptions_for_NoUselessEscapeInRegexOptions;
export type RuleFixConfiguration_for_NoUselessFragmentsOptions =
	| RulePlainConfiguration
	| RuleWithFixOptions_for_NoUselessFragmentsOptions;
export type RuleFixConfiguration_for_NoUselessLabelOptions =
	| RulePlainConfiguration
	| RuleWithFixOptions_for_NoUselessLabelOptions;
export type RuleFixConfiguration_for_NoUselessLoneBlockStatementsOptions =
	| RulePlainConfiguration
	| RuleWithFixOptions_for_NoUselessLoneBlockStatementsOptions;
export type RuleFixConfiguration_for_NoUselessRenameOptions =
	| RulePlainConfiguration
	| RuleWithFixOptions_for_NoUselessRenameOptions;
export type RuleFixConfiguration_for_NoUselessStringConcatOptions =
	| RulePlainConfiguration
	| RuleWithFixOptions_for_NoUselessStringConcatOptions;
export type RuleConfiguration_for_NoUselessStringRawOptions =
	| RulePlainConfiguration
	| RuleWithOptions_for_NoUselessStringRawOptions;
export type RuleFixConfiguration_for_NoUselessSwitchCaseOptions =
	| RulePlainConfiguration
	| RuleWithFixOptions_for_NoUselessSwitchCaseOptions;
export type RuleFixConfiguration_for_NoUselessTernaryOptions =
	| RulePlainConfiguration
	| RuleWithFixOptions_for_NoUselessTernaryOptions;
export type RuleFixConfiguration_for_NoUselessThisAliasOptions =
	| RulePlainConfiguration
	| RuleWithFixOptions_for_NoUselessThisAliasOptions;
export type RuleFixConfiguration_for_NoUselessTypeConstraintOptions =
	| RulePlainConfiguration
	| RuleWithFixOptions_for_NoUselessTypeConstraintOptions;
export type RuleFixConfiguration_for_NoUselessUndefinedInitializationOptions =
	| RulePlainConfiguration
	| RuleWithFixOptions_for_NoUselessUndefinedInitializationOptions;
export type RuleConfiguration_for_NoVoidOptions =
	| RulePlainConfiguration
	| RuleWithOptions_for_NoVoidOptions;
export type RuleFixConfiguration_for_UseArrowFunctionOptions =
	| RulePlainConfiguration
	| RuleWithFixOptions_for_UseArrowFunctionOptions;
export type RuleFixConfiguration_for_UseDateNowOptions =
	| RulePlainConfiguration
	| RuleWithFixOptions_for_UseDateNowOptions;
export type RuleFixConfiguration_for_UseFlatMapOptions =
	| RulePlainConfiguration
	| RuleWithFixOptions_for_UseFlatMapOptions;
export type RuleFixConfiguration_for_UseIndexOfOptions =
	| RulePlainConfiguration
	| RuleWithFixOptions_for_UseIndexOfOptions;
export type RuleFixConfiguration_for_UseLiteralKeysOptions =
	| RulePlainConfiguration
	| RuleWithFixOptions_for_UseLiteralKeysOptions;
export type RuleFixConfiguration_for_UseNumericLiteralsOptions =
	| RulePlainConfiguration
	| RuleWithFixOptions_for_UseNumericLiteralsOptions;
export type RuleFixConfiguration_for_UseOptionalChainOptions =
	| RulePlainConfiguration
	| RuleWithFixOptions_for_UseOptionalChainOptions;
export type RuleFixConfiguration_for_UseRegexLiteralsOptions =
	| RulePlainConfiguration
	| RuleWithFixOptions_for_UseRegexLiteralsOptions;
export type RuleFixConfiguration_for_UseSimpleNumberKeysOptions =
	| RulePlainConfiguration
	| RuleWithFixOptions_for_UseSimpleNumberKeysOptions;
export type RuleFixConfiguration_for_UseSimplifiedLogicExpressionOptions =
	| RulePlainConfiguration
	| RuleWithFixOptions_for_UseSimplifiedLogicExpressionOptions;
export type RuleFixConfiguration_for_UseWhileOptions =
	| RulePlainConfiguration
	| RuleWithFixOptions_for_UseWhileOptions;
export type RuleConfiguration_for_NoChildrenPropOptions =
	| RulePlainConfiguration
	| RuleWithOptions_for_NoChildrenPropOptions;
export type RuleFixConfiguration_for_NoConstAssignOptions =
	| RulePlainConfiguration
	| RuleWithFixOptions_for_NoConstAssignOptions;
export type RuleConfiguration_for_NoConstantConditionOptions =
	| RulePlainConfiguration
	| RuleWithOptions_for_NoConstantConditionOptions;
export type RuleFixConfiguration_for_NoConstantMathMinMaxClampOptions =
	| RulePlainConfiguration
	| RuleWithFixOptions_for_NoConstantMathMinMaxClampOptions;
export type RuleConfiguration_for_NoConstructorReturnOptions =
	| RulePlainConfiguration
	| RuleWithOptions_for_NoConstructorReturnOptions;
export type RuleConfiguration_for_NoEmptyCharacterClassInRegexOptions =
	| RulePlainConfiguration
	| RuleWithOptions_for_NoEmptyCharacterClassInRegexOptions;
export type RuleConfiguration_for_NoEmptyPatternOptions =
	| RulePlainConfiguration
	| RuleWithOptions_for_NoEmptyPatternOptions;
export type RuleFixConfiguration_for_NoGlobalDirnameFilenameOptions =
	| RulePlainConfiguration
	| RuleWithFixOptions_for_NoGlobalDirnameFilenameOptions;
export type RuleConfiguration_for_NoGlobalObjectCallsOptions =
	| RulePlainConfiguration
	| RuleWithOptions_for_NoGlobalObjectCallsOptions;
export type RuleConfiguration_for_NoInnerDeclarationsOptions =
	| RulePlainConfiguration
	| RuleWithOptions_for_NoInnerDeclarationsOptions;
export type RuleFixConfiguration_for_NoInvalidBuiltinInstantiationOptions =
	| RulePlainConfiguration
	| RuleWithFixOptions_for_NoInvalidBuiltinInstantiationOptions;
export type RuleConfiguration_for_NoInvalidConstructorSuperOptions =
	| RulePlainConfiguration
	| RuleWithOptions_for_NoInvalidConstructorSuperOptions;
export type RuleConfiguration_for_NoInvalidDirectionInLinearGradientOptions =
	| RulePlainConfiguration
	| RuleWithOptions_for_NoInvalidDirectionInLinearGradientOptions;
export type RuleConfiguration_for_NoInvalidGridAreasOptions =
	| RulePlainConfiguration
	| RuleWithOptions_for_NoInvalidGridAreasOptions;
export type RuleConfiguration_for_NoInvalidPositionAtImportRuleOptions =
	| RulePlainConfiguration
	| RuleWithOptions_for_NoInvalidPositionAtImportRuleOptions;
export type RuleConfiguration_for_NoInvalidUseBeforeDeclarationOptions =
	| RulePlainConfiguration
	| RuleWithOptions_for_NoInvalidUseBeforeDeclarationOptions;
export type RuleConfiguration_for_NoMissingVarFunctionOptions =
	| RulePlainConfiguration
	| RuleWithOptions_for_NoMissingVarFunctionOptions;
export type RuleConfiguration_for_NoNestedComponentDefinitionsOptions =
	| RulePlainConfiguration
	| RuleWithOptions_for_NoNestedComponentDefinitionsOptions;
export type RuleConfiguration_for_NoNodejsModulesOptions =
	| RulePlainConfiguration
	| RuleWithOptions_for_NoNodejsModulesOptions;
export type RuleFixConfiguration_for_NoNonoctalDecimalEscapeOptions =
	| RulePlainConfiguration
	| RuleWithFixOptions_for_NoNonoctalDecimalEscapeOptions;
export type RuleConfiguration_for_NoPrecisionLossOptions =
	| RulePlainConfiguration
	| RuleWithOptions_for_NoPrecisionLossOptions;
export type RuleConfiguration_for_NoPrivateImportsOptions =
	| RulePlainConfiguration
	| RuleWithOptions_for_NoPrivateImportsOptions;
export type RuleFixConfiguration_for_NoProcessGlobalOptions =
	| RulePlainConfiguration
	| RuleWithFixOptions_for_NoProcessGlobalOptions;
export type RuleConfiguration_for_NoReactPropAssignmentsOptions =
	| RulePlainConfiguration
	| RuleWithOptions_for_NoReactPropAssignmentsOptions;
export type RuleConfiguration_for_NoRenderReturnValueOptions =
	| RulePlainConfiguration
	| RuleWithOptions_for_NoRenderReturnValueOptions;
export type RuleConfiguration_for_NoRestrictedElementsOptions =
	| RulePlainConfiguration
	| RuleWithOptions_for_NoRestrictedElementsOptions;
export type RuleConfiguration_for_NoSelfAssignOptions =
	| RulePlainConfiguration
	| RuleWithOptions_for_NoSelfAssignOptions;
export type RuleConfiguration_for_NoSetterReturnOptions =
	| RulePlainConfiguration
	| RuleWithOptions_for_NoSetterReturnOptions;
export type RuleConfiguration_for_NoSolidDestructuredPropsOptions =
	| RulePlainConfiguration
	| RuleWithOptions_for_NoSolidDestructuredPropsOptions;
export type RuleFixConfiguration_for_NoStringCaseMismatchOptions =
	| RulePlainConfiguration
	| RuleWithFixOptions_for_NoStringCaseMismatchOptions;
export type RuleFixConfiguration_for_NoSwitchDeclarationsOptions =
	| RulePlainConfiguration
	| RuleWithFixOptions_for_NoSwitchDeclarationsOptions;
export type RuleConfiguration_for_NoUndeclaredDependenciesOptions =
	| RulePlainConfiguration
	| RuleWithOptions_for_NoUndeclaredDependenciesOptions;
export type RuleConfiguration_for_NoUndeclaredVariablesOptions =
	| RulePlainConfiguration
	| RuleWithOptions_for_NoUndeclaredVariablesOptions;
export type RuleConfiguration_for_NoUnknownFunctionOptions =
	| RulePlainConfiguration
	| RuleWithOptions_for_NoUnknownFunctionOptions;
export type RuleConfiguration_for_NoUnknownMediaFeatureNameOptions =
	| RulePlainConfiguration
	| RuleWithOptions_for_NoUnknownMediaFeatureNameOptions;
export type RuleConfiguration_for_NoUnknownPropertyOptions =
	| RulePlainConfiguration
	| RuleWithOptions_for_NoUnknownPropertyOptions;
export type RuleConfiguration_for_NoUnknownPseudoClassOptions =
	| RulePlainConfiguration
	| RuleWithOptions_for_NoUnknownPseudoClassOptions;
export type RuleConfiguration_for_NoUnknownPseudoElementOptions =
	| RulePlainConfiguration
	| RuleWithOptions_for_NoUnknownPseudoElementOptions;
export type RuleConfiguration_for_NoUnknownTypeSelectorOptions =
	| RulePlainConfiguration
	| RuleWithOptions_for_NoUnknownTypeSelectorOptions;
export type RuleConfiguration_for_NoUnknownUnitOptions =
	| RulePlainConfiguration
	| RuleWithOptions_for_NoUnknownUnitOptions;
export type RuleConfiguration_for_NoUnmatchableAnbSelectorOptions =
	| RulePlainConfiguration
	| RuleWithOptions_for_NoUnmatchableAnbSelectorOptions;
export type RuleConfiguration_for_NoUnreachableOptions =
	| RulePlainConfiguration
	| RuleWithOptions_for_NoUnreachableOptions;
export type RuleConfiguration_for_NoUnreachableSuperOptions =
	| RulePlainConfiguration
	| RuleWithOptions_for_NoUnreachableSuperOptions;
export type RuleConfiguration_for_NoUnsafeFinallyOptions =
	| RulePlainConfiguration
	| RuleWithOptions_for_NoUnsafeFinallyOptions;
export type RuleConfiguration_for_NoUnsafeOptionalChainingOptions =
	| RulePlainConfiguration
	| RuleWithOptions_for_NoUnsafeOptionalChainingOptions;
export type RuleFixConfiguration_for_NoUnusedFunctionParametersOptions =
	| RulePlainConfiguration
	| RuleWithFixOptions_for_NoUnusedFunctionParametersOptions;
export type RuleFixConfiguration_for_NoUnusedImportsOptions =
	| RulePlainConfiguration
	| RuleWithFixOptions_for_NoUnusedImportsOptions;
export type RuleFixConfiguration_for_NoUnusedLabelsOptions =
	| RulePlainConfiguration
	| RuleWithFixOptions_for_NoUnusedLabelsOptions;
export type RuleFixConfiguration_for_NoUnusedPrivateClassMembersOptions =
	| RulePlainConfiguration
	| RuleWithFixOptions_for_NoUnusedPrivateClassMembersOptions;
export type RuleFixConfiguration_for_NoUnusedVariablesOptions =
	| RulePlainConfiguration
	| RuleWithFixOptions_for_NoUnusedVariablesOptions;
export type RuleFixConfiguration_for_NoVoidElementsWithChildrenOptions =
	| RulePlainConfiguration
	| RuleWithFixOptions_for_NoVoidElementsWithChildrenOptions;
export type RuleConfiguration_for_NoVoidTypeReturnOptions =
	| RulePlainConfiguration
	| RuleWithOptions_for_NoVoidTypeReturnOptions;
export type RuleFixConfiguration_for_UseExhaustiveDependenciesOptions =
	| RulePlainConfiguration
	| RuleWithFixOptions_for_UseExhaustiveDependenciesOptions;
export type RuleFixConfiguration_for_UseGraphqlNamedOperationsOptions =
	| RulePlainConfiguration
	| RuleWithFixOptions_for_UseGraphqlNamedOperationsOptions;
export type RuleConfiguration_for_UseHookAtTopLevelOptions =
	| RulePlainConfiguration
	| RuleWithOptions_for_UseHookAtTopLevelOptions;
export type RuleFixConfiguration_for_UseImportExtensionsOptions =
	| RulePlainConfiguration
	| RuleWithFixOptions_for_UseImportExtensionsOptions;
export type RuleFixConfiguration_for_UseIsNanOptions =
	| RulePlainConfiguration
	| RuleWithFixOptions_for_UseIsNanOptions;
export type RuleFixConfiguration_for_UseJsonImportAttributesOptions =
	| RulePlainConfiguration
	| RuleWithFixOptions_for_UseJsonImportAttributesOptions;
export type RuleConfiguration_for_UseJsxKeyInIterableOptions =
	| RulePlainConfiguration
	| RuleWithOptions_for_UseJsxKeyInIterableOptions;
export type RuleFixConfiguration_for_UseParseIntRadixOptions =
	| RulePlainConfiguration
	| RuleWithFixOptions_for_UseParseIntRadixOptions;
export type RuleFixConfiguration_for_UseSingleJsDocAsteriskOptions =
	| RulePlainConfiguration
	| RuleWithFixOptions_for_UseSingleJsDocAsteriskOptions;
export type RuleConfiguration_for_UseUniqueElementIdsOptions =
	| RulePlainConfiguration
	| RuleWithOptions_for_UseUniqueElementIdsOptions;
export type RuleConfiguration_for_UseValidForDirectionOptions =
	| RulePlainConfiguration
	| RuleWithOptions_for_UseValidForDirectionOptions;
export type RuleFixConfiguration_for_UseValidTypeofOptions =
	| RulePlainConfiguration
	| RuleWithFixOptions_for_UseValidTypeofOptions;
export type RuleConfiguration_for_UseYieldOptions =
	| RulePlainConfiguration
	| RuleWithOptions_for_UseYieldOptions;
<<<<<<< HEAD
export type RuleConfiguration_for_NoAwaitInLoopOptions =
	| RulePlainConfiguration
	| RuleWithOptions_for_NoAwaitInLoopOptions;
export type RuleConfiguration_for_NoBitwiseOperatorsOptions =
	| RulePlainConfiguration
	| RuleWithOptions_for_NoBitwiseOperatorsOptions;
export type RuleConfiguration_for_NoConstantBinaryExpressionOptions =
	| RulePlainConfiguration
	| RuleWithOptions_for_NoConstantBinaryExpressionOptions;
export type RuleConfiguration_for_NoDestructuredPropsOptions =
	| RulePlainConfiguration
	| RuleWithOptions_for_NoDestructuredPropsOptions;
export type RuleConfiguration_for_NoDuplicateDependenciesOptions =
	| RulePlainConfiguration
	| RuleWithOptions_for_NoDuplicateDependenciesOptions;
export type RuleConfiguration_for_NoExcessiveLinesPerFunctionOptions =
	| RulePlainConfiguration
	| RuleWithOptions_for_NoExcessiveLinesPerFunctionOptions;
=======
>>>>>>> 3999330f
export type RuleFixConfiguration_for_NoFloatingPromisesOptions =
	| RulePlainConfiguration
	| RuleWithFixOptions_for_NoFloatingPromisesOptions;
export type RuleConfiguration_for_NoImportCyclesOptions =
	| RulePlainConfiguration
	| RuleWithOptions_for_NoImportCyclesOptions;
export type RuleFixConfiguration_for_NoMisusedPromisesOptions =
	| RulePlainConfiguration
	| RuleWithFixOptions_for_NoMisusedPromisesOptions;
export type RuleConfiguration_for_NoNextAsyncClientComponentOptions =
	| RulePlainConfiguration
	| RuleWithOptions_for_NoNextAsyncClientComponentOptions;
export type RuleConfiguration_for_NoNonNullAssertedOptionalChainOptions =
	| RulePlainConfiguration
	| RuleWithOptions_for_NoNonNullAssertedOptionalChainOptions;
export type RuleConfiguration_for_NoQwikUseVisibleTaskOptions =
	| RulePlainConfiguration
	| RuleWithOptions_for_NoQwikUseVisibleTaskOptions;
export type RuleConfiguration_for_NoSecretsOptions =
	| RulePlainConfiguration
	| RuleWithOptions_for_NoSecretsOptions;
export type RuleConfiguration_for_NoShadowOptions =
	| RulePlainConfiguration
	| RuleWithOptions_for_NoShadowOptions;
export type RuleConfiguration_for_NoUnnecessaryConditionsOptions =
	| RulePlainConfiguration
	| RuleWithOptions_for_NoUnnecessaryConditionsOptions;
export type RuleConfiguration_for_NoUnresolvedImportsOptions =
	| RulePlainConfiguration
	| RuleWithOptions_for_NoUnresolvedImportsOptions;
export type RuleFixConfiguration_for_NoUselessUndefinedOptions =
	| RulePlainConfiguration
	| RuleWithFixOptions_for_NoUselessUndefinedOptions;
export type RuleFixConfiguration_for_NoVueDataObjectDeclarationOptions =
	| RulePlainConfiguration
	| RuleWithFixOptions_for_NoVueDataObjectDeclarationOptions;
export type RuleConfiguration_for_NoVueReservedKeysOptions =
	| RulePlainConfiguration
	| RuleWithOptions_for_NoVueReservedKeysOptions;
export type RuleConfiguration_for_NoVueReservedPropsOptions =
	| RulePlainConfiguration
	| RuleWithOptions_for_NoVueReservedPropsOptions;
export type RuleConfiguration_for_UseAnchorHrefOptions =
	| RulePlainConfiguration
	| RuleWithOptions_for_UseAnchorHrefOptions;
export type RuleFixConfiguration_for_UseConsistentTypeDefinitionsOptions =
	| RulePlainConfiguration
	| RuleWithFixOptions_for_UseConsistentTypeDefinitionsOptions;
export type RuleFixConfiguration_for_UseExhaustiveSwitchCasesOptions =
	| RulePlainConfiguration
	| RuleWithFixOptions_for_UseExhaustiveSwitchCasesOptions;
export type RuleConfiguration_for_UseExplicitTypeOptions =
	| RulePlainConfiguration
	| RuleWithOptions_for_UseExplicitTypeOptions;
export type RuleConfiguration_for_UseImageSizeOptions =
	| RulePlainConfiguration
	| RuleWithOptions_for_UseImageSizeOptions;
export type RuleConfiguration_for_UseMaxParamsOptions =
	| RulePlainConfiguration
	| RuleWithOptions_for_UseMaxParamsOptions;
export type RuleConfiguration_for_UseQwikClasslistOptions =
	| RulePlainConfiguration
	| RuleWithOptions_for_UseQwikClasslistOptions;
export type RuleConfiguration_for_UseReactFunctionComponentsOptions =
	| RulePlainConfiguration
	| RuleWithOptions_for_UseReactFunctionComponentsOptions;
export type RuleFixConfiguration_for_UseSortedClassesOptions =
	| RulePlainConfiguration
	| RuleWithFixOptions_for_UseSortedClassesOptions;
export type RuleConfiguration_for_NoAccumulatingSpreadOptions =
	| RulePlainConfiguration
	| RuleWithOptions_for_NoAccumulatingSpreadOptions;
export type RuleConfiguration_for_NoAwaitInLoopsOptions =
	| RulePlainConfiguration
	| RuleWithOptions_for_NoAwaitInLoopsOptions;
export type RuleConfiguration_for_NoBarrelFileOptions =
	| RulePlainConfiguration
	| RuleWithOptions_for_NoBarrelFileOptions;
export type RuleFixConfiguration_for_NoDeleteOptions =
	| RulePlainConfiguration
	| RuleWithFixOptions_for_NoDeleteOptions;
export type RuleConfiguration_for_NoDynamicNamespaceImportAccessOptions =
	| RulePlainConfiguration
	| RuleWithOptions_for_NoDynamicNamespaceImportAccessOptions;
export type RuleConfiguration_for_NoImgElementOptions =
	| RulePlainConfiguration
	| RuleWithOptions_for_NoImgElementOptions;
export type RuleConfiguration_for_NoNamespaceImportOptions =
	| RulePlainConfiguration
	| RuleWithOptions_for_NoNamespaceImportOptions;
export type RuleConfiguration_for_NoReExportAllOptions =
	| RulePlainConfiguration
	| RuleWithOptions_for_NoReExportAllOptions;
export type RuleConfiguration_for_NoUnwantedPolyfillioOptions =
	| RulePlainConfiguration
	| RuleWithOptions_for_NoUnwantedPolyfillioOptions;
export type RuleFixConfiguration_for_UseGoogleFontPreconnectOptions =
	| RulePlainConfiguration
	| RuleWithFixOptions_for_UseGoogleFontPreconnectOptions;
export type RuleConfiguration_for_UseSolidForComponentOptions =
	| RulePlainConfiguration
	| RuleWithOptions_for_UseSolidForComponentOptions;
export type RuleConfiguration_for_UseTopLevelRegexOptions =
	| RulePlainConfiguration
	| RuleWithOptions_for_UseTopLevelRegexOptions;
export type RuleFixConfiguration_for_NoBlankTargetOptions =
	| RulePlainConfiguration
	| RuleWithFixOptions_for_NoBlankTargetOptions;
export type RuleConfiguration_for_NoDangerouslySetInnerHtmlOptions =
	| RulePlainConfiguration
	| RuleWithOptions_for_NoDangerouslySetInnerHtmlOptions;
export type RuleConfiguration_for_NoDangerouslySetInnerHtmlWithChildrenOptions =
	| RulePlainConfiguration
	| RuleWithOptions_for_NoDangerouslySetInnerHtmlWithChildrenOptions;
export type RuleConfiguration_for_NoGlobalEvalOptions =
	| RulePlainConfiguration
	| RuleWithOptions_for_NoGlobalEvalOptions;
export type RuleConfiguration_for_NoCommonJsOptions =
	| RulePlainConfiguration
	| RuleWithOptions_for_NoCommonJsOptions;
export type RuleConfiguration_for_NoDefaultExportOptions =
	| RulePlainConfiguration
	| RuleWithOptions_for_NoDefaultExportOptions;
export type RuleConfiguration_for_NoDescendingSpecificityOptions =
	| RulePlainConfiguration
	| RuleWithOptions_for_NoDescendingSpecificityOptions;
export type RuleConfiguration_for_NoDoneCallbackOptions =
	| RulePlainConfiguration
	| RuleWithOptions_for_NoDoneCallbackOptions;
export type RuleConfiguration_for_NoEnumOptions =
	| RulePlainConfiguration
	| RuleWithOptions_for_NoEnumOptions;
export type RuleConfiguration_for_NoExportedImportsOptions =
	| RulePlainConfiguration
	| RuleWithOptions_for_NoExportedImportsOptions;
export type RuleConfiguration_for_NoHeadElementOptions =
	| RulePlainConfiguration
	| RuleWithOptions_for_NoHeadElementOptions;
export type RuleFixConfiguration_for_NoImplicitBooleanOptions =
	| RulePlainConfiguration
	| RuleWithFixOptions_for_NoImplicitBooleanOptions;
export type RuleFixConfiguration_for_NoInferrableTypesOptions =
	| RulePlainConfiguration
	| RuleWithFixOptions_for_NoInferrableTypesOptions;
export type RuleConfiguration_for_NoMagicNumbersOptions =
	| RulePlainConfiguration
	| RuleWithOptions_for_NoMagicNumbersOptions;
export type RuleConfiguration_for_NoNamespaceOptions =
	| RulePlainConfiguration
	| RuleWithOptions_for_NoNamespaceOptions;
export type RuleFixConfiguration_for_NoNegationElseOptions =
	| RulePlainConfiguration
	| RuleWithFixOptions_for_NoNegationElseOptions;
export type RuleConfiguration_for_NoNestedTernaryOptions =
	| RulePlainConfiguration
	| RuleWithOptions_for_NoNestedTernaryOptions;
export type RuleFixConfiguration_for_NoNonNullAssertionOptions =
	| RulePlainConfiguration
	| RuleWithFixOptions_for_NoNonNullAssertionOptions;
export type RuleConfiguration_for_NoParameterAssignOptions =
	| RulePlainConfiguration
	| RuleWithOptions_for_NoParameterAssignOptions;
export type RuleConfiguration_for_NoParameterPropertiesOptions =
	| RulePlainConfiguration
	| RuleWithOptions_for_NoParameterPropertiesOptions;
export type RuleConfiguration_for_NoProcessEnvOptions =
	| RulePlainConfiguration
	| RuleWithOptions_for_NoProcessEnvOptions;
export type RuleConfiguration_for_NoRestrictedGlobalsOptions =
	| RulePlainConfiguration
	| RuleWithOptions_for_NoRestrictedGlobalsOptions;
export type RuleConfiguration_for_NoRestrictedImportsOptions =
	| RulePlainConfiguration
	| RuleWithOptions_for_NoRestrictedImportsOptions;
export type RuleFixConfiguration_for_NoRestrictedTypesOptions =
	| RulePlainConfiguration
	| RuleWithFixOptions_for_NoRestrictedTypesOptions;
export type RuleFixConfiguration_for_NoShoutyConstantsOptions =
	| RulePlainConfiguration
	| RuleWithFixOptions_for_NoShoutyConstantsOptions;
export type RuleFixConfiguration_for_NoSubstrOptions =
	| RulePlainConfiguration
	| RuleWithFixOptions_for_NoSubstrOptions;
export type RuleFixConfiguration_for_NoUnusedTemplateLiteralOptions =
	| RulePlainConfiguration
	| RuleWithFixOptions_for_NoUnusedTemplateLiteralOptions;
export type RuleFixConfiguration_for_NoUselessElseOptions =
	| RulePlainConfiguration
	| RuleWithFixOptions_for_NoUselessElseOptions;
export type RuleConfiguration_for_NoValueAtRuleOptions =
	| RulePlainConfiguration
	| RuleWithOptions_for_NoValueAtRuleOptions;
export type RuleFixConfiguration_for_NoYodaExpressionOptions =
	| RulePlainConfiguration
	| RuleWithFixOptions_for_NoYodaExpressionOptions;
export type RuleFixConfiguration_for_UseArrayLiteralsOptions =
	| RulePlainConfiguration
	| RuleWithFixOptions_for_UseArrayLiteralsOptions;
export type RuleFixConfiguration_for_UseAsConstAssertionOptions =
	| RulePlainConfiguration
	| RuleWithFixOptions_for_UseAsConstAssertionOptions;
export type RuleFixConfiguration_for_UseAtIndexOptions =
	| RulePlainConfiguration
	| RuleWithFixOptions_for_UseAtIndexOptions;
export type RuleFixConfiguration_for_UseBlockStatementsOptions =
	| RulePlainConfiguration
	| RuleWithFixOptions_for_UseBlockStatementsOptions;
export type RuleFixConfiguration_for_UseCollapsedElseIfOptions =
	| RulePlainConfiguration
	| RuleWithFixOptions_for_UseCollapsedElseIfOptions;
export type RuleFixConfiguration_for_UseCollapsedIfOptions =
	| RulePlainConfiguration
	| RuleWithFixOptions_for_UseCollapsedIfOptions;
export type RuleConfiguration_for_UseComponentExportOnlyModulesOptions =
	| RulePlainConfiguration
	| RuleWithOptions_for_UseComponentExportOnlyModulesOptions;
export type RuleFixConfiguration_for_UseConsistentArrayTypeOptions =
	| RulePlainConfiguration
	| RuleWithFixOptions_for_UseConsistentArrayTypeOptions;
export type RuleFixConfiguration_for_UseConsistentBuiltinInstantiationOptions =
	| RulePlainConfiguration
	| RuleWithFixOptions_for_UseConsistentBuiltinInstantiationOptions;
export type RuleFixConfiguration_for_UseConsistentCurlyBracesOptions =
	| RulePlainConfiguration
	| RuleWithFixOptions_for_UseConsistentCurlyBracesOptions;
export type RuleConfiguration_for_UseConsistentMemberAccessibilityOptions =
	| RulePlainConfiguration
	| RuleWithOptions_for_UseConsistentMemberAccessibilityOptions;
export type RuleFixConfiguration_for_UseConsistentObjectDefinitionsOptions =
	| RulePlainConfiguration
	| RuleWithFixOptions_for_UseConsistentObjectDefinitionsOptions;
export type RuleFixConfiguration_for_UseConstOptions =
	| RulePlainConfiguration
	| RuleWithFixOptions_for_UseConstOptions;
export type RuleFixConfiguration_for_UseDefaultParameterLastOptions =
	| RulePlainConfiguration
	| RuleWithFixOptions_for_UseDefaultParameterLastOptions;
export type RuleConfiguration_for_UseDefaultSwitchClauseOptions =
	| RulePlainConfiguration
	| RuleWithOptions_for_UseDefaultSwitchClauseOptions;
export type RuleConfiguration_for_UseDeprecatedReasonOptions =
	| RulePlainConfiguration
	| RuleWithOptions_for_UseDeprecatedReasonOptions;
export type RuleFixConfiguration_for_UseEnumInitializersOptions =
	| RulePlainConfiguration
	| RuleWithFixOptions_for_UseEnumInitializersOptions;
export type RuleFixConfiguration_for_UseExplicitLengthCheckOptions =
	| RulePlainConfiguration
	| RuleWithFixOptions_for_UseExplicitLengthCheckOptions;
export type RuleFixConfiguration_for_UseExponentiationOperatorOptions =
	| RulePlainConfiguration
	| RuleWithFixOptions_for_UseExponentiationOperatorOptions;
export type RuleFixConfiguration_for_UseExportTypeOptions =
	| RulePlainConfiguration
	| RuleWithFixOptions_for_UseExportTypeOptions;
export type RuleConfiguration_for_UseExportsLastOptions =
	| RulePlainConfiguration
	| RuleWithOptions_for_UseExportsLastOptions;
export type RuleConfiguration_for_UseFilenamingConventionOptions =
	| RulePlainConfiguration
	| RuleWithOptions_for_UseFilenamingConventionOptions;
export type RuleConfiguration_for_UseForOfOptions =
	| RulePlainConfiguration
	| RuleWithOptions_for_UseForOfOptions;
export type RuleFixConfiguration_for_UseFragmentSyntaxOptions =
	| RulePlainConfiguration
	| RuleWithFixOptions_for_UseFragmentSyntaxOptions;
export type RuleConfiguration_for_UseGraphqlNamingConventionOptions =
	| RulePlainConfiguration
	| RuleWithOptions_for_UseGraphqlNamingConventionOptions;
export type RuleConfiguration_for_UseGroupedAccessorPairsOptions =
	| RulePlainConfiguration
	| RuleWithOptions_for_UseGroupedAccessorPairsOptions;
export type RuleFixConfiguration_for_UseImportTypeOptions =
	| RulePlainConfiguration
	| RuleWithFixOptions_for_UseImportTypeOptions;
export type RuleConfiguration_for_UseLiteralEnumMembersOptions =
	| RulePlainConfiguration
	| RuleWithOptions_for_UseLiteralEnumMembersOptions;
export type RuleFixConfiguration_for_UseNamingConventionOptions =
	| RulePlainConfiguration
	| RuleWithFixOptions_for_UseNamingConventionOptions;
export type RuleFixConfiguration_for_UseNodeAssertStrictOptions =
	| RulePlainConfiguration
	| RuleWithFixOptions_for_UseNodeAssertStrictOptions;
export type RuleFixConfiguration_for_UseNodejsImportProtocolOptions =
	| RulePlainConfiguration
	| RuleWithFixOptions_for_UseNodejsImportProtocolOptions;
export type RuleFixConfiguration_for_UseNumberNamespaceOptions =
	| RulePlainConfiguration
	| RuleWithFixOptions_for_UseNumberNamespaceOptions;
export type RuleFixConfiguration_for_UseNumericSeparatorsOptions =
	| RulePlainConfiguration
	| RuleWithFixOptions_for_UseNumericSeparatorsOptions;
export type RuleFixConfiguration_for_UseObjectSpreadOptions =
	| RulePlainConfiguration
	| RuleWithFixOptions_for_UseObjectSpreadOptions;
export type RuleFixConfiguration_for_UseReadonlyClassPropertiesOptions =
	| RulePlainConfiguration
	| RuleWithFixOptions_for_UseReadonlyClassPropertiesOptions;
export type RuleFixConfiguration_for_UseSelfClosingElementsOptions =
	| RulePlainConfiguration
	| RuleWithFixOptions_for_UseSelfClosingElementsOptions;
export type RuleFixConfiguration_for_UseShorthandAssignOptions =
	| RulePlainConfiguration
	| RuleWithFixOptions_for_UseShorthandAssignOptions;
export type RuleFixConfiguration_for_UseShorthandFunctionTypeOptions =
	| RulePlainConfiguration
	| RuleWithFixOptions_for_UseShorthandFunctionTypeOptions;
export type RuleFixConfiguration_for_UseSingleVarDeclaratorOptions =
	| RulePlainConfiguration
	| RuleWithFixOptions_for_UseSingleVarDeclaratorOptions;
export type RuleConfiguration_for_UseSymbolDescriptionOptions =
	| RulePlainConfiguration
	| RuleWithOptions_for_UseSymbolDescriptionOptions;
export type RuleFixConfiguration_for_UseTemplateOptions =
	| RulePlainConfiguration
	| RuleWithFixOptions_for_UseTemplateOptions;
export type RuleFixConfiguration_for_UseThrowNewErrorOptions =
	| RulePlainConfiguration
	| RuleWithFixOptions_for_UseThrowNewErrorOptions;
export type RuleConfiguration_for_UseThrowOnlyErrorOptions =
	| RulePlainConfiguration
	| RuleWithOptions_for_UseThrowOnlyErrorOptions;
export type RuleFixConfiguration_for_UseTrimStartEndOptions =
	| RulePlainConfiguration
	| RuleWithFixOptions_for_UseTrimStartEndOptions;
export type RuleFixConfiguration_for_UseUnifiedTypeSignaturesOptions =
	| RulePlainConfiguration
	| RuleWithFixOptions_for_UseUnifiedTypeSignaturesOptions;
export type RuleConfiguration_for_NoAlertOptions =
	| RulePlainConfiguration
	| RuleWithOptions_for_NoAlertOptions;
export type RuleFixConfiguration_for_NoApproximativeNumericConstantOptions =
	| RulePlainConfiguration
	| RuleWithFixOptions_for_NoApproximativeNumericConstantOptions;
export type RuleConfiguration_for_NoArrayIndexKeyOptions =
	| RulePlainConfiguration
	| RuleWithOptions_for_NoArrayIndexKeyOptions;
export type RuleConfiguration_for_NoAssignInExpressionsOptions =
	| RulePlainConfiguration
	| RuleWithOptions_for_NoAssignInExpressionsOptions;
export type RuleConfiguration_for_NoAsyncPromiseExecutorOptions =
	| RulePlainConfiguration
	| RuleWithOptions_for_NoAsyncPromiseExecutorOptions;
export type RuleFixConfiguration_for_NoBiomeFirstExceptionOptions =
	| RulePlainConfiguration
	| RuleWithFixOptions_for_NoBiomeFirstExceptionOptions;
export type RuleConfiguration_for_NoBitwiseOperatorsOptions =
	| RulePlainConfiguration
	| RuleWithOptions_for_NoBitwiseOperatorsOptions;
export type RuleConfiguration_for_NoCatchAssignOptions =
	| RulePlainConfiguration
	| RuleWithOptions_for_NoCatchAssignOptions;
export type RuleConfiguration_for_NoClassAssignOptions =
	| RulePlainConfiguration
	| RuleWithOptions_for_NoClassAssignOptions;
export type RuleFixConfiguration_for_NoCommentTextOptions =
	| RulePlainConfiguration
	| RuleWithFixOptions_for_NoCommentTextOptions;
export type RuleFixConfiguration_for_NoCompareNegZeroOptions =
	| RulePlainConfiguration
	| RuleWithFixOptions_for_NoCompareNegZeroOptions;
export type RuleConfiguration_for_NoConfusingLabelsOptions =
	| RulePlainConfiguration
	| RuleWithOptions_for_NoConfusingLabelsOptions;
export type RuleFixConfiguration_for_NoConfusingVoidTypeOptions =
	| RulePlainConfiguration
	| RuleWithFixOptions_for_NoConfusingVoidTypeOptions;
export type RuleFixConfiguration_for_NoConsoleOptions =
	| RulePlainConfiguration
	| RuleWithFixOptions_for_NoConsoleOptions;
export type RuleFixConfiguration_for_NoConstEnumOptions =
	| RulePlainConfiguration
	| RuleWithFixOptions_for_NoConstEnumOptions;
export type RuleConfiguration_for_NoConstantBinaryExpressionsOptions =
	| RulePlainConfiguration
	| RuleWithOptions_for_NoConstantBinaryExpressionsOptions;
export type RuleConfiguration_for_NoControlCharactersInRegexOptions =
	| RulePlainConfiguration
	| RuleWithOptions_for_NoControlCharactersInRegexOptions;
export type RuleFixConfiguration_for_NoDebuggerOptions =
	| RulePlainConfiguration
	| RuleWithFixOptions_for_NoDebuggerOptions;
export type RuleConfiguration_for_NoDocumentCookieOptions =
	| RulePlainConfiguration
	| RuleWithOptions_for_NoDocumentCookieOptions;
export type RuleConfiguration_for_NoDocumentImportInPageOptions =
	| RulePlainConfiguration
	| RuleWithOptions_for_NoDocumentImportInPageOptions;
export type RuleFixConfiguration_for_NoDoubleEqualsOptions =
	| RulePlainConfiguration
	| RuleWithFixOptions_for_NoDoubleEqualsOptions;
export type RuleConfiguration_for_NoDuplicateAtImportRulesOptions =
	| RulePlainConfiguration
	| RuleWithOptions_for_NoDuplicateAtImportRulesOptions;
export type RuleConfiguration_for_NoDuplicateCaseOptions =
	| RulePlainConfiguration
	| RuleWithOptions_for_NoDuplicateCaseOptions;
export type RuleConfiguration_for_NoDuplicateClassMembersOptions =
	| RulePlainConfiguration
	| RuleWithOptions_for_NoDuplicateClassMembersOptions;
export type RuleConfiguration_for_NoDuplicateCustomPropertiesOptions =
	| RulePlainConfiguration
	| RuleWithOptions_for_NoDuplicateCustomPropertiesOptions;
export type RuleConfiguration_for_NoDuplicateElseIfOptions =
	| RulePlainConfiguration
	| RuleWithOptions_for_NoDuplicateElseIfOptions;
export type RuleConfiguration_for_NoDuplicateFieldsOptions =
	| RulePlainConfiguration
	| RuleWithOptions_for_NoDuplicateFieldsOptions;
export type RuleConfiguration_for_NoDuplicateFontNamesOptions =
	| RulePlainConfiguration
	| RuleWithOptions_for_NoDuplicateFontNamesOptions;
export type RuleConfiguration_for_NoDuplicateJsxPropsOptions =
	| RulePlainConfiguration
	| RuleWithOptions_for_NoDuplicateJsxPropsOptions;
export type RuleConfiguration_for_NoDuplicateObjectKeysOptions =
	| RulePlainConfiguration
	| RuleWithOptions_for_NoDuplicateObjectKeysOptions;
export type RuleConfiguration_for_NoDuplicateParametersOptions =
	| RulePlainConfiguration
	| RuleWithOptions_for_NoDuplicateParametersOptions;
export type RuleConfiguration_for_NoDuplicatePropertiesOptions =
	| RulePlainConfiguration
	| RuleWithOptions_for_NoDuplicatePropertiesOptions;
export type RuleConfiguration_for_NoDuplicateSelectorsKeyframeBlockOptions =
	| RulePlainConfiguration
	| RuleWithOptions_for_NoDuplicateSelectorsKeyframeBlockOptions;
export type RuleConfiguration_for_NoDuplicateTestHooksOptions =
	| RulePlainConfiguration
	| RuleWithOptions_for_NoDuplicateTestHooksOptions;
export type RuleConfiguration_for_NoEmptyBlockOptions =
	| RulePlainConfiguration
	| RuleWithOptions_for_NoEmptyBlockOptions;
export type RuleConfiguration_for_NoEmptyBlockStatementsOptions =
	| RulePlainConfiguration
	| RuleWithOptions_for_NoEmptyBlockStatementsOptions;
export type RuleFixConfiguration_for_NoEmptyInterfaceOptions =
	| RulePlainConfiguration
	| RuleWithFixOptions_for_NoEmptyInterfaceOptions;
export type RuleConfiguration_for_NoEvolvingTypesOptions =
	| RulePlainConfiguration
	| RuleWithOptions_for_NoEvolvingTypesOptions;
export type RuleConfiguration_for_NoExplicitAnyOptions =
	| RulePlainConfiguration
	| RuleWithOptions_for_NoExplicitAnyOptions;
export type RuleConfiguration_for_NoExportsInTestOptions =
	| RulePlainConfiguration
	| RuleWithOptions_for_NoExportsInTestOptions;
export type RuleFixConfiguration_for_NoExtraNonNullAssertionOptions =
	| RulePlainConfiguration
	| RuleWithFixOptions_for_NoExtraNonNullAssertionOptions;
export type RuleConfiguration_for_NoFallthroughSwitchClauseOptions =
	| RulePlainConfiguration
	| RuleWithOptions_for_NoFallthroughSwitchClauseOptions;
export type RuleFixConfiguration_for_NoFocusedTestsOptions =
	| RulePlainConfiguration
	| RuleWithFixOptions_for_NoFocusedTestsOptions;
export type RuleConfiguration_for_NoFunctionAssignOptions =
	| RulePlainConfiguration
	| RuleWithOptions_for_NoFunctionAssignOptions;
export type RuleConfiguration_for_NoGlobalAssignOptions =
	| RulePlainConfiguration
	| RuleWithOptions_for_NoGlobalAssignOptions;
export type RuleFixConfiguration_for_NoGlobalIsFiniteOptions =
	| RulePlainConfiguration
	| RuleWithFixOptions_for_NoGlobalIsFiniteOptions;
export type RuleFixConfiguration_for_NoGlobalIsNanOptions =
	| RulePlainConfiguration
	| RuleWithFixOptions_for_NoGlobalIsNanOptions;
export type RuleConfiguration_for_NoHeadImportInDocumentOptions =
	| RulePlainConfiguration
	| RuleWithOptions_for_NoHeadImportInDocumentOptions;
export type RuleConfiguration_for_NoImplicitAnyLetOptions =
	| RulePlainConfiguration
	| RuleWithOptions_for_NoImplicitAnyLetOptions;
export type RuleConfiguration_for_NoImportAssignOptions =
	| RulePlainConfiguration
	| RuleWithOptions_for_NoImportAssignOptions;
export type RuleConfiguration_for_NoImportantInKeyframeOptions =
	| RulePlainConfiguration
	| RuleWithOptions_for_NoImportantInKeyframeOptions;
export type RuleConfiguration_for_NoIrregularWhitespaceOptions =
	| RulePlainConfiguration
	| RuleWithOptions_for_NoIrregularWhitespaceOptions;
export type RuleConfiguration_for_NoLabelVarOptions =
	| RulePlainConfiguration
	| RuleWithOptions_for_NoLabelVarOptions;
export type RuleFixConfiguration_for_NoMisleadingCharacterClassOptions =
	| RulePlainConfiguration
	| RuleWithFixOptions_for_NoMisleadingCharacterClassOptions;
export type RuleConfiguration_for_NoMisleadingInstantiatorOptions =
	| RulePlainConfiguration
	| RuleWithOptions_for_NoMisleadingInstantiatorOptions;
export type RuleConfiguration_for_NoMisplacedAssertionOptions =
	| RulePlainConfiguration
	| RuleWithOptions_for_NoMisplacedAssertionOptions;
export type RuleFixConfiguration_for_NoMisrefactoredShorthandAssignOptions =
	| RulePlainConfiguration
	| RuleWithFixOptions_for_NoMisrefactoredShorthandAssignOptions;
export type RuleFixConfiguration_for_NoOctalEscapeOptions =
	| RulePlainConfiguration
	| RuleWithFixOptions_for_NoOctalEscapeOptions;
export type RuleFixConfiguration_for_NoPrototypeBuiltinsOptions =
	| RulePlainConfiguration
	| RuleWithFixOptions_for_NoPrototypeBuiltinsOptions;
export type RuleFixConfiguration_for_NoQuickfixBiomeOptions =
	| RulePlainConfiguration
	| RuleWithFixOptions_for_NoQuickfixBiomeOptions;
export type RuleFixConfiguration_for_NoReactSpecificPropsOptions =
	| RulePlainConfiguration
	| RuleWithFixOptions_for_NoReactSpecificPropsOptions;
export type RuleConfiguration_for_NoRedeclareOptions =
	| RulePlainConfiguration
	| RuleWithOptions_for_NoRedeclareOptions;
export type RuleFixConfiguration_for_NoRedundantUseStrictOptions =
	| RulePlainConfiguration
	| RuleWithFixOptions_for_NoRedundantUseStrictOptions;
export type RuleConfiguration_for_NoSelfCompareOptions =
	| RulePlainConfiguration
	| RuleWithOptions_for_NoSelfCompareOptions;
export type RuleConfiguration_for_NoShadowRestrictedNamesOptions =
	| RulePlainConfiguration
	| RuleWithOptions_for_NoShadowRestrictedNamesOptions;
export type RuleConfiguration_for_NoShorthandPropertyOverridesOptions =
	| RulePlainConfiguration
	| RuleWithOptions_for_NoShorthandPropertyOverridesOptions;
export type RuleFixConfiguration_for_NoSkippedTestsOptions =
	| RulePlainConfiguration
	| RuleWithFixOptions_for_NoSkippedTestsOptions;
export type RuleFixConfiguration_for_NoSparseArrayOptions =
	| RulePlainConfiguration
	| RuleWithFixOptions_for_NoSparseArrayOptions;
export type RuleConfiguration_for_NoSuspiciousSemicolonInJsxOptions =
	| RulePlainConfiguration
	| RuleWithOptions_for_NoSuspiciousSemicolonInJsxOptions;
export type RuleConfiguration_for_NoTemplateCurlyInStringOptions =
	| RulePlainConfiguration
	| RuleWithOptions_for_NoTemplateCurlyInStringOptions;
export type RuleConfiguration_for_NoThenPropertyOptions =
	| RulePlainConfiguration
	| RuleWithOptions_for_NoThenPropertyOptions;
export type RuleFixConfiguration_for_NoTsIgnoreOptions =
	| RulePlainConfiguration
	| RuleWithFixOptions_for_NoTsIgnoreOptions;
export type RuleConfiguration_for_NoUnassignedVariablesOptions =
	| RulePlainConfiguration
	| RuleWithOptions_for_NoUnassignedVariablesOptions;
export type RuleConfiguration_for_NoUnknownAtRulesOptions =
	| RulePlainConfiguration
	| RuleWithOptions_for_NoUnknownAtRulesOptions;
export type RuleConfiguration_for_NoUnsafeDeclarationMergingOptions =
	| RulePlainConfiguration
	| RuleWithOptions_for_NoUnsafeDeclarationMergingOptions;
export type RuleFixConfiguration_for_NoUnsafeNegationOptions =
	| RulePlainConfiguration
	| RuleWithFixOptions_for_NoUnsafeNegationOptions;
export type RuleFixConfiguration_for_NoUselessEscapeInStringOptions =
	| RulePlainConfiguration
	| RuleWithFixOptions_for_NoUselessEscapeInStringOptions;
export type RuleConfiguration_for_NoUselessRegexBackrefsOptions =
	| RulePlainConfiguration
	| RuleWithOptions_for_NoUselessRegexBackrefsOptions;
export type RuleFixConfiguration_for_NoVarOptions =
	| RulePlainConfiguration
	| RuleWithFixOptions_for_NoVarOptions;
export type RuleConfiguration_for_NoWithOptions =
	| RulePlainConfiguration
	| RuleWithOptions_for_NoWithOptions;
export type RuleConfiguration_for_UseAdjacentOverloadSignaturesOptions =
	| RulePlainConfiguration
	| RuleWithOptions_for_UseAdjacentOverloadSignaturesOptions;
export type RuleConfiguration_for_UseAwaitOptions =
	| RulePlainConfiguration
	| RuleWithOptions_for_UseAwaitOptions;
export type RuleFixConfiguration_for_UseBiomeIgnoreFolderOptions =
	| RulePlainConfiguration
	| RuleWithFixOptions_for_UseBiomeIgnoreFolderOptions;
export type RuleConfiguration_for_UseDefaultSwitchClauseLastOptions =
	| RulePlainConfiguration
	| RuleWithOptions_for_UseDefaultSwitchClauseLastOptions;
export type RuleConfiguration_for_UseErrorMessageOptions =
	| RulePlainConfiguration
	| RuleWithOptions_for_UseErrorMessageOptions;
export type RuleConfiguration_for_UseGetterReturnOptions =
	| RulePlainConfiguration
	| RuleWithOptions_for_UseGetterReturnOptions;
export type RuleConfiguration_for_UseGoogleFontDisplayOptions =
	| RulePlainConfiguration
	| RuleWithOptions_for_UseGoogleFontDisplayOptions;
export type RuleConfiguration_for_UseGuardForInOptions =
	| RulePlainConfiguration
	| RuleWithOptions_for_UseGuardForInOptions;
export type RuleFixConfiguration_for_UseIsArrayOptions =
	| RulePlainConfiguration
	| RuleWithFixOptions_for_UseIsArrayOptions;
export type RuleConfiguration_for_UseIterableCallbackReturnOptions =
	| RulePlainConfiguration
	| RuleWithOptions_for_UseIterableCallbackReturnOptions;
export type RuleFixConfiguration_for_UseNamespaceKeywordOptions =
	| RulePlainConfiguration
	| RuleWithFixOptions_for_UseNamespaceKeywordOptions;
export type RuleFixConfiguration_for_UseNumberToFixedDigitsArgumentOptions =
	| RulePlainConfiguration
	| RuleWithFixOptions_for_UseNumberToFixedDigitsArgumentOptions;
export type RuleFixConfiguration_for_UseStaticResponseMethodsOptions =
	| RulePlainConfiguration
	| RuleWithFixOptions_for_UseStaticResponseMethodsOptions;
export type RuleFixConfiguration_for_UseStrictModeOptions =
	| RulePlainConfiguration
	| RuleWithFixOptions_for_UseStrictModeOptions;
export interface OrganizeImportsOptions {
	groups?: ImportGroups;
	identifierOrder?: SortOrder;
}
export interface UseSortedAttributesOptions {
	sortOrder?: SortOrder;
}
export interface UseSortedKeysOptions {
	sortOrder?: SortOrder;
}
export interface UseSortedPropertiesOptions {}
export type RulePlainConfiguration = "off" | "on" | "info" | "warn" | "error";
export interface RuleWithFixOptions_for_NoAccessKeyOptions {
	/**
	 * The kind of the code actions emitted by the rule
	 */
	fix?: FixKind;
	/**
	 * The severity of the emitted diagnostics by the rule
	 */
	level: RulePlainConfiguration;
	/**
	 * Rule's options
	 */
	options: NoAccessKeyOptions;
}
export interface RuleWithFixOptions_for_NoAriaHiddenOnFocusableOptions {
	/**
	 * The kind of the code actions emitted by the rule
	 */
	fix?: FixKind;
	/**
	 * The severity of the emitted diagnostics by the rule
	 */
	level: RulePlainConfiguration;
	/**
	 * Rule's options
	 */
	options: NoAriaHiddenOnFocusableOptions;
}
export interface RuleWithFixOptions_for_NoAriaUnsupportedElementsOptions {
	/**
	 * The kind of the code actions emitted by the rule
	 */
	fix?: FixKind;
	/**
	 * The severity of the emitted diagnostics by the rule
	 */
	level: RulePlainConfiguration;
	/**
	 * Rule's options
	 */
	options: NoAriaUnsupportedElementsOptions;
}
export interface RuleWithFixOptions_for_NoAutofocusOptions {
	/**
	 * The kind of the code actions emitted by the rule
	 */
	fix?: FixKind;
	/**
	 * The severity of the emitted diagnostics by the rule
	 */
	level: RulePlainConfiguration;
	/**
	 * Rule's options
	 */
	options: NoAutofocusOptions;
}
export interface RuleWithFixOptions_for_NoDistractingElementsOptions {
	/**
	 * The kind of the code actions emitted by the rule
	 */
	fix?: FixKind;
	/**
	 * The severity of the emitted diagnostics by the rule
	 */
	level: RulePlainConfiguration;
	/**
	 * Rule's options
	 */
	options: NoDistractingElementsOptions;
}
export interface RuleWithFixOptions_for_NoHeaderScopeOptions {
	/**
	 * The kind of the code actions emitted by the rule
	 */
	fix?: FixKind;
	/**
	 * The severity of the emitted diagnostics by the rule
	 */
	level: RulePlainConfiguration;
	/**
	 * Rule's options
	 */
	options: NoHeaderScopeOptions;
}
export interface RuleWithFixOptions_for_NoInteractiveElementToNoninteractiveRoleOptions {
	/**
	 * The kind of the code actions emitted by the rule
	 */
	fix?: FixKind;
	/**
	 * The severity of the emitted diagnostics by the rule
	 */
	level: RulePlainConfiguration;
	/**
	 * Rule's options
	 */
	options: NoInteractiveElementToNoninteractiveRoleOptions;
}
export interface RuleWithOptions_for_NoLabelWithoutControlOptions {
	/**
	 * The severity of the emitted diagnostics by the rule
	 */
	level: RulePlainConfiguration;
	/**
	 * Rule's options
	 */
	options: NoLabelWithoutControlOptions;
}
export interface RuleWithOptions_for_NoNoninteractiveElementInteractionsOptions {
	/**
	 * The severity of the emitted diagnostics by the rule
	 */
	level: RulePlainConfiguration;
	/**
	 * Rule's options
	 */
	options: NoNoninteractiveElementInteractionsOptions;
}
export interface RuleWithFixOptions_for_NoNoninteractiveElementToInteractiveRoleOptions {
	/**
	 * The kind of the code actions emitted by the rule
	 */
	fix?: FixKind;
	/**
	 * The severity of the emitted diagnostics by the rule
	 */
	level: RulePlainConfiguration;
	/**
	 * Rule's options
	 */
	options: NoNoninteractiveElementToInteractiveRoleOptions;
}
export interface RuleWithFixOptions_for_NoNoninteractiveTabindexOptions {
	/**
	 * The kind of the code actions emitted by the rule
	 */
	fix?: FixKind;
	/**
	 * The severity of the emitted diagnostics by the rule
	 */
	level: RulePlainConfiguration;
	/**
	 * Rule's options
	 */
	options: NoNoninteractiveTabindexOptions;
}
export interface RuleWithFixOptions_for_NoPositiveTabindexOptions {
	/**
	 * The kind of the code actions emitted by the rule
	 */
	fix?: FixKind;
	/**
	 * The severity of the emitted diagnostics by the rule
	 */
	level: RulePlainConfiguration;
	/**
	 * Rule's options
	 */
	options: NoPositiveTabindexOptions;
}
export interface RuleWithOptions_for_NoRedundantAltOptions {
	/**
	 * The severity of the emitted diagnostics by the rule
	 */
	level: RulePlainConfiguration;
	/**
	 * Rule's options
	 */
	options: NoRedundantAltOptions;
}
export interface RuleWithFixOptions_for_NoRedundantRolesOptions {
	/**
	 * The kind of the code actions emitted by the rule
	 */
	fix?: FixKind;
	/**
	 * The severity of the emitted diagnostics by the rule
	 */
	level: RulePlainConfiguration;
	/**
	 * Rule's options
	 */
	options: NoRedundantRolesOptions;
}
export interface RuleWithOptions_for_NoStaticElementInteractionsOptions {
	/**
	 * The severity of the emitted diagnostics by the rule
	 */
	level: RulePlainConfiguration;
	/**
	 * Rule's options
	 */
	options: NoStaticElementInteractionsOptions;
}
export interface RuleWithOptions_for_NoSvgWithoutTitleOptions {
	/**
	 * The severity of the emitted diagnostics by the rule
	 */
	level: RulePlainConfiguration;
	/**
	 * Rule's options
	 */
	options: NoSvgWithoutTitleOptions;
}
export interface RuleWithOptions_for_UseAltTextOptions {
	/**
	 * The severity of the emitted diagnostics by the rule
	 */
	level: RulePlainConfiguration;
	/**
	 * Rule's options
	 */
	options: UseAltTextOptions;
}
export interface RuleWithFixOptions_for_UseAnchorContentOptions {
	/**
	 * The kind of the code actions emitted by the rule
	 */
	fix?: FixKind;
	/**
	 * The severity of the emitted diagnostics by the rule
	 */
	level: RulePlainConfiguration;
	/**
	 * Rule's options
	 */
	options: UseAnchorContentOptions;
}
export interface RuleWithFixOptions_for_UseAriaActivedescendantWithTabindexOptions {
	/**
	 * The kind of the code actions emitted by the rule
	 */
	fix?: FixKind;
	/**
	 * The severity of the emitted diagnostics by the rule
	 */
	level: RulePlainConfiguration;
	/**
	 * Rule's options
	 */
	options: UseAriaActivedescendantWithTabindexOptions;
}
export interface RuleWithOptions_for_UseAriaPropsForRoleOptions {
	/**
	 * The severity of the emitted diagnostics by the rule
	 */
	level: RulePlainConfiguration;
	/**
	 * Rule's options
	 */
	options: UseAriaPropsForRoleOptions;
}
export interface RuleWithOptions_for_UseAriaPropsSupportedByRoleOptions {
	/**
	 * The severity of the emitted diagnostics by the rule
	 */
	level: RulePlainConfiguration;
	/**
	 * Rule's options
	 */
	options: UseAriaPropsSupportedByRoleOptions;
}
export interface RuleWithOptions_for_UseButtonTypeOptions {
	/**
	 * The severity of the emitted diagnostics by the rule
	 */
	level: RulePlainConfiguration;
	/**
	 * Rule's options
	 */
	options: UseButtonTypeOptions;
}
export interface RuleWithOptions_for_UseFocusableInteractiveOptions {
	/**
	 * The severity of the emitted diagnostics by the rule
	 */
	level: RulePlainConfiguration;
	/**
	 * Rule's options
	 */
	options: UseFocusableInteractiveOptions;
}
export interface RuleWithOptions_for_UseGenericFontNamesOptions {
	/**
	 * The severity of the emitted diagnostics by the rule
	 */
	level: RulePlainConfiguration;
	/**
	 * Rule's options
	 */
	options: UseGenericFontNamesOptions;
}
export interface RuleWithOptions_for_UseHeadingContentOptions {
	/**
	 * The severity of the emitted diagnostics by the rule
	 */
	level: RulePlainConfiguration;
	/**
	 * Rule's options
	 */
	options: UseHeadingContentOptions;
}
export interface RuleWithOptions_for_UseHtmlLangOptions {
	/**
	 * The severity of the emitted diagnostics by the rule
	 */
	level: RulePlainConfiguration;
	/**
	 * Rule's options
	 */
	options: UseHtmlLangOptions;
}
export interface RuleWithOptions_for_UseIframeTitleOptions {
	/**
	 * The severity of the emitted diagnostics by the rule
	 */
	level: RulePlainConfiguration;
	/**
	 * Rule's options
	 */
	options: UseIframeTitleOptions;
}
export interface RuleWithOptions_for_UseKeyWithClickEventsOptions {
	/**
	 * The severity of the emitted diagnostics by the rule
	 */
	level: RulePlainConfiguration;
	/**
	 * Rule's options
	 */
	options: UseKeyWithClickEventsOptions;
}
export interface RuleWithOptions_for_UseKeyWithMouseEventsOptions {
	/**
	 * The severity of the emitted diagnostics by the rule
	 */
	level: RulePlainConfiguration;
	/**
	 * Rule's options
	 */
	options: UseKeyWithMouseEventsOptions;
}
export interface RuleWithOptions_for_UseMediaCaptionOptions {
	/**
	 * The severity of the emitted diagnostics by the rule
	 */
	level: RulePlainConfiguration;
	/**
	 * Rule's options
	 */
	options: UseMediaCaptionOptions;
}
export interface RuleWithOptions_for_UseSemanticElementsOptions {
	/**
	 * The severity of the emitted diagnostics by the rule
	 */
	level: RulePlainConfiguration;
	/**
	 * Rule's options
	 */
	options: UseSemanticElementsOptions;
}
export interface RuleWithOptions_for_UseValidAnchorOptions {
	/**
	 * The severity of the emitted diagnostics by the rule
	 */
	level: RulePlainConfiguration;
	/**
	 * Rule's options
	 */
	options: UseValidAnchorOptions;
}
export interface RuleWithFixOptions_for_UseValidAriaPropsOptions {
	/**
	 * The kind of the code actions emitted by the rule
	 */
	fix?: FixKind;
	/**
	 * The severity of the emitted diagnostics by the rule
	 */
	level: RulePlainConfiguration;
	/**
	 * Rule's options
	 */
	options: UseValidAriaPropsOptions;
}
export interface RuleWithFixOptions_for_UseValidAriaRoleOptions {
	/**
	 * The kind of the code actions emitted by the rule
	 */
	fix?: FixKind;
	/**
	 * The severity of the emitted diagnostics by the rule
	 */
	level: RulePlainConfiguration;
	/**
	 * Rule's options
	 */
	options: UseValidAriaRoleOptions;
}
export interface RuleWithOptions_for_UseValidAriaValuesOptions {
	/**
	 * The severity of the emitted diagnostics by the rule
	 */
	level: RulePlainConfiguration;
	/**
	 * Rule's options
	 */
	options: UseValidAriaValuesOptions;
}
export interface RuleWithOptions_for_UseValidAutocompleteOptions {
	/**
	 * The severity of the emitted diagnostics by the rule
	 */
	level: RulePlainConfiguration;
	/**
	 * Rule's options
	 */
	options: UseValidAutocompleteOptions;
}
export interface RuleWithOptions_for_UseValidLangOptions {
	/**
	 * The severity of the emitted diagnostics by the rule
	 */
	level: RulePlainConfiguration;
	/**
	 * Rule's options
	 */
	options: UseValidLangOptions;
}
export interface RuleWithFixOptions_for_NoAdjacentSpacesInRegexOptions {
	/**
	 * The kind of the code actions emitted by the rule
	 */
	fix?: FixKind;
	/**
	 * The severity of the emitted diagnostics by the rule
	 */
	level: RulePlainConfiguration;
	/**
	 * Rule's options
	 */
	options: NoAdjacentSpacesInRegexOptions;
}
export interface RuleWithOptions_for_NoArgumentsOptions {
	/**
	 * The severity of the emitted diagnostics by the rule
	 */
	level: RulePlainConfiguration;
	/**
	 * Rule's options
	 */
	options: NoArgumentsOptions;
}
export interface RuleWithFixOptions_for_NoBannedTypesOptions {
	/**
	 * The kind of the code actions emitted by the rule
	 */
	fix?: FixKind;
	/**
	 * The severity of the emitted diagnostics by the rule
	 */
	level: RulePlainConfiguration;
	/**
	 * Rule's options
	 */
	options: NoBannedTypesOptions;
}
export interface RuleWithOptions_for_NoCommaOperatorOptions {
	/**
	 * The severity of the emitted diagnostics by the rule
	 */
	level: RulePlainConfiguration;
	/**
	 * Rule's options
	 */
	options: NoCommaOperatorOptions;
}
export interface RuleWithOptions_for_NoEmptyTypeParametersOptions {
	/**
	 * The severity of the emitted diagnostics by the rule
	 */
	level: RulePlainConfiguration;
	/**
	 * Rule's options
	 */
	options: NoEmptyTypeParametersOptions;
}
export interface RuleWithOptions_for_NoExcessiveCognitiveComplexityOptions {
	/**
	 * The severity of the emitted diagnostics by the rule
	 */
	level: RulePlainConfiguration;
	/**
	 * Rule's options
	 */
	options: NoExcessiveCognitiveComplexityOptions;
}
export interface RuleWithOptions_for_NoExcessiveLinesPerFunctionOptions {
	/**
	 * The severity of the emitted diagnostics by the rule
	 */
	level: RulePlainConfiguration;
	/**
	 * Rule's options
	 */
	options: NoExcessiveLinesPerFunctionOptions;
}
export interface RuleWithOptions_for_NoExcessiveNestedTestSuitesOptions {
	/**
	 * The severity of the emitted diagnostics by the rule
	 */
	level: RulePlainConfiguration;
	/**
	 * Rule's options
	 */
	options: NoExcessiveNestedTestSuitesOptions;
}
export interface RuleWithFixOptions_for_NoExtraBooleanCastOptions {
	/**
	 * The kind of the code actions emitted by the rule
	 */
	fix?: FixKind;
	/**
	 * The severity of the emitted diagnostics by the rule
	 */
	level: RulePlainConfiguration;
	/**
	 * Rule's options
	 */
	options: NoExtraBooleanCastOptions;
}
export interface RuleWithFixOptions_for_NoFlatMapIdentityOptions {
	/**
	 * The kind of the code actions emitted by the rule
	 */
	fix?: FixKind;
	/**
	 * The severity of the emitted diagnostics by the rule
	 */
	level: RulePlainConfiguration;
	/**
	 * Rule's options
	 */
	options: NoFlatMapIdentityOptions;
}
export interface RuleWithOptions_for_NoForEachOptions {
	/**
	 * The severity of the emitted diagnostics by the rule
	 */
	level: RulePlainConfiguration;
	/**
	 * Rule's options
	 */
	options: NoForEachOptions;
}
export interface RuleWithFixOptions_for_NoImplicitCoercionsOptions {
	/**
	 * The kind of the code actions emitted by the rule
	 */
	fix?: FixKind;
	/**
	 * The severity of the emitted diagnostics by the rule
	 */
	level: RulePlainConfiguration;
	/**
	 * Rule's options
	 */
	options: NoImplicitCoercionsOptions;
}
export interface RuleWithFixOptions_for_NoImportantStylesOptions {
	/**
	 * The kind of the code actions emitted by the rule
	 */
	fix?: FixKind;
	/**
	 * The severity of the emitted diagnostics by the rule
	 */
	level: RulePlainConfiguration;
	/**
	 * Rule's options
	 */
	options: NoImportantStylesOptions;
}
export interface RuleWithOptions_for_NoStaticOnlyClassOptions {
	/**
	 * The severity of the emitted diagnostics by the rule
	 */
	level: RulePlainConfiguration;
	/**
	 * Rule's options
	 */
	options: NoStaticOnlyClassOptions;
}
export interface RuleWithFixOptions_for_NoThisInStaticOptions {
	/**
	 * The kind of the code actions emitted by the rule
	 */
	fix?: FixKind;
	/**
	 * The severity of the emitted diagnostics by the rule
	 */
	level: RulePlainConfiguration;
	/**
	 * Rule's options
	 */
	options: NoThisInStaticOptions;
}
export interface RuleWithFixOptions_for_NoUselessCatchOptions {
	/**
	 * The kind of the code actions emitted by the rule
	 */
	fix?: FixKind;
	/**
	 * The severity of the emitted diagnostics by the rule
	 */
	level: RulePlainConfiguration;
	/**
	 * Rule's options
	 */
	options: NoUselessCatchOptions;
}
export interface RuleWithFixOptions_for_NoUselessConstructorOptions {
	/**
	 * The kind of the code actions emitted by the rule
	 */
	fix?: FixKind;
	/**
	 * The severity of the emitted diagnostics by the rule
	 */
	level: RulePlainConfiguration;
	/**
	 * Rule's options
	 */
	options: NoUselessConstructorOptions;
}
export interface RuleWithFixOptions_for_NoUselessContinueOptions {
	/**
	 * The kind of the code actions emitted by the rule
	 */
	fix?: FixKind;
	/**
	 * The severity of the emitted diagnostics by the rule
	 */
	level: RulePlainConfiguration;
	/**
	 * Rule's options
	 */
	options: NoUselessContinueOptions;
}
export interface RuleWithFixOptions_for_NoUselessEmptyExportOptions {
	/**
	 * The kind of the code actions emitted by the rule
	 */
	fix?: FixKind;
	/**
	 * The severity of the emitted diagnostics by the rule
	 */
	level: RulePlainConfiguration;
	/**
	 * Rule's options
	 */
	options: NoUselessEmptyExportOptions;
}
export interface RuleWithFixOptions_for_NoUselessEscapeInRegexOptions {
	/**
	 * The kind of the code actions emitted by the rule
	 */
	fix?: FixKind;
	/**
	 * The severity of the emitted diagnostics by the rule
	 */
	level: RulePlainConfiguration;
	/**
	 * Rule's options
	 */
	options: NoUselessEscapeInRegexOptions;
}
export interface RuleWithFixOptions_for_NoUselessFragmentsOptions {
	/**
	 * The kind of the code actions emitted by the rule
	 */
	fix?: FixKind;
	/**
	 * The severity of the emitted diagnostics by the rule
	 */
	level: RulePlainConfiguration;
	/**
	 * Rule's options
	 */
	options: NoUselessFragmentsOptions;
}
export interface RuleWithFixOptions_for_NoUselessLabelOptions {
	/**
	 * The kind of the code actions emitted by the rule
	 */
	fix?: FixKind;
	/**
	 * The severity of the emitted diagnostics by the rule
	 */
	level: RulePlainConfiguration;
	/**
	 * Rule's options
	 */
	options: NoUselessLabelOptions;
}
export interface RuleWithFixOptions_for_NoUselessLoneBlockStatementsOptions {
	/**
	 * The kind of the code actions emitted by the rule
	 */
	fix?: FixKind;
	/**
	 * The severity of the emitted diagnostics by the rule
	 */
	level: RulePlainConfiguration;
	/**
	 * Rule's options
	 */
	options: NoUselessLoneBlockStatementsOptions;
}
export interface RuleWithFixOptions_for_NoUselessRenameOptions {
	/**
	 * The kind of the code actions emitted by the rule
	 */
	fix?: FixKind;
	/**
	 * The severity of the emitted diagnostics by the rule
	 */
	level: RulePlainConfiguration;
	/**
	 * Rule's options
	 */
	options: NoUselessRenameOptions;
}
export interface RuleWithFixOptions_for_NoUselessStringConcatOptions {
	/**
	 * The kind of the code actions emitted by the rule
	 */
	fix?: FixKind;
	/**
	 * The severity of the emitted diagnostics by the rule
	 */
	level: RulePlainConfiguration;
	/**
	 * Rule's options
	 */
	options: NoUselessStringConcatOptions;
}
export interface RuleWithOptions_for_NoUselessStringRawOptions {
	/**
	 * The severity of the emitted diagnostics by the rule
	 */
	level: RulePlainConfiguration;
	/**
	 * Rule's options
	 */
	options: NoUselessStringRawOptions;
}
export interface RuleWithFixOptions_for_NoUselessSwitchCaseOptions {
	/**
	 * The kind of the code actions emitted by the rule
	 */
	fix?: FixKind;
	/**
	 * The severity of the emitted diagnostics by the rule
	 */
	level: RulePlainConfiguration;
	/**
	 * Rule's options
	 */
	options: NoUselessSwitchCaseOptions;
}
export interface RuleWithFixOptions_for_NoUselessTernaryOptions {
	/**
	 * The kind of the code actions emitted by the rule
	 */
	fix?: FixKind;
	/**
	 * The severity of the emitted diagnostics by the rule
	 */
	level: RulePlainConfiguration;
	/**
	 * Rule's options
	 */
	options: NoUselessTernaryOptions;
}
export interface RuleWithFixOptions_for_NoUselessThisAliasOptions {
	/**
	 * The kind of the code actions emitted by the rule
	 */
	fix?: FixKind;
	/**
	 * The severity of the emitted diagnostics by the rule
	 */
	level: RulePlainConfiguration;
	/**
	 * Rule's options
	 */
	options: NoUselessThisAliasOptions;
}
export interface RuleWithFixOptions_for_NoUselessTypeConstraintOptions {
	/**
	 * The kind of the code actions emitted by the rule
	 */
	fix?: FixKind;
	/**
	 * The severity of the emitted diagnostics by the rule
	 */
	level: RulePlainConfiguration;
	/**
	 * Rule's options
	 */
	options: NoUselessTypeConstraintOptions;
}
export interface RuleWithFixOptions_for_NoUselessUndefinedInitializationOptions {
	/**
	 * The kind of the code actions emitted by the rule
	 */
	fix?: FixKind;
	/**
	 * The severity of the emitted diagnostics by the rule
	 */
	level: RulePlainConfiguration;
	/**
	 * Rule's options
	 */
	options: NoUselessUndefinedInitializationOptions;
}
export interface RuleWithOptions_for_NoVoidOptions {
	/**
	 * The severity of the emitted diagnostics by the rule
	 */
	level: RulePlainConfiguration;
	/**
	 * Rule's options
	 */
	options: NoVoidOptions;
}
export interface RuleWithFixOptions_for_UseArrowFunctionOptions {
	/**
	 * The kind of the code actions emitted by the rule
	 */
	fix?: FixKind;
	/**
	 * The severity of the emitted diagnostics by the rule
	 */
	level: RulePlainConfiguration;
	/**
	 * Rule's options
	 */
	options: UseArrowFunctionOptions;
}
export interface RuleWithFixOptions_for_UseDateNowOptions {
	/**
	 * The kind of the code actions emitted by the rule
	 */
	fix?: FixKind;
	/**
	 * The severity of the emitted diagnostics by the rule
	 */
	level: RulePlainConfiguration;
	/**
	 * Rule's options
	 */
	options: UseDateNowOptions;
}
export interface RuleWithFixOptions_for_UseFlatMapOptions {
	/**
	 * The kind of the code actions emitted by the rule
	 */
	fix?: FixKind;
	/**
	 * The severity of the emitted diagnostics by the rule
	 */
	level: RulePlainConfiguration;
	/**
	 * Rule's options
	 */
	options: UseFlatMapOptions;
}
export interface RuleWithFixOptions_for_UseIndexOfOptions {
	/**
	 * The kind of the code actions emitted by the rule
	 */
	fix?: FixKind;
	/**
	 * The severity of the emitted diagnostics by the rule
	 */
	level: RulePlainConfiguration;
	/**
	 * Rule's options
	 */
	options: UseIndexOfOptions;
}
export interface RuleWithFixOptions_for_UseLiteralKeysOptions {
	/**
	 * The kind of the code actions emitted by the rule
	 */
	fix?: FixKind;
	/**
	 * The severity of the emitted diagnostics by the rule
	 */
	level: RulePlainConfiguration;
	/**
	 * Rule's options
	 */
	options: UseLiteralKeysOptions;
}
export interface RuleWithFixOptions_for_UseNumericLiteralsOptions {
	/**
	 * The kind of the code actions emitted by the rule
	 */
	fix?: FixKind;
	/**
	 * The severity of the emitted diagnostics by the rule
	 */
	level: RulePlainConfiguration;
	/**
	 * Rule's options
	 */
	options: UseNumericLiteralsOptions;
}
export interface RuleWithFixOptions_for_UseOptionalChainOptions {
	/**
	 * The kind of the code actions emitted by the rule
	 */
	fix?: FixKind;
	/**
	 * The severity of the emitted diagnostics by the rule
	 */
	level: RulePlainConfiguration;
	/**
	 * Rule's options
	 */
	options: UseOptionalChainOptions;
}
export interface RuleWithFixOptions_for_UseRegexLiteralsOptions {
	/**
	 * The kind of the code actions emitted by the rule
	 */
	fix?: FixKind;
	/**
	 * The severity of the emitted diagnostics by the rule
	 */
	level: RulePlainConfiguration;
	/**
	 * Rule's options
	 */
	options: UseRegexLiteralsOptions;
}
export interface RuleWithFixOptions_for_UseSimpleNumberKeysOptions {
	/**
	 * The kind of the code actions emitted by the rule
	 */
	fix?: FixKind;
	/**
	 * The severity of the emitted diagnostics by the rule
	 */
	level: RulePlainConfiguration;
	/**
	 * Rule's options
	 */
	options: UseSimpleNumberKeysOptions;
}
export interface RuleWithFixOptions_for_UseSimplifiedLogicExpressionOptions {
	/**
	 * The kind of the code actions emitted by the rule
	 */
	fix?: FixKind;
	/**
	 * The severity of the emitted diagnostics by the rule
	 */
	level: RulePlainConfiguration;
	/**
	 * Rule's options
	 */
	options: UseSimplifiedLogicExpressionOptions;
}
export interface RuleWithFixOptions_for_UseWhileOptions {
	/**
	 * The kind of the code actions emitted by the rule
	 */
	fix?: FixKind;
	/**
	 * The severity of the emitted diagnostics by the rule
	 */
	level: RulePlainConfiguration;
	/**
	 * Rule's options
	 */
	options: UseWhileOptions;
}
export interface RuleWithOptions_for_NoChildrenPropOptions {
	/**
	 * The severity of the emitted diagnostics by the rule
	 */
	level: RulePlainConfiguration;
	/**
	 * Rule's options
	 */
	options: NoChildrenPropOptions;
}
export interface RuleWithFixOptions_for_NoConstAssignOptions {
	/**
	 * The kind of the code actions emitted by the rule
	 */
	fix?: FixKind;
	/**
	 * The severity of the emitted diagnostics by the rule
	 */
	level: RulePlainConfiguration;
	/**
	 * Rule's options
	 */
	options: NoConstAssignOptions;
}
export interface RuleWithOptions_for_NoConstantConditionOptions {
	/**
	 * The severity of the emitted diagnostics by the rule
	 */
	level: RulePlainConfiguration;
	/**
	 * Rule's options
	 */
	options: NoConstantConditionOptions;
}
export interface RuleWithFixOptions_for_NoConstantMathMinMaxClampOptions {
	/**
	 * The kind of the code actions emitted by the rule
	 */
	fix?: FixKind;
	/**
	 * The severity of the emitted diagnostics by the rule
	 */
	level: RulePlainConfiguration;
	/**
	 * Rule's options
	 */
	options: NoConstantMathMinMaxClampOptions;
}
export interface RuleWithOptions_for_NoConstructorReturnOptions {
	/**
	 * The severity of the emitted diagnostics by the rule
	 */
	level: RulePlainConfiguration;
	/**
	 * Rule's options
	 */
	options: NoConstructorReturnOptions;
}
export interface RuleWithOptions_for_NoEmptyCharacterClassInRegexOptions {
	/**
	 * The severity of the emitted diagnostics by the rule
	 */
	level: RulePlainConfiguration;
	/**
	 * Rule's options
	 */
	options: NoEmptyCharacterClassInRegexOptions;
}
export interface RuleWithOptions_for_NoEmptyPatternOptions {
	/**
	 * The severity of the emitted diagnostics by the rule
	 */
	level: RulePlainConfiguration;
	/**
	 * Rule's options
	 */
	options: NoEmptyPatternOptions;
}
export interface RuleWithFixOptions_for_NoGlobalDirnameFilenameOptions {
	/**
	 * The kind of the code actions emitted by the rule
	 */
	fix?: FixKind;
	/**
	 * The severity of the emitted diagnostics by the rule
	 */
	level: RulePlainConfiguration;
	/**
	 * Rule's options
	 */
	options: NoGlobalDirnameFilenameOptions;
}
export interface RuleWithOptions_for_NoGlobalObjectCallsOptions {
	/**
	 * The severity of the emitted diagnostics by the rule
	 */
	level: RulePlainConfiguration;
	/**
	 * Rule's options
	 */
	options: NoGlobalObjectCallsOptions;
}
export interface RuleWithOptions_for_NoInnerDeclarationsOptions {
	/**
	 * The severity of the emitted diagnostics by the rule
	 */
	level: RulePlainConfiguration;
	/**
	 * Rule's options
	 */
	options: NoInnerDeclarationsOptions;
}
export interface RuleWithFixOptions_for_NoInvalidBuiltinInstantiationOptions {
	/**
	 * The kind of the code actions emitted by the rule
	 */
	fix?: FixKind;
	/**
	 * The severity of the emitted diagnostics by the rule
	 */
	level: RulePlainConfiguration;
	/**
	 * Rule's options
	 */
	options: NoInvalidBuiltinInstantiationOptions;
}
export interface RuleWithOptions_for_NoInvalidConstructorSuperOptions {
	/**
	 * The severity of the emitted diagnostics by the rule
	 */
	level: RulePlainConfiguration;
	/**
	 * Rule's options
	 */
	options: NoInvalidConstructorSuperOptions;
}
export interface RuleWithOptions_for_NoInvalidDirectionInLinearGradientOptions {
	/**
	 * The severity of the emitted diagnostics by the rule
	 */
	level: RulePlainConfiguration;
	/**
	 * Rule's options
	 */
	options: NoInvalidDirectionInLinearGradientOptions;
}
export interface RuleWithOptions_for_NoInvalidGridAreasOptions {
	/**
	 * The severity of the emitted diagnostics by the rule
	 */
	level: RulePlainConfiguration;
	/**
	 * Rule's options
	 */
	options: NoInvalidGridAreasOptions;
}
export interface RuleWithOptions_for_NoInvalidPositionAtImportRuleOptions {
	/**
	 * The severity of the emitted diagnostics by the rule
	 */
	level: RulePlainConfiguration;
	/**
	 * Rule's options
	 */
	options: NoInvalidPositionAtImportRuleOptions;
}
export interface RuleWithOptions_for_NoInvalidUseBeforeDeclarationOptions {
	/**
	 * The severity of the emitted diagnostics by the rule
	 */
	level: RulePlainConfiguration;
	/**
	 * Rule's options
	 */
	options: NoInvalidUseBeforeDeclarationOptions;
}
export interface RuleWithOptions_for_NoMissingVarFunctionOptions {
	/**
	 * The severity of the emitted diagnostics by the rule
	 */
	level: RulePlainConfiguration;
	/**
	 * Rule's options
	 */
	options: NoMissingVarFunctionOptions;
}
export interface RuleWithOptions_for_NoNestedComponentDefinitionsOptions {
	/**
	 * The severity of the emitted diagnostics by the rule
	 */
	level: RulePlainConfiguration;
	/**
	 * Rule's options
	 */
	options: NoNestedComponentDefinitionsOptions;
}
export interface RuleWithOptions_for_NoNodejsModulesOptions {
	/**
	 * The severity of the emitted diagnostics by the rule
	 */
	level: RulePlainConfiguration;
	/**
	 * Rule's options
	 */
	options: NoNodejsModulesOptions;
}
export interface RuleWithFixOptions_for_NoNonoctalDecimalEscapeOptions {
	/**
	 * The kind of the code actions emitted by the rule
	 */
	fix?: FixKind;
	/**
	 * The severity of the emitted diagnostics by the rule
	 */
	level: RulePlainConfiguration;
	/**
	 * Rule's options
	 */
	options: NoNonoctalDecimalEscapeOptions;
}
export interface RuleWithOptions_for_NoPrecisionLossOptions {
	/**
	 * The severity of the emitted diagnostics by the rule
	 */
	level: RulePlainConfiguration;
	/**
	 * Rule's options
	 */
	options: NoPrecisionLossOptions;
}
export interface RuleWithOptions_for_NoPrivateImportsOptions {
	/**
	 * The severity of the emitted diagnostics by the rule
	 */
	level: RulePlainConfiguration;
	/**
	 * Rule's options
	 */
	options: NoPrivateImportsOptions;
}
export interface RuleWithFixOptions_for_NoProcessGlobalOptions {
	/**
	 * The kind of the code actions emitted by the rule
	 */
	fix?: FixKind;
	/**
	 * The severity of the emitted diagnostics by the rule
	 */
	level: RulePlainConfiguration;
	/**
	 * Rule's options
	 */
	options: NoProcessGlobalOptions;
}
export interface RuleWithOptions_for_NoReactPropAssignmentsOptions {
	/**
	 * The severity of the emitted diagnostics by the rule
	 */
	level: RulePlainConfiguration;
	/**
	 * Rule's options
	 */
	options: NoReactPropAssignmentsOptions;
}
export interface RuleWithOptions_for_NoRenderReturnValueOptions {
	/**
	 * The severity of the emitted diagnostics by the rule
	 */
	level: RulePlainConfiguration;
	/**
	 * Rule's options
	 */
	options: NoRenderReturnValueOptions;
}
export interface RuleWithOptions_for_NoRestrictedElementsOptions {
	/**
	 * The severity of the emitted diagnostics by the rule
	 */
	level: RulePlainConfiguration;
	/**
	 * Rule's options
	 */
	options: NoRestrictedElementsOptions;
}
export interface RuleWithOptions_for_NoSelfAssignOptions {
	/**
	 * The severity of the emitted diagnostics by the rule
	 */
	level: RulePlainConfiguration;
	/**
	 * Rule's options
	 */
	options: NoSelfAssignOptions;
}
export interface RuleWithOptions_for_NoSetterReturnOptions {
	/**
	 * The severity of the emitted diagnostics by the rule
	 */
	level: RulePlainConfiguration;
	/**
	 * Rule's options
	 */
	options: NoSetterReturnOptions;
}
export interface RuleWithOptions_for_NoSolidDestructuredPropsOptions {
	/**
	 * The severity of the emitted diagnostics by the rule
	 */
	level: RulePlainConfiguration;
	/**
	 * Rule's options
	 */
	options: NoSolidDestructuredPropsOptions;
}
export interface RuleWithFixOptions_for_NoStringCaseMismatchOptions {
	/**
	 * The kind of the code actions emitted by the rule
	 */
	fix?: FixKind;
	/**
	 * The severity of the emitted diagnostics by the rule
	 */
	level: RulePlainConfiguration;
	/**
	 * Rule's options
	 */
	options: NoStringCaseMismatchOptions;
}
export interface RuleWithFixOptions_for_NoSwitchDeclarationsOptions {
	/**
	 * The kind of the code actions emitted by the rule
	 */
	fix?: FixKind;
	/**
	 * The severity of the emitted diagnostics by the rule
	 */
	level: RulePlainConfiguration;
	/**
	 * Rule's options
	 */
	options: NoSwitchDeclarationsOptions;
}
export interface RuleWithOptions_for_NoUndeclaredDependenciesOptions {
	/**
	 * The severity of the emitted diagnostics by the rule
	 */
	level: RulePlainConfiguration;
	/**
	 * Rule's options
	 */
	options: NoUndeclaredDependenciesOptions;
}
export interface RuleWithOptions_for_NoUndeclaredVariablesOptions {
	/**
	 * The severity of the emitted diagnostics by the rule
	 */
	level: RulePlainConfiguration;
	/**
	 * Rule's options
	 */
	options: NoUndeclaredVariablesOptions;
}
export interface RuleWithOptions_for_NoUnknownFunctionOptions {
	/**
	 * The severity of the emitted diagnostics by the rule
	 */
	level: RulePlainConfiguration;
	/**
	 * Rule's options
	 */
	options: NoUnknownFunctionOptions;
}
export interface RuleWithOptions_for_NoUnknownMediaFeatureNameOptions {
	/**
	 * The severity of the emitted diagnostics by the rule
	 */
	level: RulePlainConfiguration;
	/**
	 * Rule's options
	 */
	options: NoUnknownMediaFeatureNameOptions;
}
export interface RuleWithOptions_for_NoUnknownPropertyOptions {
	/**
	 * The severity of the emitted diagnostics by the rule
	 */
	level: RulePlainConfiguration;
	/**
	 * Rule's options
	 */
	options: NoUnknownPropertyOptions;
}
export interface RuleWithOptions_for_NoUnknownPseudoClassOptions {
	/**
	 * The severity of the emitted diagnostics by the rule
	 */
	level: RulePlainConfiguration;
	/**
	 * Rule's options
	 */
	options: NoUnknownPseudoClassOptions;
}
export interface RuleWithOptions_for_NoUnknownPseudoElementOptions {
	/**
	 * The severity of the emitted diagnostics by the rule
	 */
	level: RulePlainConfiguration;
	/**
	 * Rule's options
	 */
	options: NoUnknownPseudoElementOptions;
}
export interface RuleWithOptions_for_NoUnknownTypeSelectorOptions {
	/**
	 * The severity of the emitted diagnostics by the rule
	 */
	level: RulePlainConfiguration;
	/**
	 * Rule's options
	 */
	options: NoUnknownTypeSelectorOptions;
}
export interface RuleWithOptions_for_NoUnknownUnitOptions {
	/**
	 * The severity of the emitted diagnostics by the rule
	 */
	level: RulePlainConfiguration;
	/**
	 * Rule's options
	 */
	options: NoUnknownUnitOptions;
}
export interface RuleWithOptions_for_NoUnmatchableAnbSelectorOptions {
	/**
	 * The severity of the emitted diagnostics by the rule
	 */
	level: RulePlainConfiguration;
	/**
	 * Rule's options
	 */
	options: NoUnmatchableAnbSelectorOptions;
}
export interface RuleWithOptions_for_NoUnreachableOptions {
	/**
	 * The severity of the emitted diagnostics by the rule
	 */
	level: RulePlainConfiguration;
	/**
	 * Rule's options
	 */
	options: NoUnreachableOptions;
}
export interface RuleWithOptions_for_NoUnreachableSuperOptions {
	/**
	 * The severity of the emitted diagnostics by the rule
	 */
	level: RulePlainConfiguration;
	/**
	 * Rule's options
	 */
	options: NoUnreachableSuperOptions;
}
export interface RuleWithOptions_for_NoUnsafeFinallyOptions {
	/**
	 * The severity of the emitted diagnostics by the rule
	 */
	level: RulePlainConfiguration;
	/**
	 * Rule's options
	 */
	options: NoUnsafeFinallyOptions;
}
export interface RuleWithOptions_for_NoUnsafeOptionalChainingOptions {
	/**
	 * The severity of the emitted diagnostics by the rule
	 */
	level: RulePlainConfiguration;
	/**
	 * Rule's options
	 */
	options: NoUnsafeOptionalChainingOptions;
}
export interface RuleWithFixOptions_for_NoUnusedFunctionParametersOptions {
	/**
	 * The kind of the code actions emitted by the rule
	 */
	fix?: FixKind;
	/**
	 * The severity of the emitted diagnostics by the rule
	 */
	level: RulePlainConfiguration;
	/**
	 * Rule's options
	 */
	options: NoUnusedFunctionParametersOptions;
}
export interface RuleWithFixOptions_for_NoUnusedImportsOptions {
	/**
	 * The kind of the code actions emitted by the rule
	 */
	fix?: FixKind;
	/**
	 * The severity of the emitted diagnostics by the rule
	 */
	level: RulePlainConfiguration;
	/**
	 * Rule's options
	 */
	options: NoUnusedImportsOptions;
}
export interface RuleWithFixOptions_for_NoUnusedLabelsOptions {
	/**
	 * The kind of the code actions emitted by the rule
	 */
	fix?: FixKind;
	/**
	 * The severity of the emitted diagnostics by the rule
	 */
	level: RulePlainConfiguration;
	/**
	 * Rule's options
	 */
	options: NoUnusedLabelsOptions;
}
export interface RuleWithFixOptions_for_NoUnusedPrivateClassMembersOptions {
	/**
	 * The kind of the code actions emitted by the rule
	 */
	fix?: FixKind;
	/**
	 * The severity of the emitted diagnostics by the rule
	 */
	level: RulePlainConfiguration;
	/**
	 * Rule's options
	 */
	options: NoUnusedPrivateClassMembersOptions;
}
export interface RuleWithFixOptions_for_NoUnusedVariablesOptions {
	/**
	 * The kind of the code actions emitted by the rule
	 */
	fix?: FixKind;
	/**
	 * The severity of the emitted diagnostics by the rule
	 */
	level: RulePlainConfiguration;
	/**
	 * Rule's options
	 */
	options: NoUnusedVariablesOptions;
}
export interface RuleWithFixOptions_for_NoVoidElementsWithChildrenOptions {
	/**
	 * The kind of the code actions emitted by the rule
	 */
	fix?: FixKind;
	/**
	 * The severity of the emitted diagnostics by the rule
	 */
	level: RulePlainConfiguration;
	/**
	 * Rule's options
	 */
	options: NoVoidElementsWithChildrenOptions;
}
export interface RuleWithOptions_for_NoVoidTypeReturnOptions {
	/**
	 * The severity of the emitted diagnostics by the rule
	 */
	level: RulePlainConfiguration;
	/**
	 * Rule's options
	 */
	options: NoVoidTypeReturnOptions;
}
export interface RuleWithFixOptions_for_UseExhaustiveDependenciesOptions {
	/**
	 * The kind of the code actions emitted by the rule
	 */
	fix?: FixKind;
	/**
	 * The severity of the emitted diagnostics by the rule
	 */
	level: RulePlainConfiguration;
	/**
	 * Rule's options
	 */
	options: UseExhaustiveDependenciesOptions;
}
export interface RuleWithFixOptions_for_UseGraphqlNamedOperationsOptions {
	/**
	 * The kind of the code actions emitted by the rule
	 */
	fix?: FixKind;
	/**
	 * The severity of the emitted diagnostics by the rule
	 */
	level: RulePlainConfiguration;
	/**
	 * Rule's options
	 */
	options: UseGraphqlNamedOperationsOptions;
}
export interface RuleWithOptions_for_UseHookAtTopLevelOptions {
	/**
	 * The severity of the emitted diagnostics by the rule
	 */
	level: RulePlainConfiguration;
	/**
	 * Rule's options
	 */
	options: UseHookAtTopLevelOptions;
}
export interface RuleWithFixOptions_for_UseImportExtensionsOptions {
	/**
	 * The kind of the code actions emitted by the rule
	 */
	fix?: FixKind;
	/**
	 * The severity of the emitted diagnostics by the rule
	 */
	level: RulePlainConfiguration;
	/**
	 * Rule's options
	 */
	options: UseImportExtensionsOptions;
}
export interface RuleWithFixOptions_for_UseIsNanOptions {
	/**
	 * The kind of the code actions emitted by the rule
	 */
	fix?: FixKind;
	/**
	 * The severity of the emitted diagnostics by the rule
	 */
	level: RulePlainConfiguration;
	/**
	 * Rule's options
	 */
	options: UseIsNanOptions;
}
export interface RuleWithFixOptions_for_UseJsonImportAttributesOptions {
	/**
	 * The kind of the code actions emitted by the rule
	 */
	fix?: FixKind;
	/**
	 * The severity of the emitted diagnostics by the rule
	 */
	level: RulePlainConfiguration;
	/**
	 * Rule's options
	 */
	options: UseJsonImportAttributesOptions;
}
export interface RuleWithOptions_for_UseJsxKeyInIterableOptions {
	/**
	 * The severity of the emitted diagnostics by the rule
	 */
	level: RulePlainConfiguration;
	/**
	 * Rule's options
	 */
	options: UseJsxKeyInIterableOptions;
}
export interface RuleWithFixOptions_for_UseParseIntRadixOptions {
	/**
	 * The kind of the code actions emitted by the rule
	 */
	fix?: FixKind;
	/**
	 * The severity of the emitted diagnostics by the rule
	 */
	level: RulePlainConfiguration;
	/**
	 * Rule's options
	 */
	options: UseParseIntRadixOptions;
}
export interface RuleWithFixOptions_for_UseSingleJsDocAsteriskOptions {
	/**
	 * The kind of the code actions emitted by the rule
	 */
	fix?: FixKind;
	/**
	 * The severity of the emitted diagnostics by the rule
	 */
	level: RulePlainConfiguration;
	/**
	 * Rule's options
	 */
	options: UseSingleJsDocAsteriskOptions;
}
export interface RuleWithOptions_for_UseUniqueElementIdsOptions {
	/**
	 * The severity of the emitted diagnostics by the rule
	 */
	level: RulePlainConfiguration;
	/**
	 * Rule's options
	 */
	options: UseUniqueElementIdsOptions;
}
export interface RuleWithOptions_for_UseValidForDirectionOptions {
	/**
	 * The severity of the emitted diagnostics by the rule
	 */
	level: RulePlainConfiguration;
	/**
	 * Rule's options
	 */
	options: UseValidForDirectionOptions;
}
export interface RuleWithFixOptions_for_UseValidTypeofOptions {
	/**
	 * The kind of the code actions emitted by the rule
	 */
	fix?: FixKind;
	/**
	 * The severity of the emitted diagnostics by the rule
	 */
	level: RulePlainConfiguration;
	/**
	 * Rule's options
	 */
	options: UseValidTypeofOptions;
}
<<<<<<< HEAD
export interface RuleWithOptions_for_NoDuplicateDependenciesOptions {
	/**
	 * The severity of the emitted diagnostics by the rule
	 */
	level: RulePlainConfiguration;
	/**
	 * Rule's options
	 */
	options: NoDuplicateDependenciesOptions;
}
export interface RuleWithOptions_for_NoExcessiveLinesPerFunctionOptions {
=======
export interface RuleWithOptions_for_UseYieldOptions {
>>>>>>> 3999330f
	/**
	 * The severity of the emitted diagnostics by the rule
	 */
	level: RulePlainConfiguration;
	/**
	 * Rule's options
	 */
	options: UseYieldOptions;
}
export interface RuleWithFixOptions_for_NoFloatingPromisesOptions {
	/**
	 * The kind of the code actions emitted by the rule
	 */
	fix?: FixKind;
	/**
	 * The severity of the emitted diagnostics by the rule
	 */
	level: RulePlainConfiguration;
	/**
	 * Rule's options
	 */
	options: NoFloatingPromisesOptions;
}
export interface RuleWithOptions_for_NoImportCyclesOptions {
	/**
	 * The severity of the emitted diagnostics by the rule
	 */
	level: RulePlainConfiguration;
	/**
	 * Rule's options
	 */
	options: NoImportCyclesOptions;
}
export interface RuleWithFixOptions_for_NoMisusedPromisesOptions {
	/**
	 * The kind of the code actions emitted by the rule
	 */
	fix?: FixKind;
	/**
	 * The severity of the emitted diagnostics by the rule
	 */
	level: RulePlainConfiguration;
	/**
	 * Rule's options
	 */
	options: NoMisusedPromisesOptions;
}
export interface RuleWithOptions_for_NoNextAsyncClientComponentOptions {
	/**
	 * The severity of the emitted diagnostics by the rule
	 */
	level: RulePlainConfiguration;
	/**
	 * Rule's options
	 */
	options: NoNextAsyncClientComponentOptions;
}
export interface RuleWithOptions_for_NoNonNullAssertedOptionalChainOptions {
	/**
	 * The severity of the emitted diagnostics by the rule
	 */
	level: RulePlainConfiguration;
	/**
	 * Rule's options
	 */
	options: NoNonNullAssertedOptionalChainOptions;
}
export interface RuleWithOptions_for_NoQwikUseVisibleTaskOptions {
	/**
	 * The severity of the emitted diagnostics by the rule
	 */
	level: RulePlainConfiguration;
	/**
	 * Rule's options
	 */
	options: NoQwikUseVisibleTaskOptions;
}
export interface RuleWithOptions_for_NoSecretsOptions {
	/**
	 * The severity of the emitted diagnostics by the rule
	 */
	level: RulePlainConfiguration;
	/**
	 * Rule's options
	 */
	options: NoSecretsOptions;
}
export interface RuleWithOptions_for_NoShadowOptions {
	/**
	 * The severity of the emitted diagnostics by the rule
	 */
	level: RulePlainConfiguration;
	/**
	 * Rule's options
	 */
	options: NoShadowOptions;
}
export interface RuleWithOptions_for_NoUnnecessaryConditionsOptions {
	/**
	 * The severity of the emitted diagnostics by the rule
	 */
	level: RulePlainConfiguration;
	/**
	 * Rule's options
	 */
	options: NoUnnecessaryConditionsOptions;
}
export interface RuleWithOptions_for_NoUnresolvedImportsOptions {
	/**
	 * The severity of the emitted diagnostics by the rule
	 */
	level: RulePlainConfiguration;
	/**
	 * Rule's options
	 */
	options: NoUnresolvedImportsOptions;
}
export interface RuleWithFixOptions_for_NoUselessUndefinedOptions {
	/**
	 * The kind of the code actions emitted by the rule
	 */
	fix?: FixKind;
	/**
	 * The severity of the emitted diagnostics by the rule
	 */
	level: RulePlainConfiguration;
	/**
	 * Rule's options
	 */
	options: NoUselessUndefinedOptions;
}
export interface RuleWithFixOptions_for_NoVueDataObjectDeclarationOptions {
	/**
	 * The kind of the code actions emitted by the rule
	 */
	fix?: FixKind;
	/**
	 * The severity of the emitted diagnostics by the rule
	 */
	level: RulePlainConfiguration;
	/**
	 * Rule's options
	 */
	options: NoVueDataObjectDeclarationOptions;
}
export interface RuleWithOptions_for_NoVueReservedKeysOptions {
	/**
	 * The severity of the emitted diagnostics by the rule
	 */
	level: RulePlainConfiguration;
	/**
	 * Rule's options
	 */
	options: NoVueReservedKeysOptions;
}
export interface RuleWithOptions_for_NoVueReservedPropsOptions {
	/**
	 * The severity of the emitted diagnostics by the rule
	 */
	level: RulePlainConfiguration;
	/**
	 * Rule's options
	 */
	options: NoVueReservedPropsOptions;
}
export interface RuleWithOptions_for_UseAnchorHrefOptions {
	/**
	 * The severity of the emitted diagnostics by the rule
	 */
	level: RulePlainConfiguration;
	/**
	 * Rule's options
	 */
	options: UseAnchorHrefOptions;
}
export interface RuleWithFixOptions_for_UseConsistentTypeDefinitionsOptions {
	/**
	 * The kind of the code actions emitted by the rule
	 */
	fix?: FixKind;
	/**
	 * The severity of the emitted diagnostics by the rule
	 */
	level: RulePlainConfiguration;
	/**
	 * Rule's options
	 */
	options: UseConsistentTypeDefinitionsOptions;
}
export interface RuleWithFixOptions_for_UseExhaustiveSwitchCasesOptions {
	/**
	 * The kind of the code actions emitted by the rule
	 */
	fix?: FixKind;
	/**
	 * The severity of the emitted diagnostics by the rule
	 */
	level: RulePlainConfiguration;
	/**
	 * Rule's options
	 */
	options: UseExhaustiveSwitchCasesOptions;
}
export interface RuleWithOptions_for_UseExplicitTypeOptions {
	/**
	 * The severity of the emitted diagnostics by the rule
	 */
	level: RulePlainConfiguration;
	/**
	 * Rule's options
	 */
	options: UseExplicitTypeOptions;
}
export interface RuleWithOptions_for_UseImageSizeOptions {
	/**
	 * The severity of the emitted diagnostics by the rule
	 */
	level: RulePlainConfiguration;
	/**
	 * Rule's options
	 */
	options: UseImageSizeOptions;
}
export interface RuleWithOptions_for_UseMaxParamsOptions {
	/**
	 * The severity of the emitted diagnostics by the rule
	 */
	level: RulePlainConfiguration;
	/**
	 * Rule's options
	 */
	options: UseMaxParamsOptions;
}
export interface RuleWithOptions_for_UseQwikClasslistOptions {
	/**
	 * The severity of the emitted diagnostics by the rule
	 */
	level: RulePlainConfiguration;
	/**
	 * Rule's options
	 */
	options: UseQwikClasslistOptions;
}
export interface RuleWithOptions_for_UseReactFunctionComponentsOptions {
	/**
	 * The severity of the emitted diagnostics by the rule
	 */
	level: RulePlainConfiguration;
	/**
	 * Rule's options
	 */
	options: UseReactFunctionComponentsOptions;
}
export interface RuleWithFixOptions_for_UseSortedClassesOptions {
	/**
	 * The kind of the code actions emitted by the rule
	 */
	fix?: FixKind;
	/**
	 * The severity of the emitted diagnostics by the rule
	 */
	level: RulePlainConfiguration;
	/**
	 * Rule's options
	 */
	options: UseSortedClassesOptions;
}
export interface RuleWithOptions_for_NoAccumulatingSpreadOptions {
	/**
	 * The severity of the emitted diagnostics by the rule
	 */
	level: RulePlainConfiguration;
	/**
	 * Rule's options
	 */
	options: NoAccumulatingSpreadOptions;
}
export interface RuleWithOptions_for_NoAwaitInLoopsOptions {
	/**
	 * The severity of the emitted diagnostics by the rule
	 */
	level: RulePlainConfiguration;
	/**
	 * Rule's options
	 */
	options: NoAwaitInLoopsOptions;
}
export interface RuleWithOptions_for_NoBarrelFileOptions {
	/**
	 * The severity of the emitted diagnostics by the rule
	 */
	level: RulePlainConfiguration;
	/**
	 * Rule's options
	 */
	options: NoBarrelFileOptions;
}
export interface RuleWithFixOptions_for_NoDeleteOptions {
	/**
	 * The kind of the code actions emitted by the rule
	 */
	fix?: FixKind;
	/**
	 * The severity of the emitted diagnostics by the rule
	 */
	level: RulePlainConfiguration;
	/**
	 * Rule's options
	 */
	options: NoDeleteOptions;
}
export interface RuleWithOptions_for_NoDynamicNamespaceImportAccessOptions {
	/**
	 * The severity of the emitted diagnostics by the rule
	 */
	level: RulePlainConfiguration;
	/**
	 * Rule's options
	 */
	options: NoDynamicNamespaceImportAccessOptions;
}
export interface RuleWithOptions_for_NoImgElementOptions {
	/**
	 * The severity of the emitted diagnostics by the rule
	 */
	level: RulePlainConfiguration;
	/**
	 * Rule's options
	 */
	options: NoImgElementOptions;
}
export interface RuleWithOptions_for_NoNamespaceImportOptions {
	/**
	 * The severity of the emitted diagnostics by the rule
	 */
	level: RulePlainConfiguration;
	/**
	 * Rule's options
	 */
	options: NoNamespaceImportOptions;
}
export interface RuleWithOptions_for_NoReExportAllOptions {
	/**
	 * The severity of the emitted diagnostics by the rule
	 */
	level: RulePlainConfiguration;
	/**
	 * Rule's options
	 */
	options: NoReExportAllOptions;
}
export interface RuleWithOptions_for_NoUnwantedPolyfillioOptions {
	/**
	 * The severity of the emitted diagnostics by the rule
	 */
	level: RulePlainConfiguration;
	/**
	 * Rule's options
	 */
	options: NoUnwantedPolyfillioOptions;
}
export interface RuleWithFixOptions_for_UseGoogleFontPreconnectOptions {
	/**
	 * The kind of the code actions emitted by the rule
	 */
	fix?: FixKind;
	/**
	 * The severity of the emitted diagnostics by the rule
	 */
	level: RulePlainConfiguration;
	/**
	 * Rule's options
	 */
	options: UseGoogleFontPreconnectOptions;
}
export interface RuleWithOptions_for_UseSolidForComponentOptions {
	/**
	 * The severity of the emitted diagnostics by the rule
	 */
	level: RulePlainConfiguration;
	/**
	 * Rule's options
	 */
	options: UseSolidForComponentOptions;
}
export interface RuleWithOptions_for_UseTopLevelRegexOptions {
	/**
	 * The severity of the emitted diagnostics by the rule
	 */
	level: RulePlainConfiguration;
	/**
	 * Rule's options
	 */
	options: UseTopLevelRegexOptions;
}
export interface RuleWithFixOptions_for_NoBlankTargetOptions {
	/**
	 * The kind of the code actions emitted by the rule
	 */
	fix?: FixKind;
	/**
	 * The severity of the emitted diagnostics by the rule
	 */
	level: RulePlainConfiguration;
	/**
	 * Rule's options
	 */
	options: NoBlankTargetOptions;
}
export interface RuleWithOptions_for_NoDangerouslySetInnerHtmlOptions {
	/**
	 * The severity of the emitted diagnostics by the rule
	 */
	level: RulePlainConfiguration;
	/**
	 * Rule's options
	 */
	options: NoDangerouslySetInnerHtmlOptions;
}
export interface RuleWithOptions_for_NoDangerouslySetInnerHtmlWithChildrenOptions {
	/**
	 * The severity of the emitted diagnostics by the rule
	 */
	level: RulePlainConfiguration;
	/**
	 * Rule's options
	 */
	options: NoDangerouslySetInnerHtmlWithChildrenOptions;
}
export interface RuleWithOptions_for_NoGlobalEvalOptions {
	/**
	 * The severity of the emitted diagnostics by the rule
	 */
	level: RulePlainConfiguration;
	/**
	 * Rule's options
	 */
	options: NoGlobalEvalOptions;
}
export interface RuleWithOptions_for_NoCommonJsOptions {
	/**
	 * The severity of the emitted diagnostics by the rule
	 */
	level: RulePlainConfiguration;
	/**
	 * Rule's options
	 */
	options: NoCommonJsOptions;
}
export interface RuleWithOptions_for_NoDefaultExportOptions {
	/**
	 * The severity of the emitted diagnostics by the rule
	 */
	level: RulePlainConfiguration;
	/**
	 * Rule's options
	 */
	options: NoDefaultExportOptions;
}
export interface RuleWithOptions_for_NoDescendingSpecificityOptions {
	/**
	 * The severity of the emitted diagnostics by the rule
	 */
	level: RulePlainConfiguration;
	/**
	 * Rule's options
	 */
	options: NoDescendingSpecificityOptions;
}
export interface RuleWithOptions_for_NoDoneCallbackOptions {
	/**
	 * The severity of the emitted diagnostics by the rule
	 */
	level: RulePlainConfiguration;
	/**
	 * Rule's options
	 */
	options: NoDoneCallbackOptions;
}
export interface RuleWithOptions_for_NoEnumOptions {
	/**
	 * The severity of the emitted diagnostics by the rule
	 */
	level: RulePlainConfiguration;
	/**
	 * Rule's options
	 */
	options: NoEnumOptions;
}
export interface RuleWithOptions_for_NoExportedImportsOptions {
	/**
	 * The severity of the emitted diagnostics by the rule
	 */
	level: RulePlainConfiguration;
	/**
	 * Rule's options
	 */
	options: NoExportedImportsOptions;
}
export interface RuleWithOptions_for_NoHeadElementOptions {
	/**
	 * The severity of the emitted diagnostics by the rule
	 */
	level: RulePlainConfiguration;
	/**
	 * Rule's options
	 */
	options: NoHeadElementOptions;
}
export interface RuleWithFixOptions_for_NoImplicitBooleanOptions {
	/**
	 * The kind of the code actions emitted by the rule
	 */
	fix?: FixKind;
	/**
	 * The severity of the emitted diagnostics by the rule
	 */
	level: RulePlainConfiguration;
	/**
	 * Rule's options
	 */
	options: NoImplicitBooleanOptions;
}
export interface RuleWithFixOptions_for_NoInferrableTypesOptions {
	/**
	 * The kind of the code actions emitted by the rule
	 */
	fix?: FixKind;
	/**
	 * The severity of the emitted diagnostics by the rule
	 */
	level: RulePlainConfiguration;
	/**
	 * Rule's options
	 */
	options: NoInferrableTypesOptions;
}
export interface RuleWithOptions_for_NoMagicNumbersOptions {
	/**
	 * The severity of the emitted diagnostics by the rule
	 */
	level: RulePlainConfiguration;
	/**
	 * Rule's options
	 */
	options: NoMagicNumbersOptions;
}
export interface RuleWithOptions_for_NoNamespaceOptions {
	/**
	 * The severity of the emitted diagnostics by the rule
	 */
	level: RulePlainConfiguration;
	/**
	 * Rule's options
	 */
	options: NoNamespaceOptions;
}
export interface RuleWithFixOptions_for_NoNegationElseOptions {
	/**
	 * The kind of the code actions emitted by the rule
	 */
	fix?: FixKind;
	/**
	 * The severity of the emitted diagnostics by the rule
	 */
	level: RulePlainConfiguration;
	/**
	 * Rule's options
	 */
	options: NoNegationElseOptions;
}
export interface RuleWithOptions_for_NoNestedTernaryOptions {
	/**
	 * The severity of the emitted diagnostics by the rule
	 */
	level: RulePlainConfiguration;
	/**
	 * Rule's options
	 */
	options: NoNestedTernaryOptions;
}
export interface RuleWithFixOptions_for_NoNonNullAssertionOptions {
	/**
	 * The kind of the code actions emitted by the rule
	 */
	fix?: FixKind;
	/**
	 * The severity of the emitted diagnostics by the rule
	 */
	level: RulePlainConfiguration;
	/**
	 * Rule's options
	 */
	options: NoNonNullAssertionOptions;
}
export interface RuleWithOptions_for_NoParameterAssignOptions {
	/**
	 * The severity of the emitted diagnostics by the rule
	 */
	level: RulePlainConfiguration;
	/**
	 * Rule's options
	 */
	options: NoParameterAssignOptions;
}
export interface RuleWithOptions_for_NoParameterPropertiesOptions {
	/**
	 * The severity of the emitted diagnostics by the rule
	 */
	level: RulePlainConfiguration;
	/**
	 * Rule's options
	 */
	options: NoParameterPropertiesOptions;
}
export interface RuleWithOptions_for_NoProcessEnvOptions {
	/**
	 * The severity of the emitted diagnostics by the rule
	 */
	level: RulePlainConfiguration;
	/**
	 * Rule's options
	 */
	options: NoProcessEnvOptions;
}
export interface RuleWithOptions_for_NoRestrictedGlobalsOptions {
	/**
	 * The severity of the emitted diagnostics by the rule
	 */
	level: RulePlainConfiguration;
	/**
	 * Rule's options
	 */
	options: NoRestrictedGlobalsOptions;
}
export interface RuleWithOptions_for_NoRestrictedImportsOptions {
	/**
	 * The severity of the emitted diagnostics by the rule
	 */
	level: RulePlainConfiguration;
	/**
	 * Rule's options
	 */
	options: NoRestrictedImportsOptions;
}
export interface RuleWithFixOptions_for_NoRestrictedTypesOptions {
	/**
	 * The kind of the code actions emitted by the rule
	 */
	fix?: FixKind;
	/**
	 * The severity of the emitted diagnostics by the rule
	 */
	level: RulePlainConfiguration;
	/**
	 * Rule's options
	 */
	options: NoRestrictedTypesOptions;
}
export interface RuleWithFixOptions_for_NoShoutyConstantsOptions {
	/**
	 * The kind of the code actions emitted by the rule
	 */
	fix?: FixKind;
	/**
	 * The severity of the emitted diagnostics by the rule
	 */
	level: RulePlainConfiguration;
	/**
	 * Rule's options
	 */
	options: NoShoutyConstantsOptions;
}
export interface RuleWithFixOptions_for_NoSubstrOptions {
	/**
	 * The kind of the code actions emitted by the rule
	 */
	fix?: FixKind;
	/**
	 * The severity of the emitted diagnostics by the rule
	 */
	level: RulePlainConfiguration;
	/**
	 * Rule's options
	 */
	options: NoSubstrOptions;
}
export interface RuleWithFixOptions_for_NoUnusedTemplateLiteralOptions {
	/**
	 * The kind of the code actions emitted by the rule
	 */
	fix?: FixKind;
	/**
	 * The severity of the emitted diagnostics by the rule
	 */
	level: RulePlainConfiguration;
	/**
	 * Rule's options
	 */
	options: NoUnusedTemplateLiteralOptions;
}
export interface RuleWithFixOptions_for_NoUselessElseOptions {
	/**
	 * The kind of the code actions emitted by the rule
	 */
	fix?: FixKind;
	/**
	 * The severity of the emitted diagnostics by the rule
	 */
	level: RulePlainConfiguration;
	/**
	 * Rule's options
	 */
	options: NoUselessElseOptions;
}
export interface RuleWithOptions_for_NoValueAtRuleOptions {
	/**
	 * The severity of the emitted diagnostics by the rule
	 */
	level: RulePlainConfiguration;
	/**
	 * Rule's options
	 */
	options: NoValueAtRuleOptions;
}
export interface RuleWithFixOptions_for_NoYodaExpressionOptions {
	/**
	 * The kind of the code actions emitted by the rule
	 */
	fix?: FixKind;
	/**
	 * The severity of the emitted diagnostics by the rule
	 */
	level: RulePlainConfiguration;
	/**
	 * Rule's options
	 */
	options: NoYodaExpressionOptions;
}
export interface RuleWithFixOptions_for_UseArrayLiteralsOptions {
	/**
	 * The kind of the code actions emitted by the rule
	 */
	fix?: FixKind;
	/**
	 * The severity of the emitted diagnostics by the rule
	 */
	level: RulePlainConfiguration;
	/**
	 * Rule's options
	 */
	options: UseArrayLiteralsOptions;
}
export interface RuleWithFixOptions_for_UseAsConstAssertionOptions {
	/**
	 * The kind of the code actions emitted by the rule
	 */
	fix?: FixKind;
	/**
	 * The severity of the emitted diagnostics by the rule
	 */
	level: RulePlainConfiguration;
	/**
	 * Rule's options
	 */
	options: UseAsConstAssertionOptions;
}
export interface RuleWithFixOptions_for_UseAtIndexOptions {
	/**
	 * The kind of the code actions emitted by the rule
	 */
	fix?: FixKind;
	/**
	 * The severity of the emitted diagnostics by the rule
	 */
	level: RulePlainConfiguration;
	/**
	 * Rule's options
	 */
	options: UseAtIndexOptions;
}
export interface RuleWithFixOptions_for_UseBlockStatementsOptions {
	/**
	 * The kind of the code actions emitted by the rule
	 */
	fix?: FixKind;
	/**
	 * The severity of the emitted diagnostics by the rule
	 */
	level: RulePlainConfiguration;
	/**
	 * Rule's options
	 */
	options: UseBlockStatementsOptions;
}
export interface RuleWithFixOptions_for_UseCollapsedElseIfOptions {
	/**
	 * The kind of the code actions emitted by the rule
	 */
	fix?: FixKind;
	/**
	 * The severity of the emitted diagnostics by the rule
	 */
	level: RulePlainConfiguration;
	/**
	 * Rule's options
	 */
	options: UseCollapsedElseIfOptions;
}
export interface RuleWithFixOptions_for_UseCollapsedIfOptions {
	/**
	 * The kind of the code actions emitted by the rule
	 */
	fix?: FixKind;
	/**
	 * The severity of the emitted diagnostics by the rule
	 */
	level: RulePlainConfiguration;
	/**
	 * Rule's options
	 */
	options: UseCollapsedIfOptions;
}
export interface RuleWithOptions_for_UseComponentExportOnlyModulesOptions {
	/**
	 * The severity of the emitted diagnostics by the rule
	 */
	level: RulePlainConfiguration;
	/**
	 * Rule's options
	 */
	options: UseComponentExportOnlyModulesOptions;
}
export interface RuleWithFixOptions_for_UseConsistentArrayTypeOptions {
	/**
	 * The kind of the code actions emitted by the rule
	 */
	fix?: FixKind;
	/**
	 * The severity of the emitted diagnostics by the rule
	 */
	level: RulePlainConfiguration;
	/**
	 * Rule's options
	 */
	options: UseConsistentArrayTypeOptions;
}
export interface RuleWithFixOptions_for_UseConsistentBuiltinInstantiationOptions {
	/**
	 * The kind of the code actions emitted by the rule
	 */
	fix?: FixKind;
	/**
	 * The severity of the emitted diagnostics by the rule
	 */
	level: RulePlainConfiguration;
	/**
	 * Rule's options
	 */
	options: UseConsistentBuiltinInstantiationOptions;
}
export interface RuleWithFixOptions_for_UseConsistentCurlyBracesOptions {
	/**
	 * The kind of the code actions emitted by the rule
	 */
	fix?: FixKind;
	/**
	 * The severity of the emitted diagnostics by the rule
	 */
	level: RulePlainConfiguration;
	/**
	 * Rule's options
	 */
	options: UseConsistentCurlyBracesOptions;
}
export interface RuleWithOptions_for_UseConsistentMemberAccessibilityOptions {
	/**
	 * The severity of the emitted diagnostics by the rule
	 */
	level: RulePlainConfiguration;
	/**
	 * Rule's options
	 */
	options: UseConsistentMemberAccessibilityOptions;
}
export interface RuleWithFixOptions_for_UseConsistentObjectDefinitionsOptions {
	/**
	 * The kind of the code actions emitted by the rule
	 */
	fix?: FixKind;
	/**
	 * The severity of the emitted diagnostics by the rule
	 */
	level: RulePlainConfiguration;
	/**
	 * Rule's options
	 */
	options: UseConsistentObjectDefinitionsOptions;
}
export interface RuleWithFixOptions_for_UseConstOptions {
	/**
	 * The kind of the code actions emitted by the rule
	 */
	fix?: FixKind;
	/**
	 * The severity of the emitted diagnostics by the rule
	 */
	level: RulePlainConfiguration;
	/**
	 * Rule's options
	 */
	options: UseConstOptions;
}
export interface RuleWithFixOptions_for_UseDefaultParameterLastOptions {
	/**
	 * The kind of the code actions emitted by the rule
	 */
	fix?: FixKind;
	/**
	 * The severity of the emitted diagnostics by the rule
	 */
	level: RulePlainConfiguration;
	/**
	 * Rule's options
	 */
	options: UseDefaultParameterLastOptions;
}
export interface RuleWithOptions_for_UseDefaultSwitchClauseOptions {
	/**
	 * The severity of the emitted diagnostics by the rule
	 */
	level: RulePlainConfiguration;
	/**
	 * Rule's options
	 */
	options: UseDefaultSwitchClauseOptions;
}
export interface RuleWithOptions_for_UseDeprecatedReasonOptions {
	/**
	 * The severity of the emitted diagnostics by the rule
	 */
	level: RulePlainConfiguration;
	/**
	 * Rule's options
	 */
	options: UseDeprecatedReasonOptions;
}
export interface RuleWithFixOptions_for_UseEnumInitializersOptions {
	/**
	 * The kind of the code actions emitted by the rule
	 */
	fix?: FixKind;
	/**
	 * The severity of the emitted diagnostics by the rule
	 */
	level: RulePlainConfiguration;
	/**
	 * Rule's options
	 */
	options: UseEnumInitializersOptions;
}
export interface RuleWithFixOptions_for_UseExplicitLengthCheckOptions {
	/**
	 * The kind of the code actions emitted by the rule
	 */
	fix?: FixKind;
	/**
	 * The severity of the emitted diagnostics by the rule
	 */
	level: RulePlainConfiguration;
	/**
	 * Rule's options
	 */
	options: UseExplicitLengthCheckOptions;
}
export interface RuleWithFixOptions_for_UseExponentiationOperatorOptions {
	/**
	 * The kind of the code actions emitted by the rule
	 */
	fix?: FixKind;
	/**
	 * The severity of the emitted diagnostics by the rule
	 */
	level: RulePlainConfiguration;
	/**
	 * Rule's options
	 */
	options: UseExponentiationOperatorOptions;
}
export interface RuleWithFixOptions_for_UseExportTypeOptions {
	/**
	 * The kind of the code actions emitted by the rule
	 */
	fix?: FixKind;
	/**
	 * The severity of the emitted diagnostics by the rule
	 */
	level: RulePlainConfiguration;
	/**
	 * Rule's options
	 */
	options: UseExportTypeOptions;
}
export interface RuleWithOptions_for_UseExportsLastOptions {
	/**
	 * The severity of the emitted diagnostics by the rule
	 */
	level: RulePlainConfiguration;
	/**
	 * Rule's options
	 */
	options: UseExportsLastOptions;
}
export interface RuleWithOptions_for_UseFilenamingConventionOptions {
	/**
	 * The severity of the emitted diagnostics by the rule
	 */
	level: RulePlainConfiguration;
	/**
	 * Rule's options
	 */
	options: UseFilenamingConventionOptions;
}
export interface RuleWithOptions_for_UseForOfOptions {
	/**
	 * The severity of the emitted diagnostics by the rule
	 */
	level: RulePlainConfiguration;
	/**
	 * Rule's options
	 */
	options: UseForOfOptions;
}
export interface RuleWithFixOptions_for_UseFragmentSyntaxOptions {
	/**
	 * The kind of the code actions emitted by the rule
	 */
	fix?: FixKind;
	/**
	 * The severity of the emitted diagnostics by the rule
	 */
	level: RulePlainConfiguration;
	/**
	 * Rule's options
	 */
	options: UseFragmentSyntaxOptions;
}
export interface RuleWithOptions_for_UseGraphqlNamingConventionOptions {
	/**
	 * The severity of the emitted diagnostics by the rule
	 */
	level: RulePlainConfiguration;
	/**
	 * Rule's options
	 */
	options: UseGraphqlNamingConventionOptions;
}
export interface RuleWithOptions_for_UseGroupedAccessorPairsOptions {
	/**
	 * The severity of the emitted diagnostics by the rule
	 */
	level: RulePlainConfiguration;
	/**
	 * Rule's options
	 */
	options: UseGroupedAccessorPairsOptions;
}
export interface RuleWithFixOptions_for_UseImportTypeOptions {
	/**
	 * The kind of the code actions emitted by the rule
	 */
	fix?: FixKind;
	/**
	 * The severity of the emitted diagnostics by the rule
	 */
	level: RulePlainConfiguration;
	/**
	 * Rule's options
	 */
	options: UseImportTypeOptions;
}
export interface RuleWithOptions_for_UseLiteralEnumMembersOptions {
	/**
	 * The severity of the emitted diagnostics by the rule
	 */
	level: RulePlainConfiguration;
	/**
	 * Rule's options
	 */
	options: UseLiteralEnumMembersOptions;
}
export interface RuleWithFixOptions_for_UseNamingConventionOptions {
	/**
	 * The kind of the code actions emitted by the rule
	 */
	fix?: FixKind;
	/**
	 * The severity of the emitted diagnostics by the rule
	 */
	level: RulePlainConfiguration;
	/**
	 * Rule's options
	 */
	options: UseNamingConventionOptions;
}
export interface RuleWithFixOptions_for_UseNodeAssertStrictOptions {
	/**
	 * The kind of the code actions emitted by the rule
	 */
	fix?: FixKind;
	/**
	 * The severity of the emitted diagnostics by the rule
	 */
	level: RulePlainConfiguration;
	/**
	 * Rule's options
	 */
	options: UseNodeAssertStrictOptions;
}
export interface RuleWithFixOptions_for_UseNodejsImportProtocolOptions {
	/**
	 * The kind of the code actions emitted by the rule
	 */
	fix?: FixKind;
	/**
	 * The severity of the emitted diagnostics by the rule
	 */
	level: RulePlainConfiguration;
	/**
	 * Rule's options
	 */
	options: UseNodejsImportProtocolOptions;
}
export interface RuleWithFixOptions_for_UseNumberNamespaceOptions {
	/**
	 * The kind of the code actions emitted by the rule
	 */
	fix?: FixKind;
	/**
	 * The severity of the emitted diagnostics by the rule
	 */
	level: RulePlainConfiguration;
	/**
	 * Rule's options
	 */
	options: UseNumberNamespaceOptions;
}
export interface RuleWithFixOptions_for_UseNumericSeparatorsOptions {
	/**
	 * The kind of the code actions emitted by the rule
	 */
	fix?: FixKind;
	/**
	 * The severity of the emitted diagnostics by the rule
	 */
	level: RulePlainConfiguration;
	/**
	 * Rule's options
	 */
	options: UseNumericSeparatorsOptions;
}
export interface RuleWithFixOptions_for_UseObjectSpreadOptions {
	/**
	 * The kind of the code actions emitted by the rule
	 */
	fix?: FixKind;
	/**
	 * The severity of the emitted diagnostics by the rule
	 */
	level: RulePlainConfiguration;
	/**
	 * Rule's options
	 */
	options: UseObjectSpreadOptions;
}
export interface RuleWithFixOptions_for_UseReadonlyClassPropertiesOptions {
	/**
	 * The kind of the code actions emitted by the rule
	 */
	fix?: FixKind;
	/**
	 * The severity of the emitted diagnostics by the rule
	 */
	level: RulePlainConfiguration;
	/**
	 * Rule's options
	 */
	options: UseReadonlyClassPropertiesOptions;
}
export interface RuleWithFixOptions_for_UseSelfClosingElementsOptions {
	/**
	 * The kind of the code actions emitted by the rule
	 */
	fix?: FixKind;
	/**
	 * The severity of the emitted diagnostics by the rule
	 */
	level: RulePlainConfiguration;
	/**
	 * Rule's options
	 */
	options: UseSelfClosingElementsOptions;
}
export interface RuleWithFixOptions_for_UseShorthandAssignOptions {
	/**
	 * The kind of the code actions emitted by the rule
	 */
	fix?: FixKind;
	/**
	 * The severity of the emitted diagnostics by the rule
	 */
	level: RulePlainConfiguration;
	/**
	 * Rule's options
	 */
	options: UseShorthandAssignOptions;
}
export interface RuleWithFixOptions_for_UseShorthandFunctionTypeOptions {
	/**
	 * The kind of the code actions emitted by the rule
	 */
	fix?: FixKind;
	/**
	 * The severity of the emitted diagnostics by the rule
	 */
	level: RulePlainConfiguration;
	/**
	 * Rule's options
	 */
	options: UseShorthandFunctionTypeOptions;
}
export interface RuleWithFixOptions_for_UseSingleVarDeclaratorOptions {
	/**
	 * The kind of the code actions emitted by the rule
	 */
	fix?: FixKind;
	/**
	 * The severity of the emitted diagnostics by the rule
	 */
	level: RulePlainConfiguration;
	/**
	 * Rule's options
	 */
	options: UseSingleVarDeclaratorOptions;
}
export interface RuleWithOptions_for_UseSymbolDescriptionOptions {
	/**
	 * The severity of the emitted diagnostics by the rule
	 */
	level: RulePlainConfiguration;
	/**
	 * Rule's options
	 */
	options: UseSymbolDescriptionOptions;
}
export interface RuleWithFixOptions_for_UseTemplateOptions {
	/**
	 * The kind of the code actions emitted by the rule
	 */
	fix?: FixKind;
	/**
	 * The severity of the emitted diagnostics by the rule
	 */
	level: RulePlainConfiguration;
	/**
	 * Rule's options
	 */
	options: UseTemplateOptions;
}
export interface RuleWithFixOptions_for_UseThrowNewErrorOptions {
	/**
	 * The kind of the code actions emitted by the rule
	 */
	fix?: FixKind;
	/**
	 * The severity of the emitted diagnostics by the rule
	 */
	level: RulePlainConfiguration;
	/**
	 * Rule's options
	 */
	options: UseThrowNewErrorOptions;
}
export interface RuleWithOptions_for_UseThrowOnlyErrorOptions {
	/**
	 * The severity of the emitted diagnostics by the rule
	 */
	level: RulePlainConfiguration;
	/**
	 * Rule's options
	 */
	options: UseThrowOnlyErrorOptions;
}
export interface RuleWithFixOptions_for_UseTrimStartEndOptions {
	/**
	 * The kind of the code actions emitted by the rule
	 */
	fix?: FixKind;
	/**
	 * The severity of the emitted diagnostics by the rule
	 */
	level: RulePlainConfiguration;
	/**
	 * Rule's options
	 */
	options: UseTrimStartEndOptions;
}
export interface RuleWithFixOptions_for_UseUnifiedTypeSignaturesOptions {
	/**
	 * The kind of the code actions emitted by the rule
	 */
	fix?: FixKind;
	/**
	 * The severity of the emitted diagnostics by the rule
	 */
	level: RulePlainConfiguration;
	/**
	 * Rule's options
	 */
	options: UseUnifiedTypeSignaturesOptions;
}
export interface RuleWithOptions_for_NoAlertOptions {
	/**
	 * The severity of the emitted diagnostics by the rule
	 */
	level: RulePlainConfiguration;
	/**
	 * Rule's options
	 */
	options: NoAlertOptions;
}
export interface RuleWithFixOptions_for_NoApproximativeNumericConstantOptions {
	/**
	 * The kind of the code actions emitted by the rule
	 */
	fix?: FixKind;
	/**
	 * The severity of the emitted diagnostics by the rule
	 */
	level: RulePlainConfiguration;
	/**
	 * Rule's options
	 */
	options: NoApproximativeNumericConstantOptions;
}
export interface RuleWithOptions_for_NoArrayIndexKeyOptions {
	/**
	 * The severity of the emitted diagnostics by the rule
	 */
	level: RulePlainConfiguration;
	/**
	 * Rule's options
	 */
	options: NoArrayIndexKeyOptions;
}
export interface RuleWithOptions_for_NoAssignInExpressionsOptions {
	/**
	 * The severity of the emitted diagnostics by the rule
	 */
	level: RulePlainConfiguration;
	/**
	 * Rule's options
	 */
	options: NoAssignInExpressionsOptions;
}
export interface RuleWithOptions_for_NoAsyncPromiseExecutorOptions {
	/**
	 * The severity of the emitted diagnostics by the rule
	 */
	level: RulePlainConfiguration;
	/**
	 * Rule's options
	 */
	options: NoAsyncPromiseExecutorOptions;
}
export interface RuleWithFixOptions_for_NoBiomeFirstExceptionOptions {
	/**
	 * The kind of the code actions emitted by the rule
	 */
	fix?: FixKind;
	/**
	 * The severity of the emitted diagnostics by the rule
	 */
	level: RulePlainConfiguration;
	/**
	 * Rule's options
	 */
	options: NoBiomeFirstExceptionOptions;
}
export interface RuleWithOptions_for_NoBitwiseOperatorsOptions {
	/**
	 * The severity of the emitted diagnostics by the rule
	 */
	level: RulePlainConfiguration;
	/**
	 * Rule's options
	 */
	options: NoBitwiseOperatorsOptions;
}
export interface RuleWithOptions_for_NoCatchAssignOptions {
	/**
	 * The severity of the emitted diagnostics by the rule
	 */
	level: RulePlainConfiguration;
	/**
	 * Rule's options
	 */
	options: NoCatchAssignOptions;
}
export interface RuleWithOptions_for_NoClassAssignOptions {
	/**
	 * The severity of the emitted diagnostics by the rule
	 */
	level: RulePlainConfiguration;
	/**
	 * Rule's options
	 */
	options: NoClassAssignOptions;
}
export interface RuleWithFixOptions_for_NoCommentTextOptions {
	/**
	 * The kind of the code actions emitted by the rule
	 */
	fix?: FixKind;
	/**
	 * The severity of the emitted diagnostics by the rule
	 */
	level: RulePlainConfiguration;
	/**
	 * Rule's options
	 */
	options: NoCommentTextOptions;
}
export interface RuleWithFixOptions_for_NoCompareNegZeroOptions {
	/**
	 * The kind of the code actions emitted by the rule
	 */
	fix?: FixKind;
	/**
	 * The severity of the emitted diagnostics by the rule
	 */
	level: RulePlainConfiguration;
	/**
	 * Rule's options
	 */
	options: NoCompareNegZeroOptions;
}
export interface RuleWithOptions_for_NoConfusingLabelsOptions {
	/**
	 * The severity of the emitted diagnostics by the rule
	 */
	level: RulePlainConfiguration;
	/**
	 * Rule's options
	 */
	options: NoConfusingLabelsOptions;
}
export interface RuleWithFixOptions_for_NoConfusingVoidTypeOptions {
	/**
	 * The kind of the code actions emitted by the rule
	 */
	fix?: FixKind;
	/**
	 * The severity of the emitted diagnostics by the rule
	 */
	level: RulePlainConfiguration;
	/**
	 * Rule's options
	 */
	options: NoConfusingVoidTypeOptions;
}
export interface RuleWithFixOptions_for_NoConsoleOptions {
	/**
	 * The kind of the code actions emitted by the rule
	 */
	fix?: FixKind;
	/**
	 * The severity of the emitted diagnostics by the rule
	 */
	level: RulePlainConfiguration;
	/**
	 * Rule's options
	 */
	options: NoConsoleOptions;
}
export interface RuleWithFixOptions_for_NoConstEnumOptions {
	/**
	 * The kind of the code actions emitted by the rule
	 */
	fix?: FixKind;
	/**
	 * The severity of the emitted diagnostics by the rule
	 */
	level: RulePlainConfiguration;
	/**
	 * Rule's options
	 */
	options: NoConstEnumOptions;
}
export interface RuleWithOptions_for_NoConstantBinaryExpressionsOptions {
	/**
	 * The severity of the emitted diagnostics by the rule
	 */
	level: RulePlainConfiguration;
	/**
	 * Rule's options
	 */
	options: NoConstantBinaryExpressionsOptions;
}
export interface RuleWithOptions_for_NoControlCharactersInRegexOptions {
	/**
	 * The severity of the emitted diagnostics by the rule
	 */
	level: RulePlainConfiguration;
	/**
	 * Rule's options
	 */
	options: NoControlCharactersInRegexOptions;
}
export interface RuleWithFixOptions_for_NoDebuggerOptions {
	/**
	 * The kind of the code actions emitted by the rule
	 */
	fix?: FixKind;
	/**
	 * The severity of the emitted diagnostics by the rule
	 */
	level: RulePlainConfiguration;
	/**
	 * Rule's options
	 */
	options: NoDebuggerOptions;
}
export interface RuleWithOptions_for_NoDocumentCookieOptions {
	/**
	 * The severity of the emitted diagnostics by the rule
	 */
	level: RulePlainConfiguration;
	/**
	 * Rule's options
	 */
	options: NoDocumentCookieOptions;
}
export interface RuleWithOptions_for_NoDocumentImportInPageOptions {
	/**
	 * The severity of the emitted diagnostics by the rule
	 */
	level: RulePlainConfiguration;
	/**
	 * Rule's options
	 */
	options: NoDocumentImportInPageOptions;
}
export interface RuleWithFixOptions_for_NoDoubleEqualsOptions {
	/**
	 * The kind of the code actions emitted by the rule
	 */
	fix?: FixKind;
	/**
	 * The severity of the emitted diagnostics by the rule
	 */
	level: RulePlainConfiguration;
	/**
	 * Rule's options
	 */
	options: NoDoubleEqualsOptions;
}
export interface RuleWithOptions_for_NoDuplicateAtImportRulesOptions {
	/**
	 * The severity of the emitted diagnostics by the rule
	 */
	level: RulePlainConfiguration;
	/**
	 * Rule's options
	 */
	options: NoDuplicateAtImportRulesOptions;
}
export interface RuleWithOptions_for_NoDuplicateCaseOptions {
	/**
	 * The severity of the emitted diagnostics by the rule
	 */
	level: RulePlainConfiguration;
	/**
	 * Rule's options
	 */
	options: NoDuplicateCaseOptions;
}
export interface RuleWithOptions_for_NoDuplicateClassMembersOptions {
	/**
	 * The severity of the emitted diagnostics by the rule
	 */
	level: RulePlainConfiguration;
	/**
	 * Rule's options
	 */
	options: NoDuplicateClassMembersOptions;
}
export interface RuleWithOptions_for_NoDuplicateCustomPropertiesOptions {
	/**
	 * The severity of the emitted diagnostics by the rule
	 */
	level: RulePlainConfiguration;
	/**
	 * Rule's options
	 */
	options: NoDuplicateCustomPropertiesOptions;
}
export interface RuleWithOptions_for_NoDuplicateElseIfOptions {
	/**
	 * The severity of the emitted diagnostics by the rule
	 */
	level: RulePlainConfiguration;
	/**
	 * Rule's options
	 */
	options: NoDuplicateElseIfOptions;
}
export interface RuleWithOptions_for_NoDuplicateFieldsOptions {
	/**
	 * The severity of the emitted diagnostics by the rule
	 */
	level: RulePlainConfiguration;
	/**
	 * Rule's options
	 */
	options: NoDuplicateFieldsOptions;
}
export interface RuleWithOptions_for_NoDuplicateFontNamesOptions {
	/**
	 * The severity of the emitted diagnostics by the rule
	 */
	level: RulePlainConfiguration;
	/**
	 * Rule's options
	 */
	options: NoDuplicateFontNamesOptions;
}
export interface RuleWithOptions_for_NoDuplicateJsxPropsOptions {
	/**
	 * The severity of the emitted diagnostics by the rule
	 */
	level: RulePlainConfiguration;
	/**
	 * Rule's options
	 */
	options: NoDuplicateJsxPropsOptions;
}
export interface RuleWithOptions_for_NoDuplicateObjectKeysOptions {
	/**
	 * The severity of the emitted diagnostics by the rule
	 */
	level: RulePlainConfiguration;
	/**
	 * Rule's options
	 */
	options: NoDuplicateObjectKeysOptions;
}
export interface RuleWithOptions_for_NoDuplicateParametersOptions {
	/**
	 * The severity of the emitted diagnostics by the rule
	 */
	level: RulePlainConfiguration;
	/**
	 * Rule's options
	 */
	options: NoDuplicateParametersOptions;
}
export interface RuleWithOptions_for_NoDuplicatePropertiesOptions {
	/**
	 * The severity of the emitted diagnostics by the rule
	 */
	level: RulePlainConfiguration;
	/**
	 * Rule's options
	 */
	options: NoDuplicatePropertiesOptions;
}
export interface RuleWithOptions_for_NoDuplicateSelectorsKeyframeBlockOptions {
	/**
	 * The severity of the emitted diagnostics by the rule
	 */
	level: RulePlainConfiguration;
	/**
	 * Rule's options
	 */
	options: NoDuplicateSelectorsKeyframeBlockOptions;
}
export interface RuleWithOptions_for_NoDuplicateTestHooksOptions {
	/**
	 * The severity of the emitted diagnostics by the rule
	 */
	level: RulePlainConfiguration;
	/**
	 * Rule's options
	 */
	options: NoDuplicateTestHooksOptions;
}
export interface RuleWithOptions_for_NoEmptyBlockOptions {
	/**
	 * The severity of the emitted diagnostics by the rule
	 */
	level: RulePlainConfiguration;
	/**
	 * Rule's options
	 */
	options: NoEmptyBlockOptions;
}
export interface RuleWithOptions_for_NoEmptyBlockStatementsOptions {
	/**
	 * The severity of the emitted diagnostics by the rule
	 */
	level: RulePlainConfiguration;
	/**
	 * Rule's options
	 */
	options: NoEmptyBlockStatementsOptions;
}
export interface RuleWithFixOptions_for_NoEmptyInterfaceOptions {
	/**
	 * The kind of the code actions emitted by the rule
	 */
	fix?: FixKind;
	/**
	 * The severity of the emitted diagnostics by the rule
	 */
	level: RulePlainConfiguration;
	/**
	 * Rule's options
	 */
	options: NoEmptyInterfaceOptions;
}
export interface RuleWithOptions_for_NoEvolvingTypesOptions {
	/**
	 * The severity of the emitted diagnostics by the rule
	 */
	level: RulePlainConfiguration;
	/**
	 * Rule's options
	 */
	options: NoEvolvingTypesOptions;
}
export interface RuleWithOptions_for_NoExplicitAnyOptions {
	/**
	 * The severity of the emitted diagnostics by the rule
	 */
	level: RulePlainConfiguration;
	/**
	 * Rule's options
	 */
	options: NoExplicitAnyOptions;
}
export interface RuleWithOptions_for_NoExportsInTestOptions {
	/**
	 * The severity of the emitted diagnostics by the rule
	 */
	level: RulePlainConfiguration;
	/**
	 * Rule's options
	 */
	options: NoExportsInTestOptions;
}
export interface RuleWithFixOptions_for_NoExtraNonNullAssertionOptions {
	/**
	 * The kind of the code actions emitted by the rule
	 */
	fix?: FixKind;
	/**
	 * The severity of the emitted diagnostics by the rule
	 */
	level: RulePlainConfiguration;
	/**
	 * Rule's options
	 */
	options: NoExtraNonNullAssertionOptions;
}
export interface RuleWithOptions_for_NoFallthroughSwitchClauseOptions {
	/**
	 * The severity of the emitted diagnostics by the rule
	 */
	level: RulePlainConfiguration;
	/**
	 * Rule's options
	 */
	options: NoFallthroughSwitchClauseOptions;
}
export interface RuleWithFixOptions_for_NoFocusedTestsOptions {
	/**
	 * The kind of the code actions emitted by the rule
	 */
	fix?: FixKind;
	/**
	 * The severity of the emitted diagnostics by the rule
	 */
	level: RulePlainConfiguration;
	/**
	 * Rule's options
	 */
	options: NoFocusedTestsOptions;
}
export interface RuleWithOptions_for_NoFunctionAssignOptions {
	/**
	 * The severity of the emitted diagnostics by the rule
	 */
	level: RulePlainConfiguration;
	/**
	 * Rule's options
	 */
	options: NoFunctionAssignOptions;
}
export interface RuleWithOptions_for_NoGlobalAssignOptions {
	/**
	 * The severity of the emitted diagnostics by the rule
	 */
	level: RulePlainConfiguration;
	/**
	 * Rule's options
	 */
	options: NoGlobalAssignOptions;
}
export interface RuleWithFixOptions_for_NoGlobalIsFiniteOptions {
	/**
	 * The kind of the code actions emitted by the rule
	 */
	fix?: FixKind;
	/**
	 * The severity of the emitted diagnostics by the rule
	 */
	level: RulePlainConfiguration;
	/**
	 * Rule's options
	 */
	options: NoGlobalIsFiniteOptions;
}
export interface RuleWithFixOptions_for_NoGlobalIsNanOptions {
	/**
	 * The kind of the code actions emitted by the rule
	 */
	fix?: FixKind;
	/**
	 * The severity of the emitted diagnostics by the rule
	 */
	level: RulePlainConfiguration;
	/**
	 * Rule's options
	 */
	options: NoGlobalIsNanOptions;
}
export interface RuleWithOptions_for_NoHeadImportInDocumentOptions {
	/**
	 * The severity of the emitted diagnostics by the rule
	 */
	level: RulePlainConfiguration;
	/**
	 * Rule's options
	 */
	options: NoHeadImportInDocumentOptions;
}
export interface RuleWithOptions_for_NoImplicitAnyLetOptions {
	/**
	 * The severity of the emitted diagnostics by the rule
	 */
	level: RulePlainConfiguration;
	/**
	 * Rule's options
	 */
	options: NoImplicitAnyLetOptions;
}
export interface RuleWithOptions_for_NoImportAssignOptions {
	/**
	 * The severity of the emitted diagnostics by the rule
	 */
	level: RulePlainConfiguration;
	/**
	 * Rule's options
	 */
	options: NoImportAssignOptions;
}
export interface RuleWithOptions_for_NoImportantInKeyframeOptions {
	/**
	 * The severity of the emitted diagnostics by the rule
	 */
	level: RulePlainConfiguration;
	/**
	 * Rule's options
	 */
	options: NoImportantInKeyframeOptions;
}
export interface RuleWithOptions_for_NoIrregularWhitespaceOptions {
	/**
	 * The severity of the emitted diagnostics by the rule
	 */
	level: RulePlainConfiguration;
	/**
	 * Rule's options
	 */
	options: NoIrregularWhitespaceOptions;
}
export interface RuleWithOptions_for_NoLabelVarOptions {
	/**
	 * The severity of the emitted diagnostics by the rule
	 */
	level: RulePlainConfiguration;
	/**
	 * Rule's options
	 */
	options: NoLabelVarOptions;
}
export interface RuleWithFixOptions_for_NoMisleadingCharacterClassOptions {
	/**
	 * The kind of the code actions emitted by the rule
	 */
	fix?: FixKind;
	/**
	 * The severity of the emitted diagnostics by the rule
	 */
	level: RulePlainConfiguration;
	/**
	 * Rule's options
	 */
	options: NoMisleadingCharacterClassOptions;
}
export interface RuleWithOptions_for_NoMisleadingInstantiatorOptions {
	/**
	 * The severity of the emitted diagnostics by the rule
	 */
	level: RulePlainConfiguration;
	/**
	 * Rule's options
	 */
	options: NoMisleadingInstantiatorOptions;
}
export interface RuleWithOptions_for_NoMisplacedAssertionOptions {
	/**
	 * The severity of the emitted diagnostics by the rule
	 */
	level: RulePlainConfiguration;
	/**
	 * Rule's options
	 */
	options: NoMisplacedAssertionOptions;
}
export interface RuleWithFixOptions_for_NoMisrefactoredShorthandAssignOptions {
	/**
	 * The kind of the code actions emitted by the rule
	 */
	fix?: FixKind;
	/**
	 * The severity of the emitted diagnostics by the rule
	 */
	level: RulePlainConfiguration;
	/**
	 * Rule's options
	 */
	options: NoMisrefactoredShorthandAssignOptions;
}
export interface RuleWithFixOptions_for_NoOctalEscapeOptions {
	/**
	 * The kind of the code actions emitted by the rule
	 */
	fix?: FixKind;
	/**
	 * The severity of the emitted diagnostics by the rule
	 */
	level: RulePlainConfiguration;
	/**
	 * Rule's options
	 */
	options: NoOctalEscapeOptions;
}
export interface RuleWithFixOptions_for_NoPrototypeBuiltinsOptions {
	/**
	 * The kind of the code actions emitted by the rule
	 */
	fix?: FixKind;
	/**
	 * The severity of the emitted diagnostics by the rule
	 */
	level: RulePlainConfiguration;
	/**
	 * Rule's options
	 */
	options: NoPrototypeBuiltinsOptions;
}
export interface RuleWithFixOptions_for_NoQuickfixBiomeOptions {
	/**
	 * The kind of the code actions emitted by the rule
	 */
	fix?: FixKind;
	/**
	 * The severity of the emitted diagnostics by the rule
	 */
	level: RulePlainConfiguration;
	/**
	 * Rule's options
	 */
	options: NoQuickfixBiomeOptions;
}
export interface RuleWithFixOptions_for_NoReactSpecificPropsOptions {
	/**
	 * The kind of the code actions emitted by the rule
	 */
	fix?: FixKind;
	/**
	 * The severity of the emitted diagnostics by the rule
	 */
	level: RulePlainConfiguration;
	/**
	 * Rule's options
	 */
	options: NoReactSpecificPropsOptions;
}
export interface RuleWithOptions_for_NoRedeclareOptions {
	/**
	 * The severity of the emitted diagnostics by the rule
	 */
	level: RulePlainConfiguration;
	/**
	 * Rule's options
	 */
	options: NoRedeclareOptions;
}
export interface RuleWithFixOptions_for_NoRedundantUseStrictOptions {
	/**
	 * The kind of the code actions emitted by the rule
	 */
	fix?: FixKind;
	/**
	 * The severity of the emitted diagnostics by the rule
	 */
	level: RulePlainConfiguration;
	/**
	 * Rule's options
	 */
	options: NoRedundantUseStrictOptions;
}
export interface RuleWithOptions_for_NoSelfCompareOptions {
	/**
	 * The severity of the emitted diagnostics by the rule
	 */
	level: RulePlainConfiguration;
	/**
	 * Rule's options
	 */
	options: NoSelfCompareOptions;
}
export interface RuleWithOptions_for_NoShadowRestrictedNamesOptions {
	/**
	 * The severity of the emitted diagnostics by the rule
	 */
	level: RulePlainConfiguration;
	/**
	 * Rule's options
	 */
	options: NoShadowRestrictedNamesOptions;
}
export interface RuleWithOptions_for_NoShorthandPropertyOverridesOptions {
	/**
	 * The severity of the emitted diagnostics by the rule
	 */
	level: RulePlainConfiguration;
	/**
	 * Rule's options
	 */
	options: NoShorthandPropertyOverridesOptions;
}
export interface RuleWithFixOptions_for_NoSkippedTestsOptions {
	/**
	 * The kind of the code actions emitted by the rule
	 */
	fix?: FixKind;
	/**
	 * The severity of the emitted diagnostics by the rule
	 */
	level: RulePlainConfiguration;
	/**
	 * Rule's options
	 */
	options: NoSkippedTestsOptions;
}
export interface RuleWithFixOptions_for_NoSparseArrayOptions {
	/**
	 * The kind of the code actions emitted by the rule
	 */
	fix?: FixKind;
	/**
	 * The severity of the emitted diagnostics by the rule
	 */
	level: RulePlainConfiguration;
	/**
	 * Rule's options
	 */
	options: NoSparseArrayOptions;
}
export interface RuleWithOptions_for_NoSuspiciousSemicolonInJsxOptions {
	/**
	 * The severity of the emitted diagnostics by the rule
	 */
	level: RulePlainConfiguration;
	/**
	 * Rule's options
	 */
	options: NoSuspiciousSemicolonInJsxOptions;
}
export interface RuleWithOptions_for_NoTemplateCurlyInStringOptions {
	/**
	 * The severity of the emitted diagnostics by the rule
	 */
	level: RulePlainConfiguration;
	/**
	 * Rule's options
	 */
	options: NoTemplateCurlyInStringOptions;
}
export interface RuleWithOptions_for_NoThenPropertyOptions {
	/**
	 * The severity of the emitted diagnostics by the rule
	 */
	level: RulePlainConfiguration;
	/**
	 * Rule's options
	 */
	options: NoThenPropertyOptions;
}
export interface RuleWithFixOptions_for_NoTsIgnoreOptions {
	/**
	 * The kind of the code actions emitted by the rule
	 */
	fix?: FixKind;
	/**
	 * The severity of the emitted diagnostics by the rule
	 */
	level: RulePlainConfiguration;
	/**
	 * Rule's options
	 */
	options: NoTsIgnoreOptions;
}
export interface RuleWithOptions_for_NoUnassignedVariablesOptions {
	/**
	 * The severity of the emitted diagnostics by the rule
	 */
	level: RulePlainConfiguration;
	/**
	 * Rule's options
	 */
	options: NoUnassignedVariablesOptions;
}
export interface RuleWithOptions_for_NoUnknownAtRulesOptions {
	/**
	 * The severity of the emitted diagnostics by the rule
	 */
	level: RulePlainConfiguration;
	/**
	 * Rule's options
	 */
	options: NoUnknownAtRulesOptions;
}
export interface RuleWithOptions_for_NoUnsafeDeclarationMergingOptions {
	/**
	 * The severity of the emitted diagnostics by the rule
	 */
	level: RulePlainConfiguration;
	/**
	 * Rule's options
	 */
	options: NoUnsafeDeclarationMergingOptions;
}
export interface RuleWithFixOptions_for_NoUnsafeNegationOptions {
	/**
	 * The kind of the code actions emitted by the rule
	 */
	fix?: FixKind;
	/**
	 * The severity of the emitted diagnostics by the rule
	 */
	level: RulePlainConfiguration;
	/**
	 * Rule's options
	 */
	options: NoUnsafeNegationOptions;
}
export interface RuleWithFixOptions_for_NoUselessEscapeInStringOptions {
	/**
	 * The kind of the code actions emitted by the rule
	 */
	fix?: FixKind;
	/**
	 * The severity of the emitted diagnostics by the rule
	 */
	level: RulePlainConfiguration;
	/**
	 * Rule's options
	 */
	options: NoUselessEscapeInStringOptions;
}
export interface RuleWithOptions_for_NoUselessRegexBackrefsOptions {
	/**
	 * The severity of the emitted diagnostics by the rule
	 */
	level: RulePlainConfiguration;
	/**
	 * Rule's options
	 */
	options: NoUselessRegexBackrefsOptions;
}
export interface RuleWithFixOptions_for_NoVarOptions {
	/**
	 * The kind of the code actions emitted by the rule
	 */
	fix?: FixKind;
	/**
	 * The severity of the emitted diagnostics by the rule
	 */
	level: RulePlainConfiguration;
	/**
	 * Rule's options
	 */
	options: NoVarOptions;
}
export interface RuleWithOptions_for_NoWithOptions {
	/**
	 * The severity of the emitted diagnostics by the rule
	 */
	level: RulePlainConfiguration;
	/**
	 * Rule's options
	 */
	options: NoWithOptions;
}
export interface RuleWithOptions_for_UseAdjacentOverloadSignaturesOptions {
	/**
	 * The severity of the emitted diagnostics by the rule
	 */
	level: RulePlainConfiguration;
	/**
	 * Rule's options
	 */
	options: UseAdjacentOverloadSignaturesOptions;
}
export interface RuleWithOptions_for_UseAwaitOptions {
	/**
	 * The severity of the emitted diagnostics by the rule
	 */
	level: RulePlainConfiguration;
	/**
	 * Rule's options
	 */
	options: UseAwaitOptions;
}
export interface RuleWithFixOptions_for_UseBiomeIgnoreFolderOptions {
	/**
	 * The kind of the code actions emitted by the rule
	 */
	fix?: FixKind;
	/**
	 * The severity of the emitted diagnostics by the rule
	 */
	level: RulePlainConfiguration;
	/**
	 * Rule's options
	 */
	options: UseBiomeIgnoreFolderOptions;
}
export interface RuleWithOptions_for_UseDefaultSwitchClauseLastOptions {
	/**
	 * The severity of the emitted diagnostics by the rule
	 */
	level: RulePlainConfiguration;
	/**
	 * Rule's options
	 */
	options: UseDefaultSwitchClauseLastOptions;
}
export interface RuleWithOptions_for_UseErrorMessageOptions {
	/**
	 * The severity of the emitted diagnostics by the rule
	 */
	level: RulePlainConfiguration;
	/**
	 * Rule's options
	 */
	options: UseErrorMessageOptions;
}
export interface RuleWithOptions_for_UseGetterReturnOptions {
	/**
	 * The severity of the emitted diagnostics by the rule
	 */
	level: RulePlainConfiguration;
	/**
	 * Rule's options
	 */
	options: UseGetterReturnOptions;
}
export interface RuleWithOptions_for_UseGoogleFontDisplayOptions {
	/**
	 * The severity of the emitted diagnostics by the rule
	 */
	level: RulePlainConfiguration;
	/**
	 * Rule's options
	 */
	options: UseGoogleFontDisplayOptions;
}
export interface RuleWithOptions_for_UseGuardForInOptions {
	/**
	 * The severity of the emitted diagnostics by the rule
	 */
	level: RulePlainConfiguration;
	/**
	 * Rule's options
	 */
	options: UseGuardForInOptions;
}
export interface RuleWithFixOptions_for_UseIsArrayOptions {
	/**
	 * The kind of the code actions emitted by the rule
	 */
	fix?: FixKind;
	/**
	 * The severity of the emitted diagnostics by the rule
	 */
	level: RulePlainConfiguration;
	/**
	 * Rule's options
	 */
	options: UseIsArrayOptions;
}
export interface RuleWithOptions_for_UseIterableCallbackReturnOptions {
	/**
	 * The severity of the emitted diagnostics by the rule
	 */
	level: RulePlainConfiguration;
	/**
	 * Rule's options
	 */
	options: UseIterableCallbackReturnOptions;
}
export interface RuleWithFixOptions_for_UseNamespaceKeywordOptions {
	/**
	 * The kind of the code actions emitted by the rule
	 */
	fix?: FixKind;
	/**
	 * The severity of the emitted diagnostics by the rule
	 */
	level: RulePlainConfiguration;
	/**
	 * Rule's options
	 */
	options: UseNamespaceKeywordOptions;
}
export interface RuleWithFixOptions_for_UseNumberToFixedDigitsArgumentOptions {
	/**
	 * The kind of the code actions emitted by the rule
	 */
	fix?: FixKind;
	/**
	 * The severity of the emitted diagnostics by the rule
	 */
	level: RulePlainConfiguration;
	/**
	 * Rule's options
	 */
	options: UseNumberToFixedDigitsArgumentOptions;
}
export interface RuleWithFixOptions_for_UseStaticResponseMethodsOptions {
	/**
	 * The kind of the code actions emitted by the rule
	 */
	fix?: FixKind;
	/**
	 * The severity of the emitted diagnostics by the rule
	 */
	level: RulePlainConfiguration;
	/**
	 * Rule's options
	 */
	options: UseStaticResponseMethodsOptions;
}
export interface RuleWithFixOptions_for_UseStrictModeOptions {
	/**
	 * The kind of the code actions emitted by the rule
	 */
	fix?: FixKind;
	/**
	 * The severity of the emitted diagnostics by the rule
	 */
	level: RulePlainConfiguration;
	/**
	 * Rule's options
	 */
	options: UseStrictModeOptions;
}
export type ImportGroups = ImportGroup[];
export type SortOrder = "natural" | "lexicographic";
/**
 * Used to identify the kind of code action emitted by a rule
 */
export type FixKind = "none" | "safe" | "unsafe";
export interface NoAccessKeyOptions {}
export interface NoAriaHiddenOnFocusableOptions {}
export interface NoAriaUnsupportedElementsOptions {}
export interface NoAutofocusOptions {}
export interface NoDistractingElementsOptions {}
export interface NoHeaderScopeOptions {}
export interface NoInteractiveElementToNoninteractiveRoleOptions {}
export interface NoLabelWithoutControlOptions {
	/**
	 * Array of component names that should be considered the same as an `input` element.
	 */
	inputComponents?: string[];
	/**
	 * Array of attributes that should be treated as the `label` accessible text content.
	 */
	labelAttributes?: string[];
	/**
	 * Array of component names that should be considered the same as a `label` element.
	 */
	labelComponents?: string[];
}
export interface NoNoninteractiveElementInteractionsOptions {}
export interface NoNoninteractiveElementToInteractiveRoleOptions {}
export interface NoNoninteractiveTabindexOptions {}
export interface NoPositiveTabindexOptions {}
export interface NoRedundantAltOptions {}
export interface NoRedundantRolesOptions {}
export interface NoStaticElementInteractionsOptions {}
export interface NoSvgWithoutTitleOptions {}
export interface UseAltTextOptions {}
export interface UseAnchorContentOptions {}
export interface UseAriaActivedescendantWithTabindexOptions {}
export interface UseAriaPropsForRoleOptions {}
export interface UseAriaPropsSupportedByRoleOptions {}
export interface UseButtonTypeOptions {}
export interface UseFocusableInteractiveOptions {}
export interface UseGenericFontNamesOptions {}
export interface UseHeadingContentOptions {}
export interface UseHtmlLangOptions {}
export interface UseIframeTitleOptions {}
export interface UseKeyWithClickEventsOptions {}
export interface UseKeyWithMouseEventsOptions {}
export interface UseMediaCaptionOptions {}
export interface UseSemanticElementsOptions {}
export interface UseValidAnchorOptions {}
export interface UseValidAriaPropsOptions {}
export interface UseValidAriaRoleOptions {
	/**
	 * It allows specifying a list of roles that might be invalid otherwise
	 */
	allowInvalidRoles?: string[];
	/**
	 * Use this option to ignore non-DOM elements, such as custom components
	 */
	ignoreNonDom?: boolean;
}
export interface UseValidAriaValuesOptions {}
export interface UseValidAutocompleteOptions {
	/**
	 * `input` like custom components that should be checked.
	 */
	inputComponents?: string[];
}
export interface UseValidLangOptions {}
export interface NoAdjacentSpacesInRegexOptions {}
export interface NoArgumentsOptions {}
export interface NoBannedTypesOptions {}
export interface NoCommaOperatorOptions {}
export interface NoEmptyTypeParametersOptions {}
export interface NoExcessiveCognitiveComplexityOptions {
	/**
	 * The maximum complexity score that we allow. Anything higher is considered excessive.
	 */
	maxAllowedComplexity?: number;
}
export interface NoExcessiveLinesPerFunctionOptions {
	/**
	 * The maximum number of lines allowed in a function body.
	 */
	maxLines?: number;
	/**
	 * When this options is set to `true`, blank lines in the function body are not counted towards the maximum line limit.
	 */
	skipBlankLines?: boolean;
	/**
	 * When this option is set to `true`, Immediately Invoked Function Expressions (IIFEs) are not checked for the maximum line limit.
	 */
	skipIifes?: boolean;
}
export interface NoExcessiveNestedTestSuitesOptions {}
export interface NoExtraBooleanCastOptions {}
export interface NoFlatMapIdentityOptions {}
export interface NoForEachOptions {
	/**
	 * A list of variable names allowed for `forEach` calls.
	 */
	allowedIdentifiers?: string[];
}
export interface NoImplicitCoercionsOptions {}
export interface NoImportantStylesOptions {}
export interface NoStaticOnlyClassOptions {}
export interface NoThisInStaticOptions {}
export interface NoUselessCatchOptions {}
export interface NoUselessConstructorOptions {}
export interface NoUselessContinueOptions {}
export interface NoUselessEmptyExportOptions {}
export interface NoUselessEscapeInRegexOptions {}
export interface NoUselessFragmentsOptions {}
export interface NoUselessLabelOptions {}
export interface NoUselessLoneBlockStatementsOptions {}
export interface NoUselessRenameOptions {}
export interface NoUselessStringConcatOptions {}
export interface NoUselessStringRawOptions {}
export interface NoUselessSwitchCaseOptions {}
export interface NoUselessTernaryOptions {}
export interface NoUselessThisAliasOptions {}
export interface NoUselessTypeConstraintOptions {}
export interface NoUselessUndefinedInitializationOptions {}
export interface NoVoidOptions {}
export interface UseArrowFunctionOptions {}
export interface UseDateNowOptions {}
export interface UseFlatMapOptions {}
export interface UseIndexOfOptions {}
export interface UseLiteralKeysOptions {}
export interface UseNumericLiteralsOptions {}
export interface UseOptionalChainOptions {}
export interface UseRegexLiteralsOptions {}
export interface UseSimpleNumberKeysOptions {}
export interface UseSimplifiedLogicExpressionOptions {}
export interface UseWhileOptions {}
export interface NoChildrenPropOptions {}
export interface NoConstAssignOptions {}
export interface NoConstantConditionOptions {}
export interface NoConstantMathMinMaxClampOptions {}
export interface NoConstructorReturnOptions {}
export interface NoEmptyCharacterClassInRegexOptions {}
export interface NoEmptyPatternOptions {}
export interface NoGlobalDirnameFilenameOptions {}
export interface NoGlobalObjectCallsOptions {}
export interface NoInnerDeclarationsOptions {}
export interface NoInvalidBuiltinInstantiationOptions {}
export interface NoInvalidConstructorSuperOptions {}
export interface NoInvalidDirectionInLinearGradientOptions {}
export interface NoInvalidGridAreasOptions {}
export interface NoInvalidPositionAtImportRuleOptions {}
export interface NoInvalidUseBeforeDeclarationOptions {}
export interface NoMissingVarFunctionOptions {}
export interface NoNestedComponentDefinitionsOptions {}
export interface NoNodejsModulesOptions {}
export interface NoNonoctalDecimalEscapeOptions {}
export interface NoPrecisionLossOptions {}
export interface NoPrivateImportsOptions {
	/**
	* The default visibility to assume for symbols without visibility tag.

Default: **public**. 
	 */
	defaultVisibility?: Visibility;
}
export interface NoProcessGlobalOptions {}
export interface NoReactPropAssignmentsOptions {}
export interface NoRenderReturnValueOptions {}
export interface NoRestrictedElementsOptions {
	/**
	 * Elements to restrict. Each key is the element name, and the value is the message to show when the element is used.
	 */
	elements: CustomRestrictedElements;
}
export interface NoSelfAssignOptions {}
export interface NoSetterReturnOptions {}
export interface NoSolidDestructuredPropsOptions {}
export interface NoStringCaseMismatchOptions {}
export interface NoSwitchDeclarationsOptions {}
export interface NoUndeclaredDependenciesOptions {
	/**
	 * If set to `false`, then the rule will show an error when `devDependencies` are imported. Defaults to `true`.
	 */
	devDependencies?: DependencyAvailability;
	/**
	 * If set to `false`, then the rule will show an error when `optionalDependencies` are imported. Defaults to `true`.
	 */
	optionalDependencies?: DependencyAvailability;
	/**
	 * If set to `false`, then the rule will show an error when `peerDependencies` are imported. Defaults to `true`.
	 */
	peerDependencies?: DependencyAvailability;
}
export interface NoUndeclaredVariablesOptions {
	/**
	 * Check undeclared types.
	 */
	checkTypes?: boolean;
}
export interface NoUnknownFunctionOptions {}
export interface NoUnknownMediaFeatureNameOptions {}
export interface NoUnknownPropertyOptions {}
export interface NoUnknownPseudoClassOptions {}
export interface NoUnknownPseudoElementOptions {}
export interface NoUnknownTypeSelectorOptions {}
export interface NoUnknownUnitOptions {}
export interface NoUnmatchableAnbSelectorOptions {}
export interface NoUnreachableOptions {}
export interface NoUnreachableSuperOptions {}
export interface NoUnsafeFinallyOptions {}
export interface NoUnsafeOptionalChainingOptions {}
export interface NoUnusedFunctionParametersOptions {
	/**
	 * Whether to ignore unused variables from an object destructuring with a spread.
	 */
	ignoreRestSiblings?: boolean;
}
export interface NoUnusedImportsOptions {}
export interface NoUnusedLabelsOptions {}
export interface NoUnusedPrivateClassMembersOptions {}
export interface NoUnusedVariablesOptions {
	/**
	 * Whether to ignore unused variables from an object destructuring with a spread.
	 */
	ignoreRestSiblings?: boolean;
}
export interface NoVoidElementsWithChildrenOptions {}
export interface NoVoidTypeReturnOptions {}
export interface UseExhaustiveDependenciesOptions {
	/**
	 * List of hooks of which the dependencies should be validated.
	 */
	hooks?: Hook[];
	/**
	 * Whether to report an error when a hook has no dependencies array.
	 */
	reportMissingDependenciesArray?: boolean;
	/**
	 * Whether to report an error when a dependency is listed in the dependencies array but isn't used. Defaults to true.
	 */
	reportUnnecessaryDependencies?: boolean;
}
export interface UseGraphqlNamedOperationsOptions {}
export interface UseHookAtTopLevelOptions {}
export interface UseImportExtensionsOptions {
	/**
	 * If `true`, the suggested extension is always `.js` regardless of what extension the source file has in your project.
	 */
	forceJsExtensions?: boolean;
}
export interface UseIsNanOptions {}
export interface UseJsonImportAttributesOptions {}
export interface UseJsxKeyInIterableOptions {
	/**
	 * Set to `true` to check shorthand fragments (`<></>`)
	 */
	checkShorthandFragments?: boolean;
}
<<<<<<< HEAD
export interface UseValidForDirectionOptions {}
export interface UseValidTypeofOptions {}
export interface UseYieldOptions {}
export interface NoAwaitInLoopOptions {}
export interface NoBitwiseOperatorsOptions {
	/**
	 * Allows a list of bitwise operators to be used as exceptions.
	 */
	allow: string[];
}
export interface NoConstantBinaryExpressionOptions {}
export interface NoDestructuredPropsOptions {}
export interface NoDuplicateDependenciesOptions {}
export interface NoExcessiveLinesPerFunctionOptions {
	/**
	 * The maximum number of lines allowed in a function body.
	 */
	maxLines?: number;
	/**
	 * When this options is set to `true`, blank lines in the function body are not counted towards the maximum line limit.
	 */
	skipBlankLines?: boolean;
=======
export interface UseParseIntRadixOptions {}
export interface UseSingleJsDocAsteriskOptions {}
export interface UseUniqueElementIdsOptions {
>>>>>>> 3999330f
	/**
	 * Component names that accept an `id` prop that does not translate to a DOM element id.
	 */
	excludedComponents?: string[];
}
export interface UseValidForDirectionOptions {}
export interface UseValidTypeofOptions {}
export interface UseYieldOptions {}
export interface NoFloatingPromisesOptions {}
export interface NoImportCyclesOptions {
	/**
	 * Ignores type-only imports when finding an import cycle. A type-only import (`import type`) will be removed by the compiler, so it cuts an import cycle at runtime. Note that named type imports (`import { type Foo }`) aren't considered as type-only because it's not removed by the compiler if the `verbatimModuleSyntax` option is enabled. Enabled by default.
	 */
	ignoreTypes?: boolean;
}
export interface NoMisusedPromisesOptions {}
export interface NoNextAsyncClientComponentOptions {}
export interface NoNonNullAssertedOptionalChainOptions {}
export interface NoQwikUseVisibleTaskOptions {}
export interface NoSecretsOptions {
	/**
	 * Set entropy threshold (default is 41).
	 */
	entropyThreshold?: number;
}
export interface NoShadowOptions {}
export interface NoUnnecessaryConditionsOptions {}
export interface NoUnresolvedImportsOptions {}
export interface NoUselessUndefinedOptions {}
export interface NoVueDataObjectDeclarationOptions {}
export interface NoVueReservedKeysOptions {}
export interface NoVueReservedPropsOptions {}
export type UseAnchorHrefOptions = null;
export interface UseConsistentTypeDefinitionsOptions {
	style?: ConsistentTypeDefinition;
}
export interface UseExhaustiveSwitchCasesOptions {}
export interface UseExplicitTypeOptions {}
export type UseImageSizeOptions = null;
export interface UseMaxParamsOptions {
	/**
	 * Maximum number of parameters allowed (default: 4)
	 */
	max?: number;
}
export interface UseQwikClasslistOptions {}
export interface UseReactFunctionComponentsOptions {}
export interface UseSortedClassesOptions {
	/**
	 * Additional attributes that will be sorted.
	 */
	attributes?: string[];
	/**
	 * Names of the functions or tagged templates that will be sorted.
	 */
	functions?: string[];
}
export interface NoAccumulatingSpreadOptions {}
export interface NoAwaitInLoopsOptions {}
export interface NoBarrelFileOptions {}
export interface NoDeleteOptions {}
export interface NoDynamicNamespaceImportAccessOptions {}
export interface NoImgElementOptions {}
export interface NoNamespaceImportOptions {}
export interface NoReExportAllOptions {}
export interface NoUnwantedPolyfillioOptions {}
export interface UseGoogleFontPreconnectOptions {}
export interface UseSolidForComponentOptions {}
export interface UseTopLevelRegexOptions {}
export interface NoBlankTargetOptions {
	/**
	 * List of domains where `target="_blank"` is allowed without `rel="noopener"`.
	 */
	allowDomains: string[];
	/**
	 * Whether `noreferrer` is allowed in addition to `noopener`.
	 */
	allowNoReferrer?: boolean;
}
export interface NoDangerouslySetInnerHtmlOptions {}
export interface NoDangerouslySetInnerHtmlWithChildrenOptions {}
export interface NoGlobalEvalOptions {}
export interface NoCommonJsOptions {}
export interface NoDefaultExportOptions {}
export interface NoDescendingSpecificityOptions {}
export interface NoDoneCallbackOptions {}
export interface NoEnumOptions {}
export interface NoExportedImportsOptions {}
export interface NoHeadElementOptions {}
export interface NoImplicitBooleanOptions {}
export interface NoInferrableTypesOptions {}
export interface NoMagicNumbersOptions {}
export interface NoNamespaceOptions {}
export interface NoNegationElseOptions {}
export interface NoNestedTernaryOptions {}
export interface NoNonNullAssertionOptions {}
export interface NoParameterAssignOptions {
	/**
	 * Whether to report an error when a dependency is listed in the dependencies array but isn't used. Defaults to `allow`.
	 */
	propertyAssignment?: PropertyAssignmentMode;
}
export interface NoParameterPropertiesOptions {}
export interface NoProcessEnvOptions {}
export interface NoRestrictedGlobalsOptions {
	/**
	 * A list of names that should trigger the rule
	 */
	deniedGlobals: Record<string, string>;
}
export interface NoRestrictedImportsOptions {
	/**
	 * A list of import paths that should trigger the rule.
	 */
	paths: Record<string, Paths>;
	/**
	 * gitignore-style patterns that should trigger the rule.
	 */
	patterns?: Patterns[];
}
export interface NoRestrictedTypesOptions {
	types?: Record<string, CustomRestrictedType>;
}
export interface NoShoutyConstantsOptions {}
export interface NoSubstrOptions {}
export interface NoUnusedTemplateLiteralOptions {}
export interface NoUselessElseOptions {}
export interface NoValueAtRuleOptions {}
export interface NoYodaExpressionOptions {}
export interface UseArrayLiteralsOptions {}
export interface UseAsConstAssertionOptions {}
export interface UseAtIndexOptions {}
export interface UseBlockStatementsOptions {}
export interface UseCollapsedElseIfOptions {}
export interface UseCollapsedIfOptions {}
export interface UseComponentExportOnlyModulesOptions {
	/**
	 * Allows the export of constants. This option is for environments that support it, such as [Vite](https://vitejs.dev/)
	 */
	allowConstantExport?: boolean;
	/**
	 * A list of names that can be additionally exported from the module This option is for exports that do not hinder [React Fast Refresh](https://github.com/facebook/react/tree/main/packages/react-refresh), such as [`meta` in Remix](https://remix.run/docs/en/main/route/meta)
	 */
	allowExportNames: string[];
}
export interface UseConsistentArrayTypeOptions {
	syntax?: ConsistentArrayType;
}
export interface UseConsistentBuiltinInstantiationOptions {}
export interface UseConsistentCurlyBracesOptions {}
export interface UseConsistentMemberAccessibilityOptions {
	/**
	 * The kind of accessibility you want to enforce. Default to "noPublic"
	 */
	accessibility?: Accessibility;
}
export interface UseConsistentObjectDefinitionsOptions {
	/**
	 * The preferred syntax to enforce.
	 */
	syntax?: ObjectPropertySyntax;
}
export interface UseConstOptions {}
export interface UseDefaultParameterLastOptions {}
export interface UseDefaultSwitchClauseOptions {}
export interface UseDeprecatedReasonOptions {}
export interface UseEnumInitializersOptions {}
export interface UseExplicitLengthCheckOptions {}
export interface UseExponentiationOperatorOptions {}
export interface UseExportTypeOptions {}
export interface UseExportsLastOptions {}
export interface UseFilenamingConventionOptions {
	/**
	 * Allowed cases for file names.
	 */
	filenameCases: FilenameCases;
	/**
	 * Regular expression to enforce
	 */
	match?: Regex;
	/**
	 * If `false`, then non-ASCII characters are allowed.
	 */
	requireAscii: boolean;
	/**
	 * If `false`, then consecutive uppercase are allowed in _camel_ and _pascal_ cases. This does not affect other [Case].
	 */
	strictCase: boolean;
}
export interface UseForOfOptions {}
export interface UseFragmentSyntaxOptions {}
export interface UseGraphqlNamingConventionOptions {}
export interface UseGroupedAccessorPairsOptions {}
export interface UseImportTypeOptions {
	/**
	 * The style to apply when import types. Default to "auto"
	 */
	style?: Style2;
}
export interface UseLiteralEnumMembersOptions {}
/**
 * Rule's options.
 */
export interface UseNamingConventionOptions {
	/**
	 * Custom conventions.
	 */
	conventions: Convention[];
	/**
	 * If `false`, then non-ASCII characters are allowed.
	 */
	requireAscii: boolean;
	/**
	 * If `false`, then consecutive uppercase are allowed in _camel_ and _pascal_ cases. This does not affect other [Case].
	 */
	strictCase: boolean;
}
export interface UseNodeAssertStrictOptions {}
export interface UseNodejsImportProtocolOptions {}
export interface UseNumberNamespaceOptions {}
export interface UseNumericSeparatorsOptions {}
export interface UseObjectSpreadOptions {}
export interface UseReadonlyClassPropertiesOptions {
	/**
	 * When `true`, the keywords `public`, `protected`, and `private` are analyzed by the rule.
	 */
	checkAllProperties: boolean;
}
export interface UseSelfClosingElementsOptions {
	ignoreHtmlElements?: boolean;
}
export interface UseShorthandAssignOptions {}
export interface UseShorthandFunctionTypeOptions {}
export interface UseSingleVarDeclaratorOptions {}
export interface UseSymbolDescriptionOptions {}
export interface UseTemplateOptions {}
export interface UseThrowNewErrorOptions {}
export interface UseThrowOnlyErrorOptions {}
export interface UseTrimStartEndOptions {}
export interface UseUnifiedTypeSignaturesOptions {}
export interface NoAlertOptions {}
export interface NoApproximativeNumericConstantOptions {}
export interface NoArrayIndexKeyOptions {}
export interface NoAssignInExpressionsOptions {}
export interface NoAsyncPromiseExecutorOptions {}
export interface NoBiomeFirstExceptionOptions {}
export interface NoBitwiseOperatorsOptions {
	/**
	 * Allows a list of bitwise operators to be used as exceptions.
	 */
	allow: string[];
}
export interface NoCatchAssignOptions {}
export interface NoClassAssignOptions {}
export interface NoCommentTextOptions {}
export interface NoCompareNegZeroOptions {}
export interface NoConfusingLabelsOptions {
	/**
	 * A list of (non-confusing) labels that should be allowed
	 */
	allowedLabels: string[];
}
export interface NoConfusingVoidTypeOptions {}
export interface NoConsoleOptions {
	/**
	 * Allowed calls on the console object.
	 */
	allow: string[];
}
export interface NoConstEnumOptions {}
export interface NoConstantBinaryExpressionsOptions {}
export interface NoControlCharactersInRegexOptions {}
export interface NoDebuggerOptions {}
export interface NoDocumentCookieOptions {}
export interface NoDocumentImportInPageOptions {}
export interface NoDoubleEqualsOptions {
	/**
	* If `true`, an exception is made when comparing with `null`, as it's often relied on to check both for `null` or `undefined`.

If `false`, no such exception will be made. 
	 */
	ignoreNull: boolean;
}
export interface NoDuplicateAtImportRulesOptions {}
export interface NoDuplicateCaseOptions {}
export interface NoDuplicateClassMembersOptions {}
export interface NoDuplicateCustomPropertiesOptions {}
export interface NoDuplicateElseIfOptions {}
export interface NoDuplicateFieldsOptions {}
export interface NoDuplicateFontNamesOptions {}
export interface NoDuplicateJsxPropsOptions {}
export interface NoDuplicateObjectKeysOptions {}
export interface NoDuplicateParametersOptions {}
export interface NoDuplicatePropertiesOptions {}
export interface NoDuplicateSelectorsKeyframeBlockOptions {}
export interface NoDuplicateTestHooksOptions {}
export interface NoEmptyBlockOptions {}
export interface NoEmptyBlockStatementsOptions {}
export interface NoEmptyInterfaceOptions {}
export interface NoEvolvingTypesOptions {}
export interface NoExplicitAnyOptions {}
export interface NoExportsInTestOptions {}
export interface NoExtraNonNullAssertionOptions {}
export interface NoFallthroughSwitchClauseOptions {}
export interface NoFocusedTestsOptions {}
export interface NoFunctionAssignOptions {}
export interface NoGlobalAssignOptions {}
export interface NoGlobalIsFiniteOptions {}
export interface NoGlobalIsNanOptions {}
export interface NoHeadImportInDocumentOptions {}
export interface NoImplicitAnyLetOptions {}
export interface NoImportAssignOptions {}
export interface NoImportantInKeyframeOptions {}
export interface NoIrregularWhitespaceOptions {}
export interface NoLabelVarOptions {}
export interface NoMisleadingCharacterClassOptions {}
export interface NoMisleadingInstantiatorOptions {}
export interface NoMisplacedAssertionOptions {}
export interface NoMisrefactoredShorthandAssignOptions {}
export interface NoOctalEscapeOptions {}
export interface NoPrototypeBuiltinsOptions {}
export interface NoQuickfixBiomeOptions {
	/**
	 * A list of additional JSON files that should be checked.
	 */
	additionalPaths?: string[];
}
export interface NoReactSpecificPropsOptions {}
export interface NoRedeclareOptions {}
export interface NoRedundantUseStrictOptions {}
export interface NoSelfCompareOptions {}
export interface NoShadowRestrictedNamesOptions {}
export interface NoShorthandPropertyOverridesOptions {}
export interface NoSkippedTestsOptions {}
export interface NoSparseArrayOptions {}
export interface NoSuspiciousSemicolonInJsxOptions {}
export interface NoTemplateCurlyInStringOptions {}
export interface NoThenPropertyOptions {}
export interface NoTsIgnoreOptions {}
export interface NoUnassignedVariablesOptions {}
export interface NoUnknownAtRulesOptions {}
export interface NoUnsafeDeclarationMergingOptions {}
export interface NoUnsafeNegationOptions {}
export interface NoUselessEscapeInStringOptions {}
export interface NoUselessRegexBackrefsOptions {}
export interface NoVarOptions {}
export interface NoWithOptions {}
export interface UseAdjacentOverloadSignaturesOptions {}
export interface UseAwaitOptions {}
export interface UseBiomeIgnoreFolderOptions {}
export interface UseDefaultSwitchClauseLastOptions {}
export interface UseErrorMessageOptions {}
export interface UseGetterReturnOptions {}
export interface UseGoogleFontDisplayOptions {}
export interface UseGuardForInOptions {}
export interface UseIsArrayOptions {}
export interface UseIterableCallbackReturnOptions {}
export interface UseNamespaceKeywordOptions {}
export interface UseNumberToFixedDigitsArgumentOptions {}
export interface UseStaticResponseMethodsOptions {}
export interface UseStrictModeOptions {}
export type ImportGroup = null | GroupMatcher | GroupMatcher[];
export type Visibility = "public" | "package" | "private";
export type CustomRestrictedElements = Record<string, string>;
export type DependencyAvailability = boolean | string[];
export interface Hook {
	/**
	* The "position" of the closure function, starting from zero.

For example, for React's `useEffect()` hook, the closure index is 0. 
	 */
	closureIndex?: number;
	/**
	* The "position" of the array of dependencies, starting from zero.

For example, for React's `useEffect()` hook, the dependencies index is 1. 
	 */
	dependenciesIndex?: number;
	/**
	 * The name of the hook.
	 */
	name?: string;
	/**
	* Whether the result of the hook is stable.

Set to `true` to mark the identity of the hook's return value as stable, or use a number/an array of numbers to mark the "positions" in the return array as stable.

For example, for React's `useRef()` hook the value would be `true`, while for `useState()` it would be `[1]`. 
	 */
	stableResult?: StableHookResult;
}
export type ConsistentTypeDefinition = "interface" | "type";
/**
 * Specifies whether property assignments on function parameters are allowed or denied.
 */
export type PropertyAssignmentMode = "allow" | "deny";
export type Paths = string | PathOptions;
export type Patterns = PatternOptions;
export type CustomRestrictedType = string | CustomRestrictedTypeOptions;
export type ConsistentArrayType = "shorthand" | "generic";
export type Accessibility = "noPublic" | "explicit" | "none";
export type ObjectPropertySyntax = "explicit" | "shorthand";
export type FilenameCases = FilenameCase[];
export type Regex = string;
/**
 * Rule's options.
 */
export type Style2 = "auto" | "inlineType" | "separatedType";
export interface Convention {
	/**
	 * String cases to enforce
	 */
	formats: Formats;
	/**
	 * Regular expression to enforce
	 */
	match?: Regex;
	/**
	 * Declarations concerned by this convention
	 */
	selector: Selector;
}
export type GroupMatcher = ImportMatcher | SourceMatcher;
export type StableHookResult = boolean | number[] | string[];
export interface PathOptions {
	/**
	 * Names of the exported members that allowed to be not be used.
	 */
	allowImportNames: string[];
	/**
	 * Names of the exported members that should not be used.
	 */
	importNames: string[];
	/**
	 * The message to display when this module is imported.
	 */
	message: string;
}
export interface PatternOptions {
	/**
	 * An array of gitignore-style patterns.
	 */
	group?: SourcesMatcher;
	/**
	 * A regex pattern for import names to forbid within the matched modules.
	 */
	importNamePattern?: Regex;
	/**
	 * If true, the matched patterns in the importNamePattern will be allowed. Defaults to `false`.
	 */
	invertImportNamePattern?: boolean;
	/**
	 * A custom message for diagnostics related to this pattern.
	 */
	message?: string;
}
export interface CustomRestrictedTypeOptions {
	message?: string;
	use?: string;
}
/**
 * Supported cases for file names.
 */
export type FilenameCase =
	| "camelCase"
	| "export"
	| "kebab-case"
	| "PascalCase"
	| "snake_case";
export type Formats = Format[];
export interface Selector {
	/**
	 * Declaration kind
	 */
	kind: Kind;
	/**
	 * Modifiers used on the declaration
	 */
	modifiers: Modifiers;
	/**
	 * Scope of the declaration
	 */
	scope: Scope;
}
export interface ImportMatcher {
	source?: SourcesMatcher;
	type?: boolean;
}
export type SourceMatcher = NegatablePredefinedSourceMatcher | ImportSourceGlob;
export type SourcesMatcher = SourceMatcher | SourceMatcher[];
/**
 * Supported cases.
 */
export type Format =
	| "camelCase"
	| "CONSTANT_CASE"
	| "PascalCase"
	| "snake_case";
export type Kind =
	| "class"
	| "enum"
	| "interface"
	| "enumMember"
	| "importNamespace"
	| "exportNamespace"
	| "variable"
	| "const"
	| "let"
	| "using"
	| "var"
	| "catchParameter"
	| "indexParameter"
	| "exportAlias"
	| "importAlias"
	| "classGetter"
	| "classSetter"
	| "classMethod"
	| "objectLiteralProperty"
	| "objectLiteralGetter"
	| "objectLiteralSetter"
	| "objectLiteralMethod"
	| "typeAlias"
	| "any"
	| "typeLike"
	| "function"
	| "namespaceLike"
	| "namespace"
	| "functionParameter"
	| "typeParameter"
	| "classMember"
	| "classProperty"
	| "objectLiteralMember"
	| "typeMember"
	| "typeGetter"
	| "typeProperty"
	| "typeSetter"
	| "typeMethod";
export type Modifiers = RestrictedModifier[];
export type Scope = "any" | "global";
export type NegatablePredefinedSourceMatcher =
	| ":ALIAS:"
	| ":BUN:"
	| ":NODE:"
	| ":PACKAGE:"
	| ":PACKAGE_WITH_PROTOCOL:"
	| ":PATH:"
	| ":URL:"
	| "!:ALIAS:"
	| "!:BUN:"
	| "!:NODE:"
	| "!:PACKAGE:"
	| "!:PACKAGE_WITH_PROTOCOL:"
	| "!:PATH:"
	| "!:URL:";
/**
 * Glob to match against import sources.
 */
export type ImportSourceGlob = Glob;
export type RestrictedModifier =
	| "abstract"
	| "private"
	| "protected"
	| "readonly"
	| "static";
export interface UpdateSettingsResult {
	diagnostics: Diagnostic[];
}
/**
 * Serializable representation for a [Diagnostic](super::Diagnostic).
 */
export interface Diagnostic {
	advices: Advices;
	category?: Category;
	description: string;
	location: Location;
	message: MarkupBuf;
	severity: Severity;
	source?: Diagnostic;
	tags: DiagnosticTags;
	verboseAdvices: Advices;
}
/**
 * Implementation of [Visitor] collecting serializable [Advice] into a vector.
 */
export interface Advices {
	advices: Advice[];
}
export type Category =
	| "lint/a11y/noAccessKey"
	| "lint/a11y/noAriaHiddenOnFocusable"
	| "lint/a11y/noAriaUnsupportedElements"
	| "lint/a11y/noAutofocus"
	| "lint/a11y/noDistractingElements"
	| "lint/a11y/noHeaderScope"
	| "lint/a11y/noInteractiveElementToNoninteractiveRole"
	| "lint/a11y/noLabelWithoutControl"
	| "lint/a11y/noNoninteractiveElementInteractions"
	| "lint/a11y/noNoninteractiveElementToInteractiveRole"
	| "lint/a11y/noNoninteractiveTabindex"
	| "lint/a11y/noPositiveTabindex"
	| "lint/a11y/noRedundantAlt"
	| "lint/a11y/noRedundantRoles"
	| "lint/a11y/noStaticElementInteractions"
	| "lint/a11y/noSvgWithoutTitle"
	| "lint/a11y/useAltText"
	| "lint/a11y/useAnchorContent"
	| "lint/a11y/useAriaActivedescendantWithTabindex"
	| "lint/a11y/useAriaPropsForRole"
	| "lint/a11y/useAriaPropsSupportedByRole"
	| "lint/a11y/useButtonType"
	| "lint/a11y/useFocusableInteractive"
	| "lint/a11y/useGenericFontNames"
	| "lint/a11y/useHeadingContent"
	| "lint/a11y/useHtmlLang"
	| "lint/a11y/useIframeTitle"
	| "lint/a11y/useKeyWithClickEvents"
	| "lint/a11y/useKeyWithMouseEvents"
	| "lint/a11y/useMediaCaption"
	| "lint/a11y/useSemanticElements"
	| "lint/a11y/useValidAnchor"
	| "lint/a11y/useValidAriaProps"
	| "lint/a11y/useValidAriaRole"
	| "lint/a11y/useValidAriaValues"
	| "lint/a11y/useValidAutocomplete"
	| "lint/a11y/useValidLang"
	| "lint/complexity/noAdjacentSpacesInRegex"
	| "lint/complexity/noArguments"
	| "lint/complexity/noBannedTypes"
	| "lint/complexity/noCommaOperator"
	| "lint/complexity/noEmptyTypeParameters"
	| "lint/complexity/noExcessiveCognitiveComplexity"
	| "lint/complexity/noExcessiveLinesPerFunction"
	| "lint/complexity/noExcessiveNestedTestSuites"
	| "lint/complexity/noExtraBooleanCast"
	| "lint/complexity/noFlatMapIdentity"
	| "lint/complexity/noForEach"
	| "lint/complexity/noImplicitCoercions"
	| "lint/complexity/noImportantStyles"
	| "lint/complexity/noStaticOnlyClass"
	| "lint/complexity/noThisInStatic"
	| "lint/complexity/noUselessCatch"
	| "lint/complexity/noUselessConstructor"
	| "lint/complexity/noUselessContinue"
	| "lint/complexity/noUselessEmptyExport"
	| "lint/complexity/noUselessEscapeInRegex"
	| "lint/complexity/noUselessFragments"
	| "lint/complexity/noUselessLabel"
	| "lint/complexity/noUselessLoneBlockStatements"
	| "lint/complexity/noUselessRename"
	| "lint/complexity/noUselessStringConcat"
	| "lint/complexity/noUselessStringRaw"
	| "lint/complexity/noUselessSwitchCase"
	| "lint/complexity/noUselessTernary"
	| "lint/complexity/noUselessThisAlias"
	| "lint/complexity/noUselessTypeConstraint"
	| "lint/complexity/noUselessUndefinedInitialization"
	| "lint/complexity/noVoid"
	| "lint/complexity/useArrowFunction"
	| "lint/complexity/useDateNow"
	| "lint/complexity/useFlatMap"
	| "lint/complexity/useIndexOf"
	| "lint/complexity/useLiteralKeys"
	| "lint/complexity/useNumericLiterals"
	| "lint/complexity/useOptionalChain"
	| "lint/complexity/useRegexLiterals"
	| "lint/complexity/useSimpleNumberKeys"
	| "lint/complexity/useSimplifiedLogicExpression"
	| "lint/complexity/useWhile"
	| "lint/correctness/noChildrenProp"
	| "lint/correctness/noConstAssign"
	| "lint/correctness/noConstantCondition"
	| "lint/correctness/noConstantMathMinMaxClamp"
	| "lint/correctness/noConstructorReturn"
	| "lint/correctness/noEmptyCharacterClassInRegex"
	| "lint/correctness/noEmptyPattern"
	| "lint/correctness/noGlobalDirnameFilename"
	| "lint/correctness/noGlobalObjectCalls"
	| "lint/correctness/noInnerDeclarations"
	| "lint/correctness/noInvalidBuiltinInstantiation"
	| "lint/correctness/noInvalidConstructorSuper"
	| "lint/correctness/noInvalidDirectionInLinearGradient"
	| "lint/correctness/noInvalidGridAreas"
	| "lint/correctness/noInvalidNewBuiltin"
	| "lint/correctness/noInvalidPositionAtImportRule"
	| "lint/correctness/noInvalidUseBeforeDeclaration"
	| "lint/correctness/noMissingVarFunction"
	| "lint/correctness/noNestedComponentDefinitions"
	| "lint/correctness/noNewSymbol"
	| "lint/correctness/noNodejsModules"
	| "lint/correctness/noNonoctalDecimalEscape"
	| "lint/correctness/noPrecisionLoss"
	| "lint/correctness/noPrivateImports"
	| "lint/correctness/noProcessGlobal"
	| "lint/correctness/noReactPropAssignments"
	| "lint/correctness/noRenderReturnValue"
	| "lint/correctness/noRestrictedElements"
	| "lint/correctness/noSelfAssign"
	| "lint/correctness/noSetterReturn"
	| "lint/correctness/noSolidDestructuredProps"
	| "lint/correctness/noStringCaseMismatch"
	| "lint/correctness/noSwitchDeclarations"
	| "lint/correctness/noUndeclaredDependencies"
	| "lint/correctness/noUndeclaredVariables"
	| "lint/correctness/noUnknownFunction"
	| "lint/correctness/noUnknownMediaFeatureName"
	| "lint/correctness/noUnknownProperty"
	| "lint/correctness/noUnknownPseudoClass"
	| "lint/correctness/noUnknownPseudoClassSelector"
	| "lint/correctness/noUnknownPseudoElement"
	| "lint/correctness/noUnknownTypeSelector"
	| "lint/correctness/noUnknownUnit"
	| "lint/correctness/noUnmatchableAnbSelector"
	| "lint/correctness/noUnreachable"
	| "lint/correctness/noUnreachableSuper"
	| "lint/correctness/noUnsafeFinally"
	| "lint/correctness/noUnsafeOptionalChaining"
	| "lint/correctness/noUnusedFunctionParameters"
	| "lint/correctness/noUnusedImports"
	| "lint/correctness/noUnusedLabels"
	| "lint/correctness/noUnusedPrivateClassMembers"
	| "lint/correctness/noUnusedVariables"
	| "lint/correctness/noVoidElementsWithChildren"
	| "lint/correctness/noVoidTypeReturn"
	| "lint/correctness/useExhaustiveDependencies"
	| "lint/correctness/useHookAtTopLevel"
	| "lint/correctness/useImportExtensions"
	| "lint/correctness/useIsNan"
	| "lint/correctness/useJsonImportAttributes"
	| "lint/correctness/useJsxKeyInIterable"
	| "lint/correctness/useGraphqlNamedOperations"
	| "lint/correctness/useParseIntRadix"
	| "lint/correctness/useSingleJsDocAsterisk"
	| "lint/correctness/useUniqueElementIds"
	| "lint/correctness/useValidForDirection"
	| "lint/correctness/useValidTypeof"
	| "lint/correctness/useYield"
	| "lint/nursery/noNextAsyncClientComponent"
	| "lint/nursery/noColorInvalidHex"
<<<<<<< HEAD
	| "lint/nursery/noConsole"
	| "lint/nursery/noConstantBinaryExpression"
	| "lint/nursery/noDestructuredProps"
	| "lint/nursery/noDoneCallback"
	| "lint/nursery/noDuplicateAtImportRules"
	| "lint/nursery/noDuplicateDependencies"
	| "lint/nursery/noExcessiveLinesPerFunction"
=======
>>>>>>> 3999330f
	| "lint/nursery/noFloatingPromises"
	| "lint/nursery/noImplicitCoercion"
	| "lint/nursery/noImportCycles"
	| "lint/nursery/noMissingGenericFamilyKeyword"
	| "lint/nursery/noMisusedPromises"
	| "lint/nursery/noNonNullAssertedOptionalChain"
	| "lint/nursery/noQwikUseVisibleTask"
	| "lint/nursery/noSecrets"
	| "lint/nursery/noShadow"
	| "lint/nursery/noUnnecessaryConditions"
	| "lint/nursery/noUnresolvedImports"
	| "lint/nursery/noUnwantedPolyfillio"
	| "lint/nursery/noUselessBackrefInRegex"
	| "lint/nursery/noUselessUndefined"
	| "lint/nursery/noVueDataObjectDeclaration"
	| "lint/nursery/noVueReservedKeys"
	| "lint/nursery/noVueReservedProps"
	| "lint/nursery/useAnchorHref"
	| "lint/nursery/useBiomeSuppressionComment"
	| "lint/nursery/useConsistentObjectDefinition"
	| "lint/nursery/useConsistentTypeDefinitions"
	| "lint/nursery/useExhaustiveSwitchCases"
	| "lint/nursery/useExplicitFunctionReturnType"
	| "lint/nursery/useExplicitType"
	| "lint/nursery/useImageSize"
	| "lint/nursery/useImportRestrictions"
	| "lint/nursery/useJsxCurlyBraceConvention"
	| "lint/nursery/useMaxParams"
	| "lint/nursery/useQwikClasslist"
	| "lint/nursery/useReactFunctionComponents"
	| "lint/nursery/useSortedClasses"
	| "lint/performance/noAccumulatingSpread"
	| "lint/performance/noAwaitInLoops"
	| "lint/performance/noBarrelFile"
	| "lint/performance/noDelete"
	| "lint/performance/noDynamicNamespaceImportAccess"
	| "lint/performance/noImgElement"
	| "lint/performance/noNamespaceImport"
	| "lint/performance/noReExportAll"
	| "lint/performance/noUnwantedPolyfillio"
	| "lint/performance/useGoogleFontPreconnect"
	| "lint/performance/useSolidForComponent"
	| "lint/performance/useTopLevelRegex"
	| "lint/security/noBlankTarget"
	| "lint/security/noDangerouslySetInnerHtml"
	| "lint/security/noDangerouslySetInnerHtmlWithChildren"
	| "lint/security/noGlobalEval"
	| "lint/style/noCommonJs"
	| "lint/style/noDefaultExport"
	| "lint/style/noDescendingSpecificity"
	| "lint/style/noDoneCallback"
	| "lint/style/noEnum"
	| "lint/style/noExportedImports"
	| "lint/style/noHeadElement"
	| "lint/style/noImplicitBoolean"
	| "lint/style/noInferrableTypes"
	| "lint/style/noMagicNumbers"
	| "lint/style/noNamespace"
	| "lint/style/noNegationElse"
	| "lint/style/noNestedTernary"
	| "lint/style/noNonNullAssertion"
	| "lint/style/noParameterAssign"
	| "lint/style/noParameterProperties"
	| "lint/style/noProcessEnv"
	| "lint/style/noRestrictedGlobals"
	| "lint/style/noRestrictedImports"
	| "lint/style/noRestrictedTypes"
	| "lint/style/noShoutyConstants"
	| "lint/style/noSubstr"
	| "lint/style/noUnusedTemplateLiteral"
	| "lint/style/noUselessElse"
	| "lint/style/noValueAtRule"
	| "lint/style/noYodaExpression"
	| "lint/style/useArrayLiterals"
	| "lint/style/useAsConstAssertion"
	| "lint/style/useAtIndex"
	| "lint/style/useBlockStatements"
	| "lint/style/useCollapsedElseIf"
	| "lint/style/useCollapsedIf"
	| "lint/style/useComponentExportOnlyModules"
	| "lint/style/useConsistentArrayType"
	| "lint/style/useConsistentBuiltinInstantiation"
	| "lint/style/useConsistentCurlyBraces"
	| "lint/style/useConsistentMemberAccessibility"
	| "lint/style/useConsistentObjectDefinitions"
	| "lint/style/useConst"
	| "lint/style/useDefaultParameterLast"
	| "lint/style/useDefaultSwitchClause"
	| "lint/style/useDeprecatedReason"
	| "lint/style/useEnumInitializers"
	| "lint/style/useExplicitLengthCheck"
	| "lint/style/useExponentiationOperator"
	| "lint/style/useExportType"
	| "lint/style/useExportsLast"
	| "lint/style/useFilenamingConvention"
	| "lint/style/useForOf"
	| "lint/style/useFragmentSyntax"
	| "lint/style/useGraphqlNamingConvention"
	| "lint/style/useGroupedAccessorPairs"
	| "lint/style/useImportType"
	| "lint/style/useLiteralEnumMembers"
	| "lint/style/useNamingConvention"
	| "lint/style/useNodeAssertStrict"
	| "lint/style/useNodejsImportProtocol"
	| "lint/style/useNumberNamespace"
	| "lint/style/useNumericSeparators"
	| "lint/style/useObjectSpread"
	| "lint/style/useReadonlyClassProperties"
	| "lint/style/useSelfClosingElements"
	| "lint/style/useShorthandArrayType"
	| "lint/style/useShorthandAssign"
	| "lint/style/useShorthandFunctionType"
	| "lint/style/useSingleCaseStatement"
	| "lint/style/useSingleVarDeclarator"
	| "lint/style/useSymbolDescription"
	| "lint/style/useTemplate"
	| "lint/style/useThrowNewError"
	| "lint/style/useThrowOnlyError"
	| "lint/style/useTrimStartEnd"
	| "lint/style/useUnifiedTypeSignatures"
	| "lint/suspicious/noAlert"
	| "lint/suspicious/noApproximativeNumericConstant"
	| "lint/suspicious/noArrayIndexKey"
	| "lint/suspicious/noAssignInExpressions"
	| "lint/suspicious/noAsyncPromiseExecutor"
	| "lint/suspicious/noBiomeFirstException"
	| "lint/suspicious/noBitwiseOperators"
	| "lint/suspicious/noCatchAssign"
	| "lint/suspicious/noClassAssign"
	| "lint/suspicious/noCommentText"
	| "lint/suspicious/noCompareNegZero"
	| "lint/suspicious/noConfusingLabels"
	| "lint/suspicious/noConfusingVoidType"
	| "lint/suspicious/noConsole"
	| "lint/suspicious/noConstEnum"
	| "lint/suspicious/noConstantBinaryExpressions"
	| "lint/suspicious/noControlCharactersInRegex"
	| "lint/suspicious/noDebugger"
	| "lint/suspicious/noDocumentCookie"
	| "lint/suspicious/noDocumentImportInPage"
	| "lint/suspicious/noDoubleEquals"
	| "lint/suspicious/noDuplicateAtImportRules"
	| "lint/suspicious/noDuplicateCase"
	| "lint/suspicious/noDuplicateClassMembers"
	| "lint/suspicious/noDuplicateCustomProperties"
	| "lint/suspicious/noDuplicateElseIf"
	| "lint/suspicious/noDuplicateFields"
	| "lint/suspicious/noDuplicateFontNames"
	| "lint/suspicious/noDuplicateJsxProps"
	| "lint/suspicious/noDuplicateObjectKeys"
	| "lint/suspicious/noDuplicateParameters"
	| "lint/suspicious/noDuplicateProperties"
	| "lint/suspicious/noDuplicateSelectorsKeyframeBlock"
	| "lint/suspicious/noDuplicateTestHooks"
	| "lint/suspicious/noEmptyBlock"
	| "lint/suspicious/noEmptyBlockStatements"
	| "lint/suspicious/noEmptyInterface"
	| "lint/suspicious/noEvolvingTypes"
	| "lint/suspicious/noExplicitAny"
	| "lint/suspicious/noExportsInTest"
	| "lint/suspicious/noExtraNonNullAssertion"
	| "lint/suspicious/noFallthroughSwitchClause"
	| "lint/suspicious/noFocusedTests"
	| "lint/suspicious/noFunctionAssign"
	| "lint/suspicious/noGlobalAssign"
	| "lint/suspicious/noGlobalIsFinite"
	| "lint/suspicious/noGlobalIsNan"
	| "lint/suspicious/noHeadImportInDocument"
	| "lint/suspicious/noImplicitAnyLet"
	| "lint/suspicious/noImportAssign"
	| "lint/suspicious/noImportantInKeyframe"
	| "lint/suspicious/noIrregularWhitespace"
	| "lint/suspicious/noLabelVar"
	| "lint/suspicious/noMisleadingCharacterClass"
	| "lint/suspicious/noMisleadingInstantiator"
	| "lint/suspicious/noMisplacedAssertion"
	| "lint/suspicious/noMisrefactoredShorthandAssign"
	| "lint/suspicious/noOctalEscape"
	| "lint/suspicious/noPrototypeBuiltins"
	| "lint/suspicious/noQuickfixBiome"
	| "lint/suspicious/noReactSpecificProps"
	| "lint/suspicious/noRedeclare"
	| "lint/suspicious/noRedundantUseStrict"
	| "lint/suspicious/noSelfCompare"
	| "lint/suspicious/noShadowRestrictedNames"
	| "lint/suspicious/noShorthandPropertyOverrides"
	| "lint/suspicious/noSkippedTests"
	| "lint/suspicious/noSparseArray"
	| "lint/suspicious/noSuspiciousSemicolonInJsx"
	| "lint/suspicious/noTemplateCurlyInString"
	| "lint/suspicious/noThenProperty"
	| "lint/suspicious/noTsIgnore"
	| "lint/suspicious/noUnassignedVariables"
	| "lint/suspicious/noUnknownAtRules"
	| "lint/suspicious/noUnsafeDeclarationMerging"
	| "lint/suspicious/noUnsafeNegation"
	| "lint/suspicious/noUselessRegexBackrefs"
	| "lint/suspicious/noUselessEscapeInString"
	| "lint/suspicious/noVar"
	| "lint/suspicious/noWith"
	| "lint/suspicious/useAdjacentOverloadSignatures"
	| "lint/suspicious/useAwait"
	| "lint/suspicious/useBiomeIgnoreFolder"
	| "lint/suspicious/useIterableCallbackReturn"
	| "lint/suspicious/useDefaultSwitchClauseLast"
	| "lint/suspicious/useErrorMessage"
	| "lint/suspicious/useGetterReturn"
	| "lint/suspicious/useGoogleFontDisplay"
	| "lint/suspicious/useGuardForIn"
	| "lint/suspicious/useIsArray"
	| "lint/suspicious/useNamespaceKeyword"
	| "lint/suspicious/useNumberToFixedDigitsArgument"
	| "lint/suspicious/useStaticResponseMethods"
	| "lint/suspicious/useStrictMode"
	| "assist/source/useSortedKeys"
	| "assist/source/useSortedProperties"
	| "assist/source/useSortedAttributes"
	| "assist/source/organizeImports"
	| "syntax/correctness/noTypeOnlyImportAttributes"
	| "syntax/correctness/noSuperWithoutExtends"
	| "syntax/correctness/noInitializerWithDefinite"
	| "syntax/correctness/noDuplicatePrivateClassMembers"
	| "files/missingHandler"
	| "format"
	| "check"
	| "ci"
	| "stdin"
	| "configuration"
	| "assist"
	| "migrate"
	| "deserialize"
	| "plugin"
	| "project"
	| "search"
	| "internalError/io"
	| "internalError/fs"
	| "internalError/panic"
	| "reporter/parse"
	| "reporter/format"
	| "reporter/violations"
	| "parse"
	| "lint"
	| "lint/a11y"
	| "lint/complexity"
	| "lint/correctness"
	| "lint/nursery"
	| "lint/performance"
	| "lint/security"
	| "lint/style"
	| "lint/suspicious"
	| "lint/plugin"
	| "suppressions/parse"
	| "suppressions/unknownGroup"
	| "suppressions/unknownRule"
	| "suppressions/unknownAction"
	| "suppressions/unused"
	| "suppressions/incorrect"
	| "args/fileNotFound"
	| "flags/invalid"
	| "semanticTests";
export interface Location {
	path?: Resource_for_String;
	sourceCode?: string;
	span?: TextRange;
}
export type MarkupBuf = MarkupNodeBuf[];
/**
 * The severity to associate to a diagnostic.
 */
export type Severity = "hint" | "information" | "warning" | "error" | "fatal";
export type DiagnosticTags = DiagnosticTag[];
/**
	* Serializable representation of a [Diagnostic](super::Diagnostic) advice

See the [Visitor] trait for additional documentation on all the supported advice types. 
	 */
export type Advice =
	| { log: [LogCategory, MarkupBuf] }
	| { list: MarkupBuf[] }
	| { frame: Location }
	| { diff: TextEdit }
	| { backtrace: [MarkupBuf, Backtrace] }
	| { command: string }
	| { group: [MarkupBuf, Advices] };
/**
 * Represents the resource a diagnostic is associated with.
 */
export type Resource_for_String = "argv" | "memory" | { file: string };
export type TextRange = [TextSize, TextSize];
export interface MarkupNodeBuf {
	content: string;
	elements: MarkupElement[];
}
/**
 * Internal enum used to automatically generate bit offsets for [DiagnosticTags] and help with the implementation of `serde` and `schemars` for tags.
 */
export type DiagnosticTag =
	| "fixable"
	| "internal"
	| "unnecessaryCode"
	| "deprecatedCode"
	| "verbose";
/**
 * The category for a log advice, defines how the message should be presented to the user.
 */
export type LogCategory = "none" | "info" | "warn" | "error";
export interface TextEdit {
	dictionary: string;
	ops: CompressedOp[];
}
export type Backtrace = BacktraceFrame[];
export type TextSize = number;
/**
 * Enumeration of all the supported markup elements
 */
export type MarkupElement =
	| "Emphasis"
	| "Dim"
	| "Italic"
	| "Underline"
	| "Error"
	| "Success"
	| "Warn"
	| "Info"
	| "Debug"
	| "Trace"
	| "Inverse"
	| { Hyperlink: { href: string } };
export type CompressedOp =
	| { diffOp: DiffOp }
	| { equalLines: { line_count: number } };
/**
 * Serializable representation of a backtrace frame.
 */
export interface BacktraceFrame {
	ip: number;
	symbols: BacktraceSymbol[];
}
export type DiffOp =
	| { equal: { range: TextRange } }
	| { insert: { range: TextRange } }
	| { delete: { range: TextRange } };
/**
 * Serializable representation of a backtrace frame symbol.
 */
export interface BacktraceSymbol {
	colno?: number;
	filename?: string;
	lineno?: number;
	name?: string;
}
export interface OpenProjectParams {
	/**
	 * Whether the folder should be opened as a project, even if no `biome.json` can be found.
	 */
	openUninitialized: boolean;
	/**
	 * The path to open
	 */
	path: BiomePath;
}
export interface OpenProjectResult {
	/**
	 * A unique identifier for this project
	 */
	projectKey: ProjectKey;
}
export interface ScanProjectParams {
	/**
	 * Forces scanning of the folder, even if it is already being watched.
	 */
	force: boolean;
	projectKey: ProjectKey;
	scanKind: ScanKind;
	verbose: boolean;
	/**
	* Whether the watcher should watch this path.

Does nothing if the watcher is already watching this path. 
	 */
	watch: boolean;
}
export type ScanKind =
	| "noScanner"
	| "knownFiles"
	| {
			targetedKnownFiles: {
				/**
				 * Determines whether the file scanner should descend into subdirectories of the target paths.
				 */
				descendFromTargets: boolean;
				/**
	* The paths to target by the scanner.

If a target path indicates a folder, all files within are scanned as well.

Target paths must be absolute. 
	 */
				targetPaths: BiomePath[];
			};
	  }
	| "project";
export interface ScanProjectResult {
	/**
	 * A list of child configuration files found inside the project
	 */
	configurationFiles: BiomePath[];
	/**
	 * Diagnostics reported while scanning the project.
	 */
	diagnostics: Diagnostic[];
	/**
	 * Duration of the scan.
	 */
	duration: Duration;
}
export interface Duration {
	nanos: number;
	secs: number;
}
export interface OpenFileParams {
	content: FileContent;
	documentFileSource?: DocumentFileSource;
	path: BiomePath;
	/**
	* Set to `true` to persist the node cache used during parsing, in order to speed up subsequent reparsing if the document has been edited.

This should only be enabled if reparsing is to be expected, such as when the file is opened through the LSP Proxy. 
	 */
	persistNodeCache?: boolean;
	projectKey: ProjectKey;
}
export type FileContent =
	| { content: string; type: "fromClient"; version: number }
	| { type: "fromServer" };
export type DocumentFileSource =
	| "Ignore"
	| "Unknown"
	| { Js: JsFileSource }
	| { Json: JsonFileSource }
	| { Css: CssFileSource }
	| { Graphql: GraphqlFileSource }
	| { Html: HtmlFileSource }
	| { Grit: GritFileSource };
export interface JsFileSource {
	/**
	 * Used to mark if the source is being used for an Astro, Svelte or Vue file
	 */
	embedding_kind: EmbeddingKind;
	language: Language;
	module_kind: ModuleKind;
	variant: LanguageVariant;
	version: LanguageVersion;
}
export interface JsonFileSource {
	allowComments: boolean;
	allowTrailingCommas: boolean;
	variant: JsonFileVariant;
}
export interface CssFileSource {
	variant: CssVariant;
}
export interface GraphqlFileSource {
	variant: GraphqlVariant;
}
export interface HtmlFileSource {
	variant: HtmlVariant;
}
export interface GritFileSource {
	variant: GritVariant;
}
export type EmbeddingKind = "Astro" | "Vue" | "Svelte" | "None";
export type Language =
	| "javaScript"
	| { typeScript: { definition_file: boolean } };
/**
 * Is the source file an ECMAScript Module or Script. Changes the parsing semantic.
 */
export type ModuleKind = "script" | "module";
export type LanguageVariant = "standard" | "standardRestricted" | "jsx";
/**
	* Enum of the different ECMAScript standard versions. The versions are ordered in increasing order; The newest version comes last.

Defaults to the latest stable ECMAScript standard. 
	 */
export type LanguageVersion = "eS2022" | "eSNext";
/**
 * It represents the extension of the file
 */
export type JsonFileVariant = "standard" | "jsonc";
/**
	* The style of CSS contained in the file.

Currently, Biome only supports plain CSS, and aims to be compatible with the latest Recommendation level standards. 
	 */
export type CssVariant = "standard";
/**
 * The style of GraphQL contained in the file.
 */
export type GraphqlVariant = "standard";
export type HtmlVariant =
	| { Standard: HtmlTextExpressions }
	| "Astro"
	| "Vue"
	| "Svelte";
export type GritVariant = "Standard";
export type HtmlTextExpressions = "None" | "Single" | "Double";
export interface OpenFileResult {
	diagnostics: Diagnostic[];
}
export interface ChangeFileParams {
	content: string;
	path: BiomePath;
	projectKey: ProjectKey;
	version: number;
}
export interface ChangeFileResult {
	diagnostics: Diagnostic[];
}
export interface CloseFileParams {
	path: BiomePath;
	projectKey: ProjectKey;
}
export interface FileExitsParams {
	filePath: BiomePath;
}
export interface PathIsIgnoredParams {
	/**
	 * Whether the path is ignored for specific features e.g. `formatter.includes`. When this field is empty, Biome checks only `files.includes`.
	 */
	features: FeatureName;
	/**
	 * Controls how to ignore check should be done
	 */
	ignoreKind?: IgnoreKind;
	/**
	 * The path to inspect
	 */
	path: BiomePath;
	projectKey: ProjectKey;
}
export type IgnoreKind = "path" | "ancestors";
export interface UpdateModuleGraphParams {
	path: BiomePath;
	/**
	 * The kind of update to apply to the module graph
	 */
	updateKind: UpdateKind;
}
export type UpdateKind = "addOrUpdate" | "remove";
export interface GetSyntaxTreeParams {
	path: BiomePath;
	projectKey: ProjectKey;
}
export interface GetSyntaxTreeResult {
	ast: string;
	cst: string;
}
export interface CheckFileSizeParams {
	path: BiomePath;
	projectKey: ProjectKey;
}
export interface CheckFileSizeResult {
	fileSize: number;
	limit: number;
}
export interface GetFileContentParams {
	path: BiomePath;
	projectKey: ProjectKey;
}
export interface GetControlFlowGraphParams {
	cursor: TextSize;
	path: BiomePath;
	projectKey: ProjectKey;
}
export interface GetFormatterIRParams {
	path: BiomePath;
	projectKey: ProjectKey;
}
export interface GetTypeInfoParams {
	path: BiomePath;
	projectKey: ProjectKey;
}
export interface GetRegisteredTypesParams {
	path: BiomePath;
	projectKey: ProjectKey;
}
export interface GetSemanticModelParams {
	path: BiomePath;
	projectKey: ProjectKey;
}
export interface GetModuleGraphParams {}
export interface GetModuleGraphResult {
	data: Record<string, SerializedJsModuleInfo>;
}
export interface SerializedJsModuleInfo {
	/**
	 * Dynamic imports.
	 */
	dynamicImports: string[];
	/**
	 * Exported symbols.
	 */
	exports: string[];
	/**
	* Map of all the paths from static imports in the module.

Maps from the source specifier name to the absolute path it resolves to. Specifiers that could not be resolved to an absolute will map to the specifier itself.

## Example

```json { "./foo": "/absolute/path/to/foo.js", "react": "react" } ``` 
	 */
	staticImportPaths: Record<string, string>;
	/**
	* Map of all static imports found in the module.

Maps from the local imported name to the absolute path it resolves to. 
	 */
	staticImports: Record<string, string>;
}
export interface PullDiagnosticsParams {
	categories: RuleCategories;
	/**
	 * Rules to apply on top of the configuration
	 */
	enabledRules?: RuleCode[];
	only?: RuleCode[];
	path: BiomePath;
	projectKey: ProjectKey;
	/**
	 * When `false` the diagnostics, don't have code frames of the code actions (fixes, suppressions, etc.)
	 */
	pullCodeActions: boolean;
	skip?: RuleCode[];
}
export type RuleCategories = RuleCategory[];
export type RuleCode = string;
export type RuleCategory = "syntax" | "lint" | "action" | "transformation";
export interface PullDiagnosticsResult {
	diagnostics: Diagnostic[];
	errors: number;
	skippedDiagnostics: number;
}
export interface PullActionsParams {
	categories?: RuleCategories;
	enabledRules?: RuleCode[];
	only?: RuleCode[];
	path: BiomePath;
	projectKey: ProjectKey;
	range?: TextRange;
	skip?: RuleCode[];
	suppressionReason?: string;
}
export interface PullActionsResult {
	actions: CodeAction[];
}
export interface CodeAction {
	category: ActionCategory;
	ruleName?: [string, string];
	suggestion: CodeSuggestion;
}
/**
	* The category of a code action, this type maps directly to the [CodeActionKind] type in the Language Server Protocol specification

[CodeActionKind]: https://microsoft.github.io/language-server-protocol/specifications/lsp/3.17/specification/#codeActionKind 
	 */
export type ActionCategory =
	| { quickFix: string }
	| { refactor: RefactorKind }
	| { source: SourceActionKind }
	| { other: OtherActionCategory };
/**
 * A Suggestion that is provided by Biome's linter, and can be reported to the user, and can be automatically applied if it has the right [`Applicability`].
 */
export interface CodeSuggestion {
	applicability: Applicability;
	labels: TextRange[];
	msg: MarkupBuf;
	span: TextRange;
	suggestion: TextEdit;
}
/**
	* The sub-category of a refactor code action.

[Check the LSP spec](https://microsoft.github.io/language-server-protocol/specifications/lsp/3.17/specification/#codeActionKind) for more information: 
	 */
export type RefactorKind =
	| "none"
	| "extract"
	| "inline"
	| "rewrite"
	| { other: string };
/**
 * The sub-category of a source code action
 */
export type SourceActionKind =
	| "fixAll"
	| "none"
	| "organizeImports"
	| { other: string };
export type OtherActionCategory =
	| "inlineSuppression"
	| "toplevelSuppression"
	| { generic: string };
/**
 * Indicates how a tool should manage this suggestion.
 */
export type Applicability = "always" | "maybeIncorrect";
export interface FormatFileParams {
	path: BiomePath;
	projectKey: ProjectKey;
}
export interface Printed {
	code: string;
	range?: TextRange;
	sourcemap: SourceMarker[];
	verbatimRanges: TextRange[];
}
/**
 * Lightweight sourcemap marker between source and output tokens
 */
export interface SourceMarker {
	/**
	 * Position of the marker in the output code
	 */
	dest: TextSize;
	/**
	 * Position of the marker in the original source
	 */
	source: TextSize;
}
export interface FormatRangeParams {
	path: BiomePath;
	projectKey: ProjectKey;
	range: TextRange;
}
export interface FormatOnTypeParams {
	offset: TextSize;
	path: BiomePath;
	projectKey: ProjectKey;
}
export interface FixFileParams {
	/**
	 * Rules to apply to the file
	 */
	enabledRules?: RuleCode[];
	fixFileMode: FixFileMode;
	only?: RuleCode[];
	path: BiomePath;
	projectKey: ProjectKey;
	ruleCategories: RuleCategories;
	shouldFormat: boolean;
	skip?: RuleCode[];
	suppressionReason?: string;
}
/**
 * Which fixes should be applied during the analyzing phase
 */
export type FixFileMode =
	| "safeFixes"
	| "safeAndUnsafeFixes"
	| "applySuppressions";
export interface FixFileResult {
	/**
	 * List of all the code actions applied to the file
	 */
	actions: FixAction[];
	/**
	 * New source code for the file with all fixes applied
	 */
	code: string;
	/**
	 * Number of errors
	 */
	errors: number;
	/**
	 * number of skipped suggested fixes
	 */
	skippedSuggestedFixes: number;
}
export interface FixAction {
	/**
	 * Source range at which this action was applied
	 */
	range: TextRange;
	/**
	 * Name of the rule group and rule that emitted this code action
	 */
	rule_name?: [string, string];
}
export interface RenameParams {
	newName: string;
	path: BiomePath;
	projectKey: ProjectKey;
	symbolAt: TextSize;
}
export interface RenameResult {
	/**
	 * List of text edit operations to apply on the source code
	 */
	indels: TextEdit;
	/**
	 * Range of source code modified by this rename operation
	 */
	range: TextRange;
}
export interface ParsePatternParams {
	defaultLanguage: GritTargetLanguage;
	pattern: string;
}
export type GritTargetLanguage = "CSS" | "JavaScript";
export interface ParsePatternResult {
	patternId: PatternId;
}
export type PatternId = string;
export interface SearchPatternParams {
	path: BiomePath;
	pattern: PatternId;
	projectKey: ProjectKey;
}
export interface SearchResults {
	matches: TextRange[];
	path: BiomePath;
}
export interface DropPatternParams {
	pattern: PatternId;
}
export interface Workspace {
	fileFeatures(params: SupportsFeatureParams): Promise<FileFeaturesResult>;
	updateSettings(params: UpdateSettingsParams): Promise<UpdateSettingsResult>;
	openProject(params: OpenProjectParams): Promise<OpenProjectResult>;
	scanProject(params: ScanProjectParams): Promise<ScanProjectResult>;
	openFile(params: OpenFileParams): Promise<OpenFileResult>;
	changeFile(params: ChangeFileParams): Promise<ChangeFileResult>;
	closeFile(params: CloseFileParams): Promise<void>;
	fileExists(params: FileExitsParams): Promise<boolean>;
	isPathIgnored(params: PathIsIgnoredParams): Promise<boolean>;
	updateModuleGraph(params: UpdateModuleGraphParams): Promise<void>;
	getSyntaxTree(params: GetSyntaxTreeParams): Promise<GetSyntaxTreeResult>;
	checkFileSize(params: CheckFileSizeParams): Promise<CheckFileSizeResult>;
	getFileContent(params: GetFileContentParams): Promise<string>;
	getControlFlowGraph(params: GetControlFlowGraphParams): Promise<string>;
	getFormatterIr(params: GetFormatterIRParams): Promise<string>;
	getTypeInfo(params: GetTypeInfoParams): Promise<string>;
	getRegisteredTypes(params: GetRegisteredTypesParams): Promise<string>;
	getSemanticModel(params: GetSemanticModelParams): Promise<string>;
	getModuleGraph(params: GetModuleGraphParams): Promise<GetModuleGraphResult>;
	pullDiagnostics(
		params: PullDiagnosticsParams,
	): Promise<PullDiagnosticsResult>;
	pullActions(params: PullActionsParams): Promise<PullActionsResult>;
	formatFile(params: FormatFileParams): Promise<Printed>;
	formatRange(params: FormatRangeParams): Promise<Printed>;
	formatOnType(params: FormatOnTypeParams): Promise<Printed>;
	fixFile(params: FixFileParams): Promise<FixFileResult>;
	rename(params: RenameParams): Promise<RenameResult>;
	parsePattern(params: ParsePatternParams): Promise<ParsePatternResult>;
	searchPattern(params: SearchPatternParams): Promise<SearchResults>;
	dropPattern(params: DropPatternParams): Promise<void>;
	destroy(): void;
}
export function createWorkspace(transport: Transport): Workspace {
	return {
		fileFeatures(params) {
			return transport.request("biome/file_features", params);
		},
		updateSettings(params) {
			return transport.request("biome/update_settings", params);
		},
		openProject(params) {
			return transport.request("biome/open_project", params);
		},
		scanProject(params) {
			return transport.request("biome/scan_project", params);
		},
		openFile(params) {
			return transport.request("biome/open_file", params);
		},
		changeFile(params) {
			return transport.request("biome/change_file", params);
		},
		closeFile(params) {
			return transport.request("biome/close_file", params);
		},
		fileExists(params) {
			return transport.request("biome/file_exists", params);
		},
		isPathIgnored(params) {
			return transport.request("biome/is_path_ignored", params);
		},
		updateModuleGraph(params) {
			return transport.request("biome/update_module_graph", params);
		},
		getSyntaxTree(params) {
			return transport.request("biome/get_syntax_tree", params);
		},
		checkFileSize(params) {
			return transport.request("biome/check_file_size", params);
		},
		getFileContent(params) {
			return transport.request("biome/get_file_content", params);
		},
		getControlFlowGraph(params) {
			return transport.request("biome/get_control_flow_graph", params);
		},
		getFormatterIr(params) {
			return transport.request("biome/get_formatter_ir", params);
		},
		getTypeInfo(params) {
			return transport.request("biome/get_type_info", params);
		},
		getRegisteredTypes(params) {
			return transport.request("biome/get_registered_types", params);
		},
		getSemanticModel(params) {
			return transport.request("biome/get_semantic_model", params);
		},
		getModuleGraph(params) {
			return transport.request("biome/get_module_graph", params);
		},
		pullDiagnostics(params) {
			return transport.request("biome/pull_diagnostics", params);
		},
		pullActions(params) {
			return transport.request("biome/pull_actions", params);
		},
		formatFile(params) {
			return transport.request("biome/format_file", params);
		},
		formatRange(params) {
			return transport.request("biome/format_range", params);
		},
		formatOnType(params) {
			return transport.request("biome/format_on_type", params);
		},
		fixFile(params) {
			return transport.request("biome/fix_file", params);
		},
		rename(params) {
			return transport.request("biome/rename", params);
		},
		parsePattern(params) {
			return transport.request("biome/parse_pattern", params);
		},
		searchPattern(params) {
			return transport.request("biome/search_pattern", params);
		},
		dropPattern(params) {
			return transport.request("biome/drop_pattern", params);
		},
		destroy() {
			transport.destroy();
		},
	};
}<|MERGE_RESOLUTION|>--- conflicted
+++ resolved
@@ -1626,33 +1626,10 @@
  */
 export interface Nursery {
 	/**
-<<<<<<< HEAD
-	 * Disallow await inside loops.
-	 */
-	noAwaitInLoop?: RuleConfiguration_for_NoAwaitInLoopOptions;
-	/**
-	 * Disallow bitwise operators.
-	 */
-	noBitwiseOperators?: RuleConfiguration_for_NoBitwiseOperatorsOptions;
-	/**
-	 * Disallow expressions where the operation doesn't affect the value
-	 */
-	noConstantBinaryExpression?: RuleConfiguration_for_NoConstantBinaryExpressionOptions;
-	/**
-	 * Disallow destructuring props inside JSX components in Solid projects.
-	 */
-	noDestructuredProps?: RuleConfiguration_for_NoDestructuredPropsOptions;
-	/**
-	 * Checks a dependency isn't specified more than once (i.e. in dependencies and devDependencies)
+	 * Disallow any dependency from being specified more than once (e.g. in dependencies and devDependencies)
 	 */
 	noDuplicateDependencies?: RuleConfiguration_for_NoDuplicateDependenciesOptions;
 	/**
-	 * Restrict the number of lines of code in a function.
-	 */
-	noExcessiveLinesPerFunction?: RuleConfiguration_for_NoExcessiveLinesPerFunctionOptions;
-	/**
-=======
->>>>>>> 3999330f
 	 * Require Promise-like statements to be handled appropriately.
 	 */
 	noFloatingPromises?: RuleFixConfiguration_for_NoFloatingPromisesOptions;
@@ -2985,27 +2962,9 @@
 export type RuleConfiguration_for_UseYieldOptions =
 	| RulePlainConfiguration
 	| RuleWithOptions_for_UseYieldOptions;
-<<<<<<< HEAD
-export type RuleConfiguration_for_NoAwaitInLoopOptions =
-	| RulePlainConfiguration
-	| RuleWithOptions_for_NoAwaitInLoopOptions;
-export type RuleConfiguration_for_NoBitwiseOperatorsOptions =
-	| RulePlainConfiguration
-	| RuleWithOptions_for_NoBitwiseOperatorsOptions;
-export type RuleConfiguration_for_NoConstantBinaryExpressionOptions =
-	| RulePlainConfiguration
-	| RuleWithOptions_for_NoConstantBinaryExpressionOptions;
-export type RuleConfiguration_for_NoDestructuredPropsOptions =
-	| RulePlainConfiguration
-	| RuleWithOptions_for_NoDestructuredPropsOptions;
 export type RuleConfiguration_for_NoDuplicateDependenciesOptions =
 	| RulePlainConfiguration
 	| RuleWithOptions_for_NoDuplicateDependenciesOptions;
-export type RuleConfiguration_for_NoExcessiveLinesPerFunctionOptions =
-	| RulePlainConfiguration
-	| RuleWithOptions_for_NoExcessiveLinesPerFunctionOptions;
-=======
->>>>>>> 3999330f
 export type RuleFixConfiguration_for_NoFloatingPromisesOptions =
 	| RulePlainConfiguration
 	| RuleWithFixOptions_for_NoFloatingPromisesOptions;
@@ -5350,7 +5309,16 @@
 	 */
 	options: UseValidTypeofOptions;
 }
-<<<<<<< HEAD
+export interface RuleWithOptions_for_UseYieldOptions {
+	/**
+	 * The severity of the emitted diagnostics by the rule
+	 */
+	level: RulePlainConfiguration;
+	/**
+	 * Rule's options
+	 */
+	options: UseYieldOptions;
+}
 export interface RuleWithOptions_for_NoDuplicateDependenciesOptions {
 	/**
 	 * The severity of the emitted diagnostics by the rule
@@ -5360,19 +5328,6 @@
 	 * Rule's options
 	 */
 	options: NoDuplicateDependenciesOptions;
-}
-export interface RuleWithOptions_for_NoExcessiveLinesPerFunctionOptions {
-=======
-export interface RuleWithOptions_for_UseYieldOptions {
->>>>>>> 3999330f
-	/**
-	 * The severity of the emitted diagnostics by the rule
-	 */
-	level: RulePlainConfiguration;
-	/**
-	 * Rule's options
-	 */
-	options: UseYieldOptions;
 }
 export interface RuleWithFixOptions_for_NoFloatingPromisesOptions {
 	/**
@@ -8016,42 +7971,18 @@
 	 */
 	checkShorthandFragments?: boolean;
 }
-<<<<<<< HEAD
+export interface UseParseIntRadixOptions {}
+export interface UseSingleJsDocAsteriskOptions {}
+export interface UseUniqueElementIdsOptions {
+	/**
+	 * Component names that accept an `id` prop that does not translate to a DOM element id.
+	 */
+	excludedComponents?: string[];
+}
 export interface UseValidForDirectionOptions {}
 export interface UseValidTypeofOptions {}
 export interface UseYieldOptions {}
-export interface NoAwaitInLoopOptions {}
-export interface NoBitwiseOperatorsOptions {
-	/**
-	 * Allows a list of bitwise operators to be used as exceptions.
-	 */
-	allow: string[];
-}
-export interface NoConstantBinaryExpressionOptions {}
-export interface NoDestructuredPropsOptions {}
 export interface NoDuplicateDependenciesOptions {}
-export interface NoExcessiveLinesPerFunctionOptions {
-	/**
-	 * The maximum number of lines allowed in a function body.
-	 */
-	maxLines?: number;
-	/**
-	 * When this options is set to `true`, blank lines in the function body are not counted towards the maximum line limit.
-	 */
-	skipBlankLines?: boolean;
-=======
-export interface UseParseIntRadixOptions {}
-export interface UseSingleJsDocAsteriskOptions {}
-export interface UseUniqueElementIdsOptions {
->>>>>>> 3999330f
-	/**
-	 * Component names that accept an `id` prop that does not translate to a DOM element id.
-	 */
-	excludedComponents?: string[];
-}
-export interface UseValidForDirectionOptions {}
-export interface UseValidTypeofOptions {}
-export interface UseYieldOptions {}
 export interface NoFloatingPromisesOptions {}
 export interface NoImportCyclesOptions {
 	/**
@@ -8782,16 +8713,6 @@
 	| "lint/correctness/useYield"
 	| "lint/nursery/noNextAsyncClientComponent"
 	| "lint/nursery/noColorInvalidHex"
-<<<<<<< HEAD
-	| "lint/nursery/noConsole"
-	| "lint/nursery/noConstantBinaryExpression"
-	| "lint/nursery/noDestructuredProps"
-	| "lint/nursery/noDoneCallback"
-	| "lint/nursery/noDuplicateAtImportRules"
-	| "lint/nursery/noDuplicateDependencies"
-	| "lint/nursery/noExcessiveLinesPerFunction"
-=======
->>>>>>> 3999330f
 	| "lint/nursery/noFloatingPromises"
 	| "lint/nursery/noImplicitCoercion"
 	| "lint/nursery/noImportCycles"
@@ -8937,6 +8858,7 @@
 	| "lint/suspicious/noDuplicateCase"
 	| "lint/suspicious/noDuplicateClassMembers"
 	| "lint/suspicious/noDuplicateCustomProperties"
+	| "lint/nursery/noDuplicateDependencies"
 	| "lint/suspicious/noDuplicateElseIf"
 	| "lint/suspicious/noDuplicateFields"
 	| "lint/suspicious/noDuplicateFontNames"
