--- conflicted
+++ resolved
@@ -1343,15 +1343,13 @@
 	 */
 	useAriaPropsSupportedByRole?: RuleConfiguration_for_Null;
 	/**
-<<<<<<< HEAD
+	 * Use at() instead of integer index access.
+	 */
+	useAtIndex?: RuleFixConfiguration_for_Null;
+	/**
 	 * Enforce using single if instead of nested if clauses.
 	 */
 	useCollapsedIf?: RuleFixConfiguration_for_Null;
-=======
-	 * Use at() instead of integer index access.
-	 */
-	useAtIndex?: RuleFixConfiguration_for_Null;
->>>>>>> 4d3e6cd8
 	/**
 	 * Enforce declaring components only within modules that export React Components exclusively.
 	 */
