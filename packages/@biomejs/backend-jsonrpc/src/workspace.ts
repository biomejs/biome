--- conflicted
+++ resolved
@@ -897,15 +897,13 @@
 	 */
 	noConsole?: RuleConfiguration_for_Null;
 	/**
-<<<<<<< HEAD
+	 * Disallow using a callback in asynchronous tests and hooks.
+	 */
+	noDoneCallback?: RuleConfiguration_for_Null;
+	/**
 	 * Disallow duplicate conditions in if-else-if chains
 	 */
 	noDuplicateElseIf?: RuleConfiguration_for_Null;
-=======
-	 * Disallow using a callback in asynchronous tests and hooks.
-	 */
-	noDoneCallback?: RuleConfiguration_for_Null;
->>>>>>> dd1860e9
 	/**
 	 * Disallow two keys with the same name inside a JSON object.
 	 */
@@ -1892,11 +1890,8 @@
 	| "lint/nursery/noApproximativeNumericConstant"
 	| "lint/nursery/noBarrelFile"
 	| "lint/nursery/noConsole"
-<<<<<<< HEAD
 	| "lint/nursery/noDuplicateElseIf"
-=======
 	| "lint/nursery/noDoneCallback"
->>>>>>> dd1860e9
 	| "lint/nursery/noDuplicateJsonKeys"
 	| "lint/nursery/noDuplicateTestHooks"
 	| "lint/nursery/noExcessiveNestedTestSuites"
