// Generated file, do not edit by hand, see `xtask/codegen`
import type { Transport } from "./transport";
export interface SupportsFeatureParams {
	features: FeatureName;
	path: BiomePath;
	projectKey: ProjectKey;
}
export type FeatureName = FeatureKind[];
export type BiomePath = string;
export type ProjectKey = number;
export type FeatureKind = "format" | "lint" | "search" | "assist" | "debug";
export interface FileFeaturesResult {
	featuresSupported: FeaturesSupported;
}
export type FeaturesSupported = { [K in FeatureKind]?: SupportKind };
export type SupportKind =
	| "supported"
	| "ignored"
	| "protected"
	| "featureNotEnabled"
	| "fileNotSupported";
export interface UpdateSettingsParams {
	configuration: Configuration;
	projectKey: ProjectKey;
	workspaceDirectory?: BiomePath;
}
/**
 * The configuration that is contained inside the file `biome.json`
 */
export interface Configuration {
	/**
	 * A field for the [JSON schema](https://json-schema.org/) specification
	 */
	$schema?: Schema;
	/**
	 * Specific configuration for assists
	 */
	assist?: AssistConfiguration;
	/**
	 * Specific configuration for the Css language
	 */
	css?: CssConfiguration;
	/**
	 * A list of paths to other JSON files, used to extends the current configuration.
	 */
	extends?: Extends;
	/**
	 * The configuration of the filesystem
	 */
	files?: FilesConfiguration;
	/**
	 * The configuration of the formatter
	 */
	formatter?: FormatterConfiguration;
	/**
	 * Specific configuration for the GraphQL language
	 */
	graphql?: GraphqlConfiguration;
	/**
	 * Specific configuration for the GraphQL language
	 */
	grit?: GritConfiguration;
	/**
	 * Specific configuration for the HTML language
	 */
	html?: HtmlConfiguration;
	/**
	 * Specific configuration for the JavaScript language
	 */
	javascript?: JsConfiguration;
	/**
	 * Specific configuration for the Json language
	 */
	json?: JsonConfiguration;
	/**
	 * The configuration for the linter
	 */
	linter?: LinterConfiguration;
	/**
	 * A list of granular patterns that should be applied only to a sub set of files
	 */
	overrides?: Overrides;
	/**
	 * List of plugins to load.
	 */
	plugins?: Plugins;
	/**
	 * Indicates whether this configuration file is at the root of a Biome project. By default, this is `true`.
	 */
	root?: Bool;
	/**
	 * The configuration of the VCS integration
	 */
	vcs?: VcsConfiguration;
}
export type Schema = string;
export interface AssistConfiguration {
	/**
	 * Whether Biome should fail in CLI if the assist were not applied to the code.
	 */
	actions?: Actions;
	/**
	 * Whether Biome should enable assist via LSP and CLI.
	 */
	enabled?: Bool;
	/**
	 * A list of glob patterns. Biome will include files/folders that will match these patterns.
	 */
	includes?: NormalizedGlob[];
}
/**
 * Options applied to CSS files
 */
export interface CssConfiguration {
	/**
	 * CSS assist options
	 */
	assist?: CssAssistConfiguration;
	/**
	 * CSS formatter options
	 */
	formatter?: CssFormatterConfiguration;
	/**
	 * CSS globals
	 */
	globals?: string[];
	/**
	 * CSS linter options
	 */
	linter?: CssLinterConfiguration;
	/**
	 * CSS parsing options
	 */
	parser?: CssParserConfiguration;
}
export type Extends = string[] | string;
/**
 * The configuration of the filesystem
 */
export interface FilesConfiguration {
	/**
	* Set of file and folder names that should be unconditionally ignored by Biome's scanner.

Biome maintains an internal list of default ignore entries, which is based on user feedback and which may change in any release. This setting allows overriding this internal list completely.

This is considered an advanced feature that users _should_ not need to tweak themselves, but they can as a last resort. This setting can only be configured in root configurations, and is ignored in nested configs.

Entries must be file or folder *names*. Specific paths and globs are not supported.

Examples where this may be useful:

```jsonc { "files": { "experimentalScannerIgnores": [ // You almost certainly don't want to scan your `.git` // folder, which is why it's already ignored by default: ".git",

// But the scanner does scan `node_modules` by default. If // you *really* don't want this, you can ignore it like // this: "node_modules",

// But it's probably better to ignore a specific dependency. // For instance, one that happens to be particularly slow to // scan: "RedisCommander.d.ts", ], } } ```

Please be aware that rules relying on the module graph or type inference information may be negatively affected if dependencies of your project aren't (fully) scanned. 
	 */
	experimentalScannerIgnores?: string[];
	/**
	 * Tells Biome to not emit diagnostics when handling files that doesn't know
	 */
	ignoreUnknown?: Bool;
	/**
	 * A list of glob patterns. Biome will handle only those files/folders that will match these patterns.
	 */
	includes?: NormalizedGlob[];
	/**
	 * The maximum allowed size for source code files in bytes. Files above this limit will be ignored for performance reasons. Defaults to 1 MiB
	 */
	maxSize?: MaxSize;
}
/**
 * Generic options applied to all files
 */
export interface FormatterConfiguration {
	/**
	 * The attribute position style in HTML-ish languages. Defaults to auto.
	 */
	attributePosition?: AttributePosition;
	/**
	 * Put the `>` of a multi-line HTML or JSX element at the end of the last line instead of being alone on the next line (does not apply to self closing elements).
	 */
	bracketSameLine?: BracketSameLine;
	/**
	 * Whether to insert spaces around brackets in object literals. Defaults to true.
	 */
	bracketSpacing?: BracketSpacing;
	enabled?: Bool;
	/**
	 * Whether to expand arrays and objects on multiple lines. When set to `auto`, object literals are formatted on multiple lines if the first property has a newline, and array literals are formatted on a single line if it fits in the line. When set to `always`, these literals are formatted on multiple lines, regardless of length of the list. When set to `never`, these literals are formatted on a single line if it fits in the line. When formatting `package.json`, Biome will use `always` unless configured otherwise. Defaults to "auto".
	 */
	expand?: Expand;
	/**
	 * Stores whether formatting should be allowed to proceed if a given file has syntax errors
	 */
	formatWithErrors?: Bool;
	/**
	 * A list of glob patterns. The formatter will include files/folders that will match these patterns.
	 */
	includes?: NormalizedGlob[];
	/**
	 * The indent style.
	 */
	indentStyle?: IndentStyle;
	/**
	 * The size of the indentation, 2 by default
	 */
	indentWidth?: IndentWidth;
	/**
	 * The type of line ending.
	 */
	lineEnding?: LineEnding;
	/**
	 * What's the max width of a line. Defaults to 80.
	 */
	lineWidth?: LineWidth;
	/**
	* Use any `.editorconfig` files to configure the formatter. Configuration in `biome.json` will override `.editorconfig` configuration.

Default: `true`. 
	 */
	useEditorconfig?: Bool;
}
/**
 * Options applied to GraphQL files
 */
export interface GraphqlConfiguration {
	/**
	 * Assist options
	 */
	assist?: GraphqlAssistConfiguration;
	/**
	 * GraphQL formatter options
	 */
	formatter?: GraphqlFormatterConfiguration;
	linter?: GraphqlLinterConfiguration;
}
/**
 * Options applied to GritQL files
 */
export interface GritConfiguration {
	/**
	 * Assist options
	 */
	assist?: GritAssistConfiguration;
	/**
	 * Formatting options
	 */
	formatter?: GritFormatterConfiguration;
	/**
	 * Formatting options
	 */
	linter?: GritLinterConfiguration;
}
/**
 * Options applied to HTML files
 */
export interface HtmlConfiguration {
	/**
	 * HTML formatter options
	 */
	formatter?: HtmlFormatterConfiguration;
	/**
	 * HTML parsing options
	 */
	parser?: HtmlParserConfiguration;
}
/**
 * A set of options applied to the JavaScript files
 */
export interface JsConfiguration {
	/**
	 * Assist options
	 */
	assist?: JsAssistConfiguration;
	/**
	 * Formatting options
	 */
	formatter?: JsFormatterConfiguration;
	/**
	* A list of global bindings that should be ignored by the analyzers

If defined here, they should not emit diagnostics. 
	 */
	globals?: string[];
	/**
	 * Indicates the type of runtime or transformation used for interpreting JSX.
	 */
	jsxRuntime?: JsxRuntime;
	/**
	 * Linter options
	 */
	linter?: JsLinterConfiguration;
	/**
	 * Parsing options
	 */
	parser?: JsParserConfiguration;
}
/**
 * Options applied to JSON files
 */
export interface JsonConfiguration {
	/**
	 * Assist options
	 */
	assist?: JsonAssistConfiguration;
	/**
	 * Formatting options
	 */
	formatter?: JsonFormatterConfiguration;
	/**
	 * Linting options
	 */
	linter?: JsonLinterConfiguration;
	/**
	 * Parsing options
	 */
	parser?: JsonParserConfiguration;
}
export interface LinterConfiguration {
	/**
	 * An object where the keys are the names of the domains, and the values are `all`, `recommended`, or `none`.
	 */
	domains?: RuleDomains;
	/**
	 * if `false`, it disables the feature and the linter won't be executed. `true` by default
	 */
	enabled?: Bool;
	/**
	 * A list of glob patterns. The analyzer will handle only those files/folders that will match these patterns.
	 */
	includes?: NormalizedGlob[];
	/**
	 * List of rules
	 */
	rules?: Rules;
}
export type Overrides = OverridePattern[];
export type Plugins = PluginConfiguration[];
export type Bool = boolean;
/**
 * Set of properties to integrate Biome with a VCS software.
 */
export interface VcsConfiguration {
	/**
	 * The kind of client.
	 */
	clientKind?: VcsClientKind;
	/**
	 * The main branch of the project
	 */
	defaultBranch?: string;
	/**
	 * Whether Biome should integrate itself with the VCS client
	 */
	enabled?: Bool;
	/**
	* The folder where Biome should check for VCS files. By default, Biome will use the same folder where `biome.json` was found.

If Biome can't find the configuration, it will attempt to use the current working directory. If no current working directory can't be found, Biome won't use the VCS integration, and a diagnostic will be emitted 
	 */
	root?: string;
	/**
	 * Whether Biome should use the VCS ignore file. When [true], Biome will ignore the files specified in the ignore file.
	 */
	useIgnoreFile?: Bool;
}
export interface Actions {
	/**
	 * It enables the assist actions recommended by Biome. `true` by default.
	 */
	recommended?: boolean;
	source?: Source;
}
/**
 * Normalized Biome glob pattern that strips `./` from the pattern.
 */
export type NormalizedGlob = Glob;
/**
 * Options that changes how the CSS assist behaves
 */
export interface CssAssistConfiguration {
	/**
	 * Control the assist for CSS files.
	 */
	enabled?: Bool;
}
/**
 * Options that changes how the CSS formatter behaves
 */
export interface CssFormatterConfiguration {
	/**
	 * Control the formatter for CSS (and its super languages) files.
	 */
	enabled?: Bool;
	/**
	 * The indent style applied to CSS (and its super languages) files.
	 */
	indentStyle?: IndentStyle;
	/**
	 * The size of the indentation applied to CSS (and its super languages) files. Default to 2.
	 */
	indentWidth?: IndentWidth;
	/**
	 * The type of line ending applied to CSS (and its super languages) files.
	 */
	lineEnding?: LineEnding;
	/**
	 * What's the max width of a line applied to CSS (and its super languages) files. Defaults to 80.
	 */
	lineWidth?: LineWidth;
	/**
	 * The type of quotes used in CSS code. Defaults to double.
	 */
	quoteStyle?: QuoteStyle;
}
/**
 * Options that changes how the CSS linter behaves
 */
export interface CssLinterConfiguration {
	/**
	 * Control the linter for CSS files.
	 */
	enabled?: Bool;
}
/**
 * Options that changes how the CSS parser behaves
 */
export interface CssParserConfiguration {
	/**
	 * Allow comments to appear on incorrect lines in `.css` files
	 */
	allowWrongLineComments?: Bool;
	/**
	 * Enables parsing of CSS Modules specific features.
	 */
	cssModules?: Bool;
}
export type MaxSize = number;
export type AttributePosition = "auto" | "multiline";
/**
 * Put the `>` of a multi-line HTML or JSX element at the end of the last line instead of being alone on the next line (does not apply to self closing elements).
 */
export type BracketSameLine = boolean;
export type BracketSpacing = boolean;
export type Expand = "auto" | "always" | "never";
export type IndentStyle = "tab" | "space";
export type IndentWidth = number;
export type LineEnding = "lf" | "crlf" | "cr";
/**
	* Validated value for the `line_width` formatter options

The allowed range of values is 1..=320 
	 */
export type LineWidth = number;
/**
 * Options that changes how the GraphQL linter behaves
 */
export interface GraphqlAssistConfiguration {
	/**
	 * Control the formatter for GraphQL files.
	 */
	enabled?: Bool;
}
/**
 * Options that changes how the GraphQL formatter behaves
 */
export interface GraphqlFormatterConfiguration {
	/**
	 * Whether to insert spaces around brackets in object literals. Defaults to true.
	 */
	bracketSpacing?: BracketSpacing;
	/**
	 * Control the formatter for GraphQL files.
	 */
	enabled?: Bool;
	/**
	 * The indent style applied to GraphQL files.
	 */
	indentStyle?: IndentStyle;
	/**
	 * The size of the indentation applied to GraphQL files. Default to 2.
	 */
	indentWidth?: IndentWidth;
	/**
	 * The type of line ending applied to GraphQL files.
	 */
	lineEnding?: LineEnding;
	/**
	 * What's the max width of a line applied to GraphQL files. Defaults to 80.
	 */
	lineWidth?: LineWidth;
	/**
	 * The type of quotes used in GraphQL code. Defaults to double.
	 */
	quoteStyle?: QuoteStyle;
}
/**
 * Options that change how the GraphQL linter behaves.
 */
export interface GraphqlLinterConfiguration {
	/**
	 * Control the formatter for GraphQL files.
	 */
	enabled?: Bool;
}
export interface GritAssistConfiguration {
	/**
	 * Control the assist functionality for Grit files.
	 */
	enabled?: Bool;
}
export interface GritFormatterConfiguration {
	/**
	 * Control the formatter for Grit files.
	 */
	enabled?: Bool;
	/**
	 * The indent style applied to Grit files.
	 */
	indentStyle?: IndentStyle;
	/**
	 * The size of the indentation applied to Grit files. Default to 2.
	 */
	indentWidth?: IndentWidth;
	/**
	 * The type of line ending applied to Grit files.
	 */
	lineEnding?: LineEnding;
	/**
	 * What's the max width of a line applied to Grit files. Defaults to 80.
	 */
	lineWidth?: LineWidth;
}
export interface GritLinterConfiguration {
	/**
	 * Control the linter for Grit files.
	 */
	enabled?: Bool;
}
/**
 * Options that changes how the HTML formatter behaves
 */
export interface HtmlFormatterConfiguration {
	/**
	 * The attribute position style in HTML elements. Defaults to auto.
	 */
	attributePosition?: AttributePosition;
	/**
	 * Whether to hug the closing bracket of multiline HTML tags to the end of the last line, rather than being alone on the following line. Defaults to false.
	 */
	bracketSameLine?: BracketSameLine;
	/**
	 * Control the formatter for HTML (and its super languages) files.
	 */
	enabled?: Bool;
	/**
	 * Whether to indent the `<script>` and `<style>` tags for HTML (and its super languages). Defaults to false.
	 */
	indentScriptAndStyle?: IndentScriptAndStyle;
	/**
	 * The indent style applied to HTML (and its super languages) files.
	 */
	indentStyle?: IndentStyle;
	/**
	 * The size of the indentation applied to HTML (and its super languages) files. Default to 2.
	 */
	indentWidth?: IndentWidth;
	/**
	 * The type of line ending applied to HTML (and its super languages) files.
	 */
	lineEnding?: LineEnding;
	/**
	 * What's the max width of a line applied to HTML (and its super languages) files. Defaults to 80.
	 */
	lineWidth?: LineWidth;
	/**
	 * Whether void elements should be self-closed. Defaults to never.
	 */
	selfCloseVoidElements?: SelfCloseVoidElements;
	/**
	 * Whether to account for whitespace sensitivity when formatting HTML (and its super languages). Defaults to "css".
	 */
	whitespaceSensitivity?: WhitespaceSensitivity;
}
/**
 * Options that changes how the HTML parser behaves
 */
export type HtmlParserConfiguration = null;
/**
 * Assist options specific to the JavaScript assist
 */
export interface JsAssistConfiguration {
	/**
	 * Control the assist for JavaScript (and its super languages) files.
	 */
	enabled?: Bool;
}
/**
 * Formatting options specific to the JavaScript files
 */
export interface JsFormatterConfiguration {
	/**
	 * Whether to add non-necessary parentheses to arrow functions. Defaults to "always".
	 */
	arrowParentheses?: ArrowParentheses;
	/**
	 * The attribute position style in JSX elements. Defaults to auto.
	 */
	attributePosition?: AttributePosition;
	/**
	 * Whether to hug the closing bracket of multiline HTML/JSX tags to the end of the last line, rather than being alone on the following line. Defaults to false.
	 */
	bracketSameLine?: BracketSameLine;
	/**
	 * Whether to insert spaces around brackets in object literals. Defaults to true.
	 */
	bracketSpacing?: BracketSpacing;
	/**
	 * Control the formatter for JavaScript (and its super languages) files.
	 */
	enabled?: Bool;
	/**
	 * Whether to expand arrays and objects on multiple lines. When set to `auto`, object literals are formatted on multiple lines if the first property has a newline, and array literals are formatted on a single line if it fits in the line. When set to `always`, these literals are formatted on multiple lines, regardless of length of the list. When set to `never`, these literals are formatted on a single line if it fits in the line. When formatting `package.json`, Biome will use `always` unless configured otherwise. Defaults to "auto".
	 */
	expand?: Expand;
	/**
	 * The indent style applied to JavaScript (and its super languages) files.
	 */
	indentStyle?: IndentStyle;
	/**
	 * The size of the indentation applied to JavaScript (and its super languages) files. Default to 2.
	 */
	indentWidth?: IndentWidth;
	/**
	 * The type of quotes used in JSX. Defaults to double.
	 */
	jsxQuoteStyle?: QuoteStyle;
	/**
	 * The type of line ending applied to JavaScript (and its super languages) files.
	 */
	lineEnding?: LineEnding;
	/**
	 * What's the max width of a line applied to JavaScript (and its super languages) files. Defaults to 80.
	 */
	lineWidth?: LineWidth;
	/**
	 * When properties in objects are quoted. Defaults to asNeeded.
	 */
	quoteProperties?: QuoteProperties;
	/**
	 * The type of quotes used in JavaScript code. Defaults to double.
	 */
	quoteStyle?: QuoteStyle;
	/**
	 * Whether the formatter prints semicolons for all statements or only in for statements where it is necessary because of ASI.
	 */
	semicolons?: Semicolons;
	/**
	 * Print trailing commas wherever possible in multi-line comma-separated syntactic structures. Defaults to "all".
	 */
	trailingCommas?: TrailingCommas;
}
/**
 * Indicates the type of runtime or transformation used for interpreting JSX.
 */
export type JsxRuntime = "transparent" | "reactClassic";
/**
 * Linter options specific to the JavaScript linter
 */
export interface JsLinterConfiguration {
	/**
	 * Control the linter for JavaScript (and its super languages) files.
	 */
	enabled?: Bool;
}
/**
 * Options that changes how the JavaScript parser behaves
 */
export interface JsParserConfiguration {
	/**
	 * Enables parsing of Grit metavariables. Defaults to `false`.
	 */
	gritMetavariables?: Bool;
	/**
	* When enabled, files like `.js`/`.mjs`/`.cjs` may contain JSX syntax.

Defaults to `true`. 
	 */
	jsxEverywhere?: Bool;
	/**
	* It enables the experimental and unsafe parsing of parameter decorators

These decorators belong to an old proposal, and they are subject to change. 
	 */
	unsafeParameterDecoratorsEnabled?: Bool;
}
/**
 * Linter options specific to the JSON linter
 */
export interface JsonAssistConfiguration {
	/**
	 * Control the assist for JSON (and its super languages) files.
	 */
	enabled?: Bool;
}
export interface JsonFormatterConfiguration {
	/**
	 * Whether to insert spaces around brackets in object literals. Defaults to true.
	 */
	bracketSpacing?: BracketSpacing;
	/**
	 * Control the formatter for JSON (and its super languages) files.
	 */
	enabled?: Bool;
	/**
	 * Whether to expand arrays and objects on multiple lines. When set to `auto`, object literals are formatted on multiple lines if the first property has a newline, and array literals are formatted on a single line if it fits in the line. When set to `always`, these literals are formatted on multiple lines, regardless of length of the list. When set to `never`, these literals are formatted on a single line if it fits in the line. When formatting `package.json`, Biome will use `always` unless configured otherwise. Defaults to "auto".
	 */
	expand?: Expand;
	/**
	 * The indent style applied to JSON (and its super languages) files.
	 */
	indentStyle?: IndentStyle;
	/**
	 * The size of the indentation applied to JSON (and its super languages) files. Default to 2.
	 */
	indentWidth?: IndentWidth;
	/**
	 * The type of line ending applied to JSON (and its super languages) files.
	 */
	lineEnding?: LineEnding;
	/**
	 * What's the max width of a line applied to JSON (and its super languages) files. Defaults to 80.
	 */
	lineWidth?: LineWidth;
	/**
	 * Print trailing commas wherever possible in multi-line comma-separated syntactic structures. Defaults to "none".
	 */
	trailingCommas?: TrailingCommas2;
}
/**
 * Linter options specific to the JSON linter
 */
export interface JsonLinterConfiguration {
	/**
	 * Control the linter for JSON (and its super languages) files.
	 */
	enabled?: Bool;
}
/**
 * Options that changes how the JSON parser behaves
 */
export interface JsonParserConfiguration {
	/**
	 * Allow parsing comments in `.json` files
	 */
	allowComments?: Bool;
	/**
	 * Allow parsing trailing commas in `.json` files
	 */
	allowTrailingCommas?: Bool;
}
export type RuleDomains = { [K in RuleDomain]?: RuleDomainValue };
export interface Rules {
	a11y?: SeverityOrGroup_for_A11y;
	complexity?: SeverityOrGroup_for_Complexity;
	correctness?: SeverityOrGroup_for_Correctness;
	nursery?: SeverityOrGroup_for_Nursery;
	performance?: SeverityOrGroup_for_Performance;
	/**
	 * It enables the lint rules recommended by Biome. `true` by default.
	 */
	recommended?: boolean;
	security?: SeverityOrGroup_for_Security;
	style?: SeverityOrGroup_for_Style;
	suspicious?: SeverityOrGroup_for_Suspicious;
}
export interface OverridePattern {
	/**
	 * Specific configuration for the Json language
	 */
	assist?: OverrideAssistConfiguration;
	/**
	 * Specific configuration for the CSS language
	 */
	css?: CssConfiguration;
	/**
	 * Specific configuration for the filesystem
	 */
	files?: OverrideFilesConfiguration;
	/**
	 * Specific configuration for the Json language
	 */
	formatter?: OverrideFormatterConfiguration;
	/**
	 * Specific configuration for the Graphql language
	 */
	graphql?: GraphqlConfiguration;
	/**
	 * Specific configuration for the GritQL language
	 */
	grit?: GritConfiguration;
	/**
	 * Specific configuration for the GritQL language
	 */
	html?: HtmlConfiguration;
	/**
	 * A list of glob patterns. Biome will include files/folders that will match these patterns.
	 */
	includes?: OverrideGlobs;
	/**
	 * Specific configuration for the JavaScript language
	 */
	javascript?: JsConfiguration;
	/**
	 * Specific configuration for the Json language
	 */
	json?: JsonConfiguration;
	/**
	 * Specific configuration for the Json language
	 */
	linter?: OverrideLinterConfiguration;
	/**
	 * Specific configuration for additional plugins
	 */
	plugins?: Plugins;
}
export type PluginConfiguration = string;
export type VcsClientKind = "git";
/**
 * A list of rules that belong to this group
 */
export interface Source {
	/**
	 * Provides a code action to sort the imports and exports in the file using a built-in or custom order.
	 */
	organizeImports?: RuleAssistConfiguration_for_OrganizeImportsOptions;
	/**
	 * It enables the recommended rules for this group
	 */
	recommended?: boolean;
	/**
	 * Enforce attribute sorting in JSX elements.
	 */
	useSortedAttributes?: RuleAssistConfiguration_for_UseSortedAttributesOptions;
	/**
	 * Sorts the keys of a JSON object in natural order
	 */
	useSortedKeys?: RuleAssistConfiguration_for_UseSortedKeysOptions;
	/**
	 * Enforce ordering of CSS properties and nested rules.
	 */
	useSortedProperties?: RuleAssistConfiguration_for_UseSortedPropertiesOptions;
}
export type Glob = string;
export type QuoteStyle = "double" | "single";
/**
	* Whether to indent the content of `<script>` and `<style>` tags for HTML-ish templating languages (Vue, Svelte, etc.).

When true, the content of `<script>` and `<style>` tags will be indented one level. 
	 */
export type IndentScriptAndStyle = boolean;
/**
 * Controls whether void-elements should be self closed
 */
export type SelfCloseVoidElements = "never" | "always";
/**
	* Whitespace sensitivity for HTML formatting.

The following two cases won't produce the same output:

|                |      html      |    output    | | -------------- | :------------: | :----------: | | with spaces    | `1<b> 2 </b>3` | 1<b> 2 </b>3 | | without spaces |  `1<b>2</b>3`  |  1<b>2</b>3  |

This happens because whitespace is significant in inline elements.

As a consequence of this, the formatter must format blocks that look like this (assume a small line width, <20): ```html <span>really long content</span> ``` as this, where the content hugs the tags: ```html <span >really long content</span > ```

Note that this is only necessary for inline elements. Block elements do not have this restriction. 
	 */
export type WhitespaceSensitivity = "css" | "strict" | "ignore";
export type ArrowParentheses = "always" | "asNeeded";
export type QuoteProperties = "asNeeded" | "preserve";
export type Semicolons = "always" | "asNeeded";
/**
 * Print trailing commas wherever possible in multi-line comma-separated syntactic structures.
 */
export type TrailingCommas = "all" | "es5" | "none";
export type TrailingCommas2 = "none" | "all";
/**
 * Rule domains
 */
export type RuleDomain =
	| "react"
	| "test"
	| "solid"
	| "next"
	| "qwik"
	| "vue"
	| "project";
export type RuleDomainValue = "all" | "none" | "recommended";
export type SeverityOrGroup_for_A11y = GroupPlainConfiguration | A11y;
export type SeverityOrGroup_for_Complexity =
	| GroupPlainConfiguration
	| Complexity;
export type SeverityOrGroup_for_Correctness =
	| GroupPlainConfiguration
	| Correctness;
export type SeverityOrGroup_for_Nursery = GroupPlainConfiguration | Nursery;
export type SeverityOrGroup_for_Performance =
	| GroupPlainConfiguration
	| Performance;
export type SeverityOrGroup_for_Security = GroupPlainConfiguration | Security;
export type SeverityOrGroup_for_Style = GroupPlainConfiguration | Style;
export type SeverityOrGroup_for_Suspicious =
	| GroupPlainConfiguration
	| Suspicious;
export interface OverrideAssistConfiguration {
	/**
	 * List of actions
	 */
	actions?: Actions;
	/**
	 * if `false`, it disables the feature and the assist won't be executed. `true` by default
	 */
	enabled?: Bool;
}
export interface OverrideFilesConfiguration {
	/**
	 * File size limit in bytes
	 */
	maxSize?: MaxSize;
}
export interface OverrideFormatterConfiguration {
	/**
	 * The attribute position style.
	 */
	attributePosition?: AttributePosition;
	/**
	 * Put the `>` of a multi-line HTML or JSX element at the end of the last line instead of being alone on the next line (does not apply to self closing elements).
	 */
	bracketSameLine?: BracketSameLine;
	/**
	 * Whether to insert spaces around brackets in object literals. Defaults to true.
	 */
	bracketSpacing?: BracketSpacing;
	enabled?: Bool;
	/**
	 * Whether to expand arrays and objects on multiple lines. When set to `auto`, object literals are formatted on multiple lines if the first property has a newline, and array literals are formatted on a single line if it fits in the line. When set to `always`, these literals are formatted on multiple lines, regardless of length of the list. When set to `never`, these literals are formatted on a single line if it fits in the line. When formatting `package.json`, Biome will use `always` unless configured otherwise. Defaults to "auto".
	 */
	expand?: Expand;
	/**
	 * Stores whether formatting should be allowed to proceed if a given file has syntax errors
	 */
	formatWithErrors?: Bool;
	/**
	 * The size of the indentation, 2 by default (deprecated, use `indent-width`)
	 */
	indentSize?: IndentWidth;
	/**
	 * The indent style.
	 */
	indentStyle?: IndentStyle;
	/**
	 * The size of the indentation, 2 by default
	 */
	indentWidth?: IndentWidth;
	/**
	 * The type of line ending.
	 */
	lineEnding?: LineEnding;
	/**
	 * What's the max width of a line. Defaults to 80.
	 */
	lineWidth?: LineWidth;
}
export type OverrideGlobs = Glob[];
export interface OverrideLinterConfiguration {
	/**
	 * List of rules
	 */
	domains?: RuleDomains;
	/**
	 * if `false`, it disables the feature and the linter won't be executed. `true` by default
	 */
	enabled?: Bool;
	/**
	 * List of rules
	 */
	rules?: Rules;
}
export type RuleAssistConfiguration_for_OrganizeImportsOptions =
	| RuleAssistPlainConfiguration
	| RuleAssistWithOptions_for_OrganizeImportsOptions;
export type RuleAssistConfiguration_for_UseSortedAttributesOptions =
	| RuleAssistPlainConfiguration
	| RuleAssistWithOptions_for_UseSortedAttributesOptions;
export type RuleAssistConfiguration_for_UseSortedKeysOptions =
	| RuleAssistPlainConfiguration
	| RuleAssistWithOptions_for_UseSortedKeysOptions;
export type RuleAssistConfiguration_for_UseSortedPropertiesOptions =
	| RuleAssistPlainConfiguration
	| RuleAssistWithOptions_for_UseSortedPropertiesOptions;
export type GroupPlainConfiguration = "off" | "on" | "info" | "warn" | "error";
/**
 * A list of rules that belong to this group
 */
export interface A11y {
	/**
	 * Enforce that the accessKey attribute is not used on any HTML element.
	 */
	noAccessKey?: RuleFixConfiguration_for_NoAccessKeyOptions;
	/**
	 * Enforce that aria-hidden="true" is not set on focusable elements.
	 */
	noAriaHiddenOnFocusable?: RuleFixConfiguration_for_NoAriaHiddenOnFocusableOptions;
	/**
	 * Enforce that elements that do not support ARIA roles, states, and properties do not have those attributes.
	 */
	noAriaUnsupportedElements?: RuleFixConfiguration_for_NoAriaUnsupportedElementsOptions;
	/**
	 * Enforce that autoFocus prop is not used on elements.
	 */
	noAutofocus?: RuleFixConfiguration_for_NoAutofocusOptions;
	/**
	 * Enforces that no distracting elements are used.
	 */
	noDistractingElements?: RuleFixConfiguration_for_NoDistractingElementsOptions;
	/**
	 * The scope prop should be used only on \<th> elements.
	 */
	noHeaderScope?: RuleFixConfiguration_for_NoHeaderScopeOptions;
	/**
	 * Enforce that non-interactive ARIA roles are not assigned to interactive HTML elements.
	 */
	noInteractiveElementToNoninteractiveRole?: RuleFixConfiguration_for_NoInteractiveElementToNoninteractiveRoleOptions;
	/**
	 * Enforce that a label element or component has a text label and an associated input.
	 */
	noLabelWithoutControl?: RuleConfiguration_for_NoLabelWithoutControlOptions;
	/**
	 * Enforce that interactive ARIA roles are not assigned to non-interactive HTML elements.
	 */
	noNoninteractiveElementToInteractiveRole?: RuleFixConfiguration_for_NoNoninteractiveElementToInteractiveRoleOptions;
	/**
	 * Enforce that tabIndex is not assigned to non-interactive HTML elements.
	 */
	noNoninteractiveTabindex?: RuleFixConfiguration_for_NoNoninteractiveTabindexOptions;
	/**
	 * Prevent the usage of positive integers on tabIndex property
	 */
	noPositiveTabindex?: RuleFixConfiguration_for_NoPositiveTabindexOptions;
	/**
	 * Enforce img alt prop does not contain the word "image", "picture", or "photo".
	 */
	noRedundantAlt?: RuleConfiguration_for_NoRedundantAltOptions;
	/**
	 * Enforce explicit role property is not the same as implicit/default role property on an element.
	 */
	noRedundantRoles?: RuleFixConfiguration_for_NoRedundantRolesOptions;
	/**
	 * Enforce that static, visible elements (such as \<div>) that have click handlers use the valid role attribute.
	 */
	noStaticElementInteractions?: RuleConfiguration_for_NoStaticElementInteractionsOptions;
	/**
	 * Enforces the usage of the title element for the svg element.
	 */
	noSvgWithoutTitle?: RuleConfiguration_for_NoSvgWithoutTitleOptions;
	/**
	 * It enables the recommended rules for this group
	 */
	recommended?: boolean;
	/**
	 * Enforce that all elements that require alternative text have meaningful information to relay back to the end user.
	 */
	useAltText?: RuleConfiguration_for_UseAltTextOptions;
	/**
	 * Enforce that anchors have content and that the content is accessible to screen readers.
	 */
	useAnchorContent?: RuleFixConfiguration_for_UseAnchorContentOptions;
	/**
	 * Enforce that tabIndex is assigned to non-interactive HTML elements with aria-activedescendant.
	 */
	useAriaActivedescendantWithTabindex?: RuleFixConfiguration_for_UseAriaActivedescendantWithTabindexOptions;
	/**
	 * Enforce that elements with ARIA roles must have all required ARIA attributes for that role.
	 */
	useAriaPropsForRole?: RuleConfiguration_for_UseAriaPropsForRoleOptions;
	/**
	 * Enforce that ARIA properties are valid for the roles that are supported by the element.
	 */
	useAriaPropsSupportedByRole?: RuleConfiguration_for_UseAriaPropsSupportedByRoleOptions;
	/**
	 * Enforces the usage of the attribute type for the element button
	 */
	useButtonType?: RuleConfiguration_for_UseButtonTypeOptions;
	/**
	 * Elements with an interactive role and interaction handlers must be focusable.
	 */
	useFocusableInteractive?: RuleConfiguration_for_UseFocusableInteractiveOptions;
	/**
	 * Disallow a missing generic family keyword within font families.
	 */
	useGenericFontNames?: RuleConfiguration_for_UseGenericFontNamesOptions;
	/**
	 * Enforce that heading elements (h1, h2, etc.) have content and that the content is accessible to screen readers. Accessible means that it is not hidden using the aria-hidden prop.
	 */
	useHeadingContent?: RuleConfiguration_for_UseHeadingContentOptions;
	/**
	 * Enforce that html element has lang attribute.
	 */
	useHtmlLang?: RuleConfiguration_for_UseHtmlLangOptions;
	/**
	 * Enforces the usage of the attribute title for the element iframe.
	 */
	useIframeTitle?: RuleConfiguration_for_UseIframeTitleOptions;
	/**
	 * Enforce onClick is accompanied by at least one of the following: onKeyUp, onKeyDown, onKeyPress.
	 */
	useKeyWithClickEvents?: RuleConfiguration_for_UseKeyWithClickEventsOptions;
	/**
	 * Enforce onMouseOver / onMouseOut are accompanied by onFocus / onBlur.
	 */
	useKeyWithMouseEvents?: RuleConfiguration_for_UseKeyWithMouseEventsOptions;
	/**
	 * Enforces that audio and video elements must have a track for captions.
	 */
	useMediaCaption?: RuleConfiguration_for_UseMediaCaptionOptions;
	/**
	 * It detects the use of role attributes in JSX elements and suggests using semantic elements instead.
	 */
	useSemanticElements?: RuleConfiguration_for_UseSemanticElementsOptions;
	/**
	 * Enforce that all anchors are valid, and they are navigable elements.
	 */
	useValidAnchor?: RuleConfiguration_for_UseValidAnchorOptions;
	/**
	 * Ensures that ARIA properties aria-* are all valid.
	 */
	useValidAriaProps?: RuleFixConfiguration_for_UseValidAriaPropsOptions;
	/**
	 * Elements with ARIA roles must use a valid, non-abstract ARIA role.
	 */
	useValidAriaRole?: RuleFixConfiguration_for_UseValidAriaRoleOptions;
	/**
	 * Enforce that ARIA state and property values are valid.
	 */
	useValidAriaValues?: RuleConfiguration_for_UseValidAriaValuesOptions;
	/**
	 * Use valid values for the autocomplete attribute on input elements.
	 */
	useValidAutocomplete?: RuleConfiguration_for_UseValidAutocompleteOptions;
	/**
	 * Ensure that the attribute passed to the lang attribute is a correct ISO language and/or country.
	 */
	useValidLang?: RuleConfiguration_for_UseValidLangOptions;
}
/**
 * A list of rules that belong to this group
 */
export interface Complexity {
	/**
	 * Disallow unclear usage of consecutive space characters in regular expression literals
	 */
	noAdjacentSpacesInRegex?: RuleFixConfiguration_for_NoAdjacentSpacesInRegexOptions;
	/**
	 * Disallow the use of arguments.
	 */
	noArguments?: RuleConfiguration_for_NoArgumentsOptions;
	/**
	 * Disallow primitive type aliases and misleading types.
	 */
	noBannedTypes?: RuleFixConfiguration_for_NoBannedTypesOptions;
	/**
	 * Disallow comma operator.
	 */
	noCommaOperator?: RuleConfiguration_for_NoCommaOperatorOptions;
	/**
	 * Disallow empty type parameters in type aliases and interfaces.
	 */
	noEmptyTypeParameters?: RuleConfiguration_for_NoEmptyTypeParametersOptions;
	/**
	 * Disallow functions that exceed a given Cognitive Complexity score.
	 */
	noExcessiveCognitiveComplexity?: RuleConfiguration_for_NoExcessiveCognitiveComplexityOptions;
	/**
	 * This rule enforces a maximum depth to nested describe() in test files.
	 */
	noExcessiveNestedTestSuites?: RuleConfiguration_for_NoExcessiveNestedTestSuitesOptions;
	/**
	 * Disallow unnecessary boolean casts
	 */
	noExtraBooleanCast?: RuleFixConfiguration_for_NoExtraBooleanCastOptions;
	/**
	 * Disallow to use unnecessary callback on flatMap.
	 */
	noFlatMapIdentity?: RuleFixConfiguration_for_NoFlatMapIdentityOptions;
	/**
	 * Prefer for...of statement instead of Array.forEach.
	 */
	noForEach?: RuleConfiguration_for_NoForEachOptions;
	/**
	 * This rule reports when a class has no non-static members, such as for a class used exclusively as a static namespace.
	 */
	noStaticOnlyClass?: RuleConfiguration_for_NoStaticOnlyClassOptions;
	/**
	 * Disallow this and super in static contexts.
	 */
	noThisInStatic?: RuleFixConfiguration_for_NoThisInStaticOptions;
	/**
	 * Disallow unnecessary catch clauses.
	 */
	noUselessCatch?: RuleFixConfiguration_for_NoUselessCatchOptions;
	/**
	 * Disallow unnecessary constructors.
	 */
	noUselessConstructor?: RuleFixConfiguration_for_NoUselessConstructorOptions;
	/**
	 * Avoid using unnecessary continue.
	 */
	noUselessContinue?: RuleFixConfiguration_for_NoUselessContinueOptions;
	/**
	 * Disallow empty exports that don't change anything in a module file.
	 */
	noUselessEmptyExport?: RuleFixConfiguration_for_NoUselessEmptyExportOptions;
	/**
	 * Disallow unnecessary escape sequence in regular expression literals.
	 */
	noUselessEscapeInRegex?: RuleFixConfiguration_for_NoUselessEscapeInRegexOptions;
	/**
	 * Disallow unnecessary fragments
	 */
	noUselessFragments?: RuleFixConfiguration_for_NoUselessFragmentsOptions;
	/**
	 * Disallow unnecessary labels.
	 */
	noUselessLabel?: RuleFixConfiguration_for_NoUselessLabelOptions;
	/**
	 * Disallow unnecessary nested block statements.
	 */
	noUselessLoneBlockStatements?: RuleFixConfiguration_for_NoUselessLoneBlockStatementsOptions;
	/**
	 * Disallow renaming import, export, and destructured assignments to the same name.
	 */
	noUselessRename?: RuleFixConfiguration_for_NoUselessRenameOptions;
	/**
	 * Disallow unnecessary concatenation of string or template literals.
	 */
	noUselessStringConcat?: RuleFixConfiguration_for_NoUselessStringConcatOptions;
	/**
	 * Disallow unnecessary String.raw function in template string literals without any escape sequence.
	 */
	noUselessStringRaw?: RuleConfiguration_for_NoUselessStringRawOptions;
	/**
	 * Disallow useless case in switch statements.
	 */
	noUselessSwitchCase?: RuleFixConfiguration_for_NoUselessSwitchCaseOptions;
	/**
	 * Disallow ternary operators when simpler alternatives exist.
	 */
	noUselessTernary?: RuleFixConfiguration_for_NoUselessTernaryOptions;
	/**
	 * Disallow useless this aliasing.
	 */
	noUselessThisAlias?: RuleFixConfiguration_for_NoUselessThisAliasOptions;
	/**
	 * Disallow using any or unknown as type constraint.
	 */
	noUselessTypeConstraint?: RuleFixConfiguration_for_NoUselessTypeConstraintOptions;
	/**
	 * Disallow initializing variables to undefined.
	 */
	noUselessUndefinedInitialization?: RuleFixConfiguration_for_NoUselessUndefinedInitializationOptions;
	/**
	 * Disallow the use of void operators, which is not a familiar operator.
	 */
	noVoid?: RuleConfiguration_for_NoVoidOptions;
	/**
	 * It enables the recommended rules for this group
	 */
	recommended?: boolean;
	/**
	 * Use arrow functions over function expressions.
	 */
	useArrowFunction?: RuleFixConfiguration_for_UseArrowFunctionOptions;
	/**
	 * Use Date.now() to get the number of milliseconds since the Unix Epoch.
	 */
	useDateNow?: RuleFixConfiguration_for_UseDateNowOptions;
	/**
	 * Promotes the use of .flatMap() when map().flat() are used together.
	 */
	useFlatMap?: RuleFixConfiguration_for_UseFlatMapOptions;
	/**
	 * Enforce the usage of a literal access to properties over computed property access.
	 */
	useLiteralKeys?: RuleFixConfiguration_for_UseLiteralKeysOptions;
	/**
	 * Disallow parseInt() and Number.parseInt() in favor of binary, octal, and hexadecimal literals
	 */
	useNumericLiterals?: RuleFixConfiguration_for_UseNumericLiteralsOptions;
	/**
	 * Enforce using concise optional chain instead of chained logical expressions.
	 */
	useOptionalChain?: RuleFixConfiguration_for_UseOptionalChainOptions;
	/**
	 * Enforce the use of the regular expression literals instead of the RegExp constructor if possible.
	 */
	useRegexLiterals?: RuleFixConfiguration_for_UseRegexLiteralsOptions;
	/**
	 * Disallow number literal object member names which are not base 10 or use underscore as separator.
	 */
	useSimpleNumberKeys?: RuleFixConfiguration_for_UseSimpleNumberKeysOptions;
	/**
	 * Discard redundant terms from logical expressions.
	 */
	useSimplifiedLogicExpression?: RuleFixConfiguration_for_UseSimplifiedLogicExpressionOptions;
	/**
	 * Enforce the use of while loops instead of for loops when the initializer and update expressions are not needed.
	 */
	useWhile?: RuleFixConfiguration_for_UseWhileOptions;
}
/**
 * A list of rules that belong to this group
 */
export interface Correctness {
	/**
	 * Prevent passing of children as props.
	 */
	noChildrenProp?: RuleConfiguration_for_NoChildrenPropOptions;
	/**
	 * Prevents from having const variables being re-assigned.
	 */
	noConstAssign?: RuleFixConfiguration_for_NoConstAssignOptions;
	/**
	 * Disallow constant expressions in conditions
	 */
	noConstantCondition?: RuleConfiguration_for_NoConstantConditionOptions;
	/**
	 * Disallow the use of Math.min and Math.max to clamp a value where the result itself is constant.
	 */
	noConstantMathMinMaxClamp?: RuleFixConfiguration_for_NoConstantMathMinMaxClampOptions;
	/**
	 * Disallow returning a value from a constructor.
	 */
	noConstructorReturn?: RuleConfiguration_for_NoConstructorReturnOptions;
	/**
	 * Disallow empty character classes in regular expression literals.
	 */
	noEmptyCharacterClassInRegex?: RuleConfiguration_for_NoEmptyCharacterClassInRegexOptions;
	/**
	 * Disallows empty destructuring patterns.
	 */
	noEmptyPattern?: RuleConfiguration_for_NoEmptyPatternOptions;
	/**
	 * Disallow calling global object properties as functions
	 */
	noGlobalObjectCalls?: RuleConfiguration_for_NoGlobalObjectCallsOptions;
	/**
	 * Disallow function and var declarations that are accessible outside their block.
	 */
	noInnerDeclarations?: RuleConfiguration_for_NoInnerDeclarationsOptions;
	/**
	 * Ensure that builtins are correctly instantiated.
	 */
	noInvalidBuiltinInstantiation?: RuleFixConfiguration_for_NoInvalidBuiltinInstantiationOptions;
	/**
	 * Prevents the incorrect use of super() inside classes. It also checks whether a call super() is missing from classes that extends other constructors.
	 */
	noInvalidConstructorSuper?: RuleConfiguration_for_NoInvalidConstructorSuperOptions;
	/**
	 * Disallow non-standard direction values for linear gradient functions.
	 */
	noInvalidDirectionInLinearGradient?: RuleConfiguration_for_NoInvalidDirectionInLinearGradientOptions;
	/**
	 * Disallows invalid named grid areas in CSS Grid Layouts.
	 */
	noInvalidGridAreas?: RuleConfiguration_for_NoInvalidGridAreasOptions;
	/**
	 * Disallow the use of @import at-rules in invalid positions.
	 */
	noInvalidPositionAtImportRule?: RuleConfiguration_for_NoInvalidPositionAtImportRuleOptions;
	/**
	 * Disallow the use of variables and function parameters before their declaration
	 */
	noInvalidUseBeforeDeclaration?: RuleConfiguration_for_NoInvalidUseBeforeDeclarationOptions;
	/**
	 * Disallow missing var function for css variables.
	 */
	noMissingVarFunction?: RuleConfiguration_for_NoMissingVarFunctionOptions;
	/**
	 * Forbid the use of Node.js builtin modules.
	 */
	noNodejsModules?: RuleConfiguration_for_NoNodejsModulesOptions;
	/**
	 * Disallow \8 and \9 escape sequences in string literals.
	 */
	noNonoctalDecimalEscape?: RuleFixConfiguration_for_NoNonoctalDecimalEscapeOptions;
	/**
	 * Disallow literal numbers that lose precision
	 */
	noPrecisionLoss?: RuleConfiguration_for_NoPrecisionLossOptions;
	/**
	 * Restrict imports of private exports.
	 */
	noPrivateImports?: RuleConfiguration_for_NoPrivateImportsOptions;
	/**
	 * Prevent the usage of the return value of React.render.
	 */
	noRenderReturnValue?: RuleConfiguration_for_NoRenderReturnValueOptions;
	/**
	 * Disallow assignments where both sides are exactly the same.
	 */
	noSelfAssign?: RuleConfiguration_for_NoSelfAssignOptions;
	/**
	 * Disallow returning a value from a setter
	 */
	noSetterReturn?: RuleConfiguration_for_NoSetterReturnOptions;
	/**
	 * Disallow comparison of expressions modifying the string case with non-compliant value.
	 */
	noStringCaseMismatch?: RuleFixConfiguration_for_NoStringCaseMismatchOptions;
	/**
	 * Disallow lexical declarations in switch clauses.
	 */
	noSwitchDeclarations?: RuleFixConfiguration_for_NoSwitchDeclarationsOptions;
	/**
	 * Disallow the use of dependencies that aren't specified in the package.json.
	 */
	noUndeclaredDependencies?: RuleConfiguration_for_NoUndeclaredDependenciesOptions;
	/**
	 * Prevents the usage of variables that haven't been declared inside the document.
	 */
	noUndeclaredVariables?: RuleConfiguration_for_NoUndeclaredVariablesOptions;
	/**
	 * Disallow unknown CSS value functions.
	 */
	noUnknownFunction?: RuleConfiguration_for_NoUnknownFunctionOptions;
	/**
	 * Disallow unknown media feature names.
	 */
	noUnknownMediaFeatureName?: RuleConfiguration_for_NoUnknownMediaFeatureNameOptions;
	/**
	 * Disallow unknown properties.
	 */
	noUnknownProperty?: RuleConfiguration_for_NoUnknownPropertyOptions;
	/**
	 * Disallow unknown pseudo-class selectors.
	 */
	noUnknownPseudoClass?: RuleConfiguration_for_NoUnknownPseudoClassOptions;
	/**
	 * Disallow unknown pseudo-element selectors.
	 */
	noUnknownPseudoElement?: RuleConfiguration_for_NoUnknownPseudoElementOptions;
	/**
	 * Disallow unknown type selectors.
	 */
	noUnknownTypeSelector?: RuleConfiguration_for_NoUnknownTypeSelectorOptions;
	/**
	 * Disallow unknown CSS units.
	 */
	noUnknownUnit?: RuleConfiguration_for_NoUnknownUnitOptions;
	/**
	 * Disallow unmatchable An+B selectors.
	 */
	noUnmatchableAnbSelector?: RuleConfiguration_for_NoUnmatchableAnbSelectorOptions;
	/**
	 * Disallow unreachable code
	 */
	noUnreachable?: RuleConfiguration_for_NoUnreachableOptions;
	/**
	 * Ensures the super() constructor is called exactly once on every code  path in a class constructor before this is accessed if the class has a superclass
	 */
	noUnreachableSuper?: RuleConfiguration_for_NoUnreachableSuperOptions;
	/**
	 * Disallow control flow statements in finally blocks.
	 */
	noUnsafeFinally?: RuleConfiguration_for_NoUnsafeFinallyOptions;
	/**
	 * Disallow the use of optional chaining in contexts where the undefined value is not allowed.
	 */
	noUnsafeOptionalChaining?: RuleConfiguration_for_NoUnsafeOptionalChainingOptions;
	/**
	 * Disallow unused function parameters.
	 */
	noUnusedFunctionParameters?: RuleFixConfiguration_for_NoUnusedFunctionParametersOptions;
	/**
	 * Disallow unused imports.
	 */
	noUnusedImports?: RuleFixConfiguration_for_NoUnusedImportsOptions;
	/**
	 * Disallow unused labels.
	 */
	noUnusedLabels?: RuleFixConfiguration_for_NoUnusedLabelsOptions;
	/**
	 * Disallow unused private class members
	 */
	noUnusedPrivateClassMembers?: RuleFixConfiguration_for_NoUnusedPrivateClassMembersOptions;
	/**
	 * Disallow unused variables.
	 */
	noUnusedVariables?: RuleFixConfiguration_for_NoUnusedVariablesOptions;
	/**
	 * This rules prevents void elements (AKA self-closing elements) from having children.
	 */
	noVoidElementsWithChildren?: RuleFixConfiguration_for_NoVoidElementsWithChildrenOptions;
	/**
	 * Disallow returning a value from a function with the return type 'void'
	 */
	noVoidTypeReturn?: RuleConfiguration_for_NoVoidTypeReturnOptions;
	/**
	 * It enables the recommended rules for this group
	 */
	recommended?: boolean;
	/**
	 * Enforce all dependencies are correctly specified in a React hook.
	 */
	useExhaustiveDependencies?: RuleFixConfiguration_for_UseExhaustiveDependenciesOptions;
	/**
	 * Enforce that all React hooks are being called from the Top Level component functions.
	 */
	useHookAtTopLevel?: RuleConfiguration_for_UseHookAtTopLevelOptions;
	/**
	 * Enforce file extensions for relative imports.
	 */
	useImportExtensions?: RuleFixConfiguration_for_UseImportExtensionsOptions;
	/**
	 * Require calls to isNaN() when checking for NaN.
	 */
	useIsNan?: RuleFixConfiguration_for_UseIsNanOptions;
	/**
	 * Disallow missing key props in iterators/collection literals.
	 */
	useJsxKeyInIterable?: RuleConfiguration_for_UseJsxKeyInIterableOptions;
	/**
	 * Enforce "for" loop update clause moving the counter in the right direction.
	 */
	useValidForDirection?: RuleConfiguration_for_UseValidForDirectionOptions;
	/**
	 * This rule checks that the result of a typeof expression is compared to a valid value.
	 */
	useValidTypeof?: RuleFixConfiguration_for_UseValidTypeofOptions;
	/**
	 * Require generator functions to contain yield.
	 */
	useYield?: RuleConfiguration_for_UseYieldOptions;
}
/**
 * A list of rules that belong to this group
 */
export interface Nursery {
	/**
	 * Disallow await inside loops.
	 */
	noAwaitInLoop?: RuleConfiguration_for_NoAwaitInLoopOptions;
	/**
	 * Disallow bitwise operators.
	 */
	noBitwiseOperators?: RuleConfiguration_for_NoBitwiseOperatorsOptions;
	/**
	 * Disallow expressions where the operation doesn't affect the value
	 */
	noConstantBinaryExpression?: RuleConfiguration_for_NoConstantBinaryExpressionOptions;
	/**
	 * Disallow destructuring props inside JSX components in Solid projects.
	 */
	noDestructuredProps?: RuleConfiguration_for_NoDestructuredPropsOptions;
	/**
	 * Restrict the number of lines of code in a function.
	 */
	noExcessiveLinesPerFunction?: RuleConfiguration_for_NoExcessiveLinesPerFunctionOptions;
	/**
	 * Require Promise-like statements to be handled appropriately.
	 */
	noFloatingPromises?: RuleFixConfiguration_for_NoFloatingPromisesOptions;
	/**
	 * Disallow the use of __dirname and __filename in the global scope.
	 */
	noGlobalDirnameFilename?: RuleFixConfiguration_for_NoGlobalDirnameFilenameOptions;
	/**
	 * Disallow shorthand type conversions.
	 */
	noImplicitCoercion?: RuleFixConfiguration_for_NoImplicitCoercionOptions;
	/**
	 * Prevent import cycles.
	 */
	noImportCycles?: RuleConfiguration_for_NoImportCyclesOptions;
	/**
	 * Disallow the use of the !important style.
	 */
	noImportantStyles?: RuleFixConfiguration_for_NoImportantStylesOptions;
	/**
	 * Reports usage of "magic numbers" — numbers used directly instead of being assigned to named constants.
	 */
	noMagicNumbers?: RuleConfiguration_for_NoMagicNumbersOptions;
	/**
	 * Disallow Promises to be used in places where they are almost certainly a mistake.
	 */
	noMisusedPromises?: RuleFixConfiguration_for_NoMisusedPromisesOptions;
	/**
	 * Disallows defining React components inside other components.
	 */
	noNestedComponentDefinitions?: RuleConfiguration_for_NoNestedComponentDefinitionsOptions;
	/**
	 * Disallow use event handlers on non-interactive elements.
	 */
	noNoninteractiveElementInteractions?: RuleConfiguration_for_NoNoninteractiveElementInteractionsOptions;
	/**
	 * Disallow the use of process global.
	 */
	noProcessGlobal?: RuleFixConfiguration_for_NoProcessGlobalOptions;
	/**
	 * Disallow the use if quickfix.biome inside editor settings file.
	 */
	noQuickfixBiome?: RuleFixConfiguration_for_NoQuickfixBiomeOptions;
	/**
	 * Disallow useVisibleTask$() functions in Qwik components.
	 */
	noQwikUseVisibleTask?: RuleConfiguration_for_NoQwikUseVisibleTaskOptions;
	/**
	 * Disallow assigning to React component props.
	 */
	noReactPropAssign?: RuleConfiguration_for_NoReactPropAssignOptions;
	/**
	 * Disallow the use of configured elements.
	 */
	noRestrictedElements?: RuleConfiguration_for_NoRestrictedElementsOptions;
	/**
	 * Disallow usage of sensitive data such as API keys and tokens.
	 */
	noSecrets?: RuleConfiguration_for_NoSecretsOptions;
	/**
	 * Disallow variable declarations from shadowing variables declared in the outer scope.
	 */
	noShadow?: RuleConfiguration_for_NoShadowOptions;
	/**
	 * Prevents the use of the TypeScript directive @ts-ignore.
	 */
	noTsIgnore?: RuleFixConfiguration_for_NoTsIgnoreOptions;
	/**
	 * Disallow let or var variables that are read but never assigned.
	 */
	noUnassignedVariables?: RuleConfiguration_for_NoUnassignedVariablesOptions;
	/**
	 * Disallow unknown at-rules.
	 */
	noUnknownAtRule?: RuleConfiguration_for_NoUnknownAtRuleOptions;
	/**
	 * Warn when importing non-existing exports.
	 */
	noUnresolvedImports?: RuleConfiguration_for_NoUnresolvedImportsOptions;
	/**
	 * Prevent duplicate polyfills from Polyfill.io.
	 */
	noUnwantedPolyfillio?: RuleConfiguration_for_NoUnwantedPolyfillioOptions;
	/**
	 * Disallow useless backreferences in regular expression literals that always match an empty string.
	 */
	noUselessBackrefInRegex?: RuleConfiguration_for_NoUselessBackrefInRegexOptions;
	/**
	 * Disallow unnecessary escapes in string literals.
	 */
	noUselessEscapeInString?: RuleFixConfiguration_for_NoUselessEscapeInStringOptions;
	/**
	 * Disallow the use of useless undefined.
	 */
	noUselessUndefined?: RuleFixConfiguration_for_NoUselessUndefinedOptions;
	/**
	 * Disallow reserved keys in Vue component data and computed properties.
	 */
	noVueReservedKeys?: RuleConfiguration_for_NoVueReservedKeysOptions;
	/**
	 * Disallow reserved names to be used as props.
	 */
	noVueReservedProps?: RuleConfiguration_for_NoVueReservedPropsOptions;
	/**
	 * It enables the recommended rules for this group
	 */
	recommended?: boolean;
	/**
	 * Enforce that getters and setters for the same property are adjacent in class and object definitions.
	 */
	useAdjacentGetterSetter?: RuleConfiguration_for_UseAdjacentGetterSetterOptions;
	/**
	 * Enforces href attribute for \<a> elements.
	 */
	useAnchorHref?: RuleConfiguration_for_UseAnchorHrefOptions;
	/**
	 * Require the consistent declaration of object literals. Defaults to explicit definitions.
	 */
	useConsistentObjectDefinition?: RuleFixConfiguration_for_UseConsistentObjectDefinitionOptions;
	/**
	 * Use static Response methods instead of new Response() constructor when possible.
	 */
	useConsistentResponse?: RuleFixConfiguration_for_UseConsistentResponseOptions;
	/**
	 * Require switch-case statements to be exhaustive.
	 */
	useExhaustiveSwitchCases?: RuleFixConfiguration_for_UseExhaustiveSwitchCasesOptions;
	/**
	 * Enforce types in functions, methods, variables, and parameters.
	 */
	useExplicitType?: RuleConfiguration_for_UseExplicitTypeOptions;
	/**
	 * Require that all exports are declared after all non-export statements.
	 */
	useExportsLast?: RuleConfiguration_for_UseExportsLastOptions;
	/**
	 * Enforce using Solid's \<For /> component for mapping an array to JSX elements.
	 */
	useForComponent?: RuleConfiguration_for_UseForComponentOptions;
	/**
	 * Ensure the preconnect attribute is used when using Google Fonts.
	 */
	useGoogleFontPreconnect?: RuleFixConfiguration_for_UseGoogleFontPreconnectOptions;
	/**
	 * Enforces that \<img> elements have both width and height attributes.
	 */
	useImageSize?: RuleConfiguration_for_UseImageSizeOptions;
	/**
	 * Prefer Array#{indexOf,lastIndexOf}() over Array#{findIndex,findLastIndex}() when looking for the index of an item.
	 */
	useIndexOf?: RuleFixConfiguration_for_UseIndexOfOptions;
	/**
	 * Enforce consistent return values in iterable callbacks.
	 */
	useIterableCallbackReturn?: RuleConfiguration_for_UseIterableCallbackReturnOptions;
	/**
	 * Enforces the use of with { type: "json" } for JSON module imports.
	 */
	useJsonImportAttribute?: RuleFixConfiguration_for_UseJsonImportAttributeOptions;
	/**
	 * Enforce specifying the name of GraphQL operations.
	 */
	useNamedOperation?: RuleFixConfiguration_for_UseNamedOperationOptions;
	/**
	 * Validates that all enum values are capitalized.
	 */
	useNamingConvention?: RuleConfiguration_for_UseNamingConventionOptions;
	/**
	 * Enforce the use of numeric separators in numeric literals.
	 */
	useNumericSeparators?: RuleFixConfiguration_for_UseNumericSeparatorsOptions;
	/**
	 * Prefer object spread over Object.assign() when constructing new objects.
	 */
	useObjectSpread?: RuleFixConfiguration_for_UseObjectSpreadOptions;
	/**
	 * Enforce the consistent use of the radix argument when using parseInt().
	 */
	useParseIntRadix?: RuleFixConfiguration_for_UseParseIntRadixOptions;
	/**
<<<<<<< HEAD
	 * Prefer using the class prop as a classlist over the classnames helper.
	 */
	useQwikClasslist?: RuleConfiguration_for_UseQwikClasslistOptions;
=======
	 * Enforce that components are defined as functions and never as classes.
	 */
	useReactFunctionComponents?: RuleConfiguration_for_UseReactFunctionComponentsOptions;
>>>>>>> 018d1886
	/**
	 * Enforce marking members as readonly if they are never modified outside the constructor.
	 */
	useReadonlyClassProperties?: RuleFixConfiguration_for_UseReadonlyClassPropertiesOptions;
	/**
	 * Enforce JSDoc comment lines to start with a single asterisk, except for the first one.
	 */
	useSingleJsDocAsterisk?: RuleFixConfiguration_for_UseSingleJsDocAsteriskOptions;
	/**
	 * Enforce the sorting of CSS utility classes.
	 */
	useSortedClasses?: RuleFixConfiguration_for_UseSortedClassesOptions;
	/**
	 * Require a description parameter for the Symbol().
	 */
	useSymbolDescription?: RuleConfiguration_for_UseSymbolDescriptionOptions;
	/**
	 * Disallow overload signatures that can be unified into a single signature.
	 */
	useUnifiedTypeSignature?: RuleFixConfiguration_for_UseUnifiedTypeSignatureOptions;
	/**
	 * Prevent the usage of static string literal id attribute on elements.
	 */
	useUniqueElementIds?: RuleConfiguration_for_UseUniqueElementIdsOptions;
}
/**
 * A list of rules that belong to this group
 */
export interface Performance {
	/**
	 * Disallow the use of spread (...) syntax on accumulators.
	 */
	noAccumulatingSpread?: RuleConfiguration_for_NoAccumulatingSpreadOptions;
	/**
	 * Disallow the use of barrel file.
	 */
	noBarrelFile?: RuleConfiguration_for_NoBarrelFileOptions;
	/**
	 * Disallow the use of the delete operator.
	 */
	noDelete?: RuleFixConfiguration_for_NoDeleteOptions;
	/**
	 * Disallow accessing namespace imports dynamically.
	 */
	noDynamicNamespaceImportAccess?: RuleConfiguration_for_NoDynamicNamespaceImportAccessOptions;
	/**
	 * Prevent usage of \<img> element in a Next.js project.
	 */
	noImgElement?: RuleConfiguration_for_NoImgElementOptions;
	/**
	 * Disallow the use of namespace imports.
	 */
	noNamespaceImport?: RuleConfiguration_for_NoNamespaceImportOptions;
	/**
	 * Avoid re-export all.
	 */
	noReExportAll?: RuleConfiguration_for_NoReExportAllOptions;
	/**
	 * It enables the recommended rules for this group
	 */
	recommended?: boolean;
	/**
	 * Require regex literals to be declared at the top level.
	 */
	useTopLevelRegex?: RuleConfiguration_for_UseTopLevelRegexOptions;
}
/**
 * A list of rules that belong to this group
 */
export interface Security {
	/**
	 * Disallow target="_blank" attribute without rel="noopener".
	 */
	noBlankTarget?: RuleFixConfiguration_for_NoBlankTargetOptions;
	/**
	 * Prevent the usage of dangerous JSX props
	 */
	noDangerouslySetInnerHtml?: RuleConfiguration_for_NoDangerouslySetInnerHtmlOptions;
	/**
	 * Report when a DOM element or a component uses both children and dangerouslySetInnerHTML prop.
	 */
	noDangerouslySetInnerHtmlWithChildren?: RuleConfiguration_for_NoDangerouslySetInnerHtmlWithChildrenOptions;
	/**
	 * Disallow the use of global eval().
	 */
	noGlobalEval?: RuleConfiguration_for_NoGlobalEvalOptions;
	/**
	 * It enables the recommended rules for this group
	 */
	recommended?: boolean;
}
/**
 * A list of rules that belong to this group
 */
export interface Style {
	/**
	 * Disallow use of CommonJs module system in favor of ESM style imports.
	 */
	noCommonJs?: RuleConfiguration_for_NoCommonJsOptions;
	/**
	 * Disallow default exports.
	 */
	noDefaultExport?: RuleConfiguration_for_NoDefaultExportOptions;
	/**
	 * Disallow a lower specificity selector from coming after a higher specificity selector.
	 */
	noDescendingSpecificity?: RuleConfiguration_for_NoDescendingSpecificityOptions;
	/**
	 * Disallow using a callback in asynchronous tests and hooks.
	 */
	noDoneCallback?: RuleConfiguration_for_NoDoneCallbackOptions;
	/**
	 * Disallow TypeScript enum.
	 */
	noEnum?: RuleConfiguration_for_NoEnumOptions;
	/**
	 * Disallow exporting an imported variable.
	 */
	noExportedImports?: RuleConfiguration_for_NoExportedImportsOptions;
	/**
	 * Prevent usage of \<head> element in a Next.js project.
	 */
	noHeadElement?: RuleConfiguration_for_NoHeadElementOptions;
	/**
	 * Disallow implicit true values on JSX boolean attributes
	 */
	noImplicitBoolean?: RuleFixConfiguration_for_NoImplicitBooleanOptions;
	/**
	 * Disallow type annotations for variables, parameters, and class properties initialized with a literal expression.
	 */
	noInferrableTypes?: RuleFixConfiguration_for_NoInferrableTypesOptions;
	/**
	 * Disallow the use of TypeScript's namespaces.
	 */
	noNamespace?: RuleConfiguration_for_NoNamespaceOptions;
	/**
	 * Disallow negation in the condition of an if statement if it has an else clause.
	 */
	noNegationElse?: RuleFixConfiguration_for_NoNegationElseOptions;
	/**
	 * Disallow nested ternary expressions.
	 */
	noNestedTernary?: RuleConfiguration_for_NoNestedTernaryOptions;
	/**
	 * Disallow non-null assertions using the ! postfix operator.
	 */
	noNonNullAssertion?: RuleFixConfiguration_for_NoNonNullAssertionOptions;
	/**
	 * Disallow reassigning function parameters.
	 */
	noParameterAssign?: RuleConfiguration_for_NoParameterAssignOptions;
	/**
	 * Disallow the use of parameter properties in class constructors.
	 */
	noParameterProperties?: RuleConfiguration_for_NoParameterPropertiesOptions;
	/**
	 * Disallow the use of process.env.
	 */
	noProcessEnv?: RuleConfiguration_for_NoProcessEnvOptions;
	/**
	 * This rule allows you to specify global variable names that you don’t want to use in your application.
	 */
	noRestrictedGlobals?: RuleConfiguration_for_NoRestrictedGlobalsOptions;
	/**
	 * Disallow specified modules when loaded by import or require.
	 */
	noRestrictedImports?: RuleConfiguration_for_NoRestrictedImportsOptions;
	/**
	 * Disallow user defined types.
	 */
	noRestrictedTypes?: RuleFixConfiguration_for_NoRestrictedTypesOptions;
	/**
	 * Disallow the use of constants which its value is the upper-case version of its name.
	 */
	noShoutyConstants?: RuleFixConfiguration_for_NoShoutyConstantsOptions;
	/**
	 * Enforce the use of String.slice() over String.substr() and String.substring().
	 */
	noSubstr?: RuleFixConfiguration_for_NoSubstrOptions;
	/**
	 * Disallow template literals if interpolation and special-character handling are not needed
	 */
	noUnusedTemplateLiteral?: RuleFixConfiguration_for_NoUnusedTemplateLiteralOptions;
	/**
	 * Disallow else block when the if block breaks early.
	 */
	noUselessElse?: RuleFixConfiguration_for_NoUselessElseOptions;
	/**
	 * Disallow use of @value rule in css modules.
	 */
	noValueAtRule?: RuleConfiguration_for_NoValueAtRuleOptions;
	/**
	 * Disallow the use of yoda expressions.
	 */
	noYodaExpression?: RuleFixConfiguration_for_NoYodaExpressionOptions;
	/**
	 * It enables the recommended rules for this group
	 */
	recommended?: boolean;
	/**
	 * Disallow Array constructors.
	 */
	useArrayLiterals?: RuleFixConfiguration_for_UseArrayLiteralsOptions;
	/**
	 * Enforce the use of as const over literal type and type annotation.
	 */
	useAsConstAssertion?: RuleFixConfiguration_for_UseAsConstAssertionOptions;
	/**
	 * Use at() instead of integer index access.
	 */
	useAtIndex?: RuleFixConfiguration_for_UseAtIndexOptions;
	/**
	 * Requires following curly brace conventions.
	 */
	useBlockStatements?: RuleFixConfiguration_for_UseBlockStatementsOptions;
	/**
	 * Enforce using else if instead of nested if in else clauses.
	 */
	useCollapsedElseIf?: RuleFixConfiguration_for_UseCollapsedElseIfOptions;
	/**
	 * Enforce using single if instead of nested if clauses.
	 */
	useCollapsedIf?: RuleFixConfiguration_for_UseCollapsedIfOptions;
	/**
	 * Enforce declaring components only within modules that export React Components exclusively.
	 */
	useComponentExportOnlyModules?: RuleConfiguration_for_UseComponentExportOnlyModulesOptions;
	/**
	 * Require consistently using either T\[] or Array\<T>
	 */
	useConsistentArrayType?: RuleFixConfiguration_for_UseConsistentArrayTypeOptions;
	/**
	 * Enforce the use of new for all builtins, except String, Number and Boolean.
	 */
	useConsistentBuiltinInstantiation?: RuleFixConfiguration_for_UseConsistentBuiltinInstantiationOptions;
	/**
	 * This rule enforces consistent use of curly braces inside JSX attributes and JSX children.
	 */
	useConsistentCurlyBraces?: RuleFixConfiguration_for_UseConsistentCurlyBracesOptions;
	/**
	 * Require consistent accessibility modifiers on class properties and methods.
	 */
	useConsistentMemberAccessibility?: RuleConfiguration_for_UseConsistentMemberAccessibilityOptions;
	/**
	 * Require const declarations for variables that are only assigned once.
	 */
	useConst?: RuleFixConfiguration_for_UseConstOptions;
	/**
	 * Enforce default function parameters and optional function parameters to be last.
	 */
	useDefaultParameterLast?: RuleFixConfiguration_for_UseDefaultParameterLastOptions;
	/**
	 * Require the default clause in switch statements.
	 */
	useDefaultSwitchClause?: RuleConfiguration_for_UseDefaultSwitchClauseOptions;
	/**
	 * Require specifying the reason argument when using @deprecated directive
	 */
	useDeprecatedReason?: RuleConfiguration_for_UseDeprecatedReasonOptions;
	/**
	 * Require that each enum member value be explicitly initialized.
	 */
	useEnumInitializers?: RuleFixConfiguration_for_UseEnumInitializersOptions;
	/**
	 * Enforce explicitly comparing the length, size, byteLength or byteOffset property of a value.
	 */
	useExplicitLengthCheck?: RuleFixConfiguration_for_UseExplicitLengthCheckOptions;
	/**
	 * Disallow the use of Math.pow in favor of the ** operator.
	 */
	useExponentiationOperator?: RuleFixConfiguration_for_UseExponentiationOperatorOptions;
	/**
	 * Promotes the use of export type for types.
	 */
	useExportType?: RuleFixConfiguration_for_UseExportTypeOptions;
	/**
	 * Enforce naming conventions for JavaScript and TypeScript filenames.
	 */
	useFilenamingConvention?: RuleConfiguration_for_UseFilenamingConventionOptions;
	/**
	 * This rule recommends a for-of loop when in a for loop, the index used to extract an item from the iterated array.
	 */
	useForOf?: RuleConfiguration_for_UseForOfOptions;
	/**
	 * This rule enforces the use of \<>...\</> over \<Fragment>...\</Fragment>.
	 */
	useFragmentSyntax?: RuleFixConfiguration_for_UseFragmentSyntaxOptions;
	/**
	 * Promotes the use of import type for types.
	 */
	useImportType?: RuleFixConfiguration_for_UseImportTypeOptions;
	/**
	 * Require all enum members to be literal values.
	 */
	useLiteralEnumMembers?: RuleConfiguration_for_UseLiteralEnumMembersOptions;
	/**
	 * Enforce naming conventions for everything across a codebase.
	 */
	useNamingConvention?: RuleFixConfiguration_for_UseNamingConventionOptions;
	/**
	 * Promotes the usage of node:assert/strict over node:assert.
	 */
	useNodeAssertStrict?: RuleFixConfiguration_for_UseNodeAssertStrictOptions;
	/**
	 * Enforces using the node: protocol for Node.js builtin modules.
	 */
	useNodejsImportProtocol?: RuleFixConfiguration_for_UseNodejsImportProtocolOptions;
	/**
	 * Use the Number properties instead of global ones.
	 */
	useNumberNamespace?: RuleFixConfiguration_for_UseNumberNamespaceOptions;
	/**
	 * Prevent extra closing tags for components without children.
	 */
	useSelfClosingElements?: RuleFixConfiguration_for_UseSelfClosingElementsOptions;
	/**
	 * Require assignment operator shorthand where possible.
	 */
	useShorthandAssign?: RuleFixConfiguration_for_UseShorthandAssignOptions;
	/**
	 * Enforce using function types instead of object type with call signatures.
	 */
	useShorthandFunctionType?: RuleFixConfiguration_for_UseShorthandFunctionTypeOptions;
	/**
	 * Disallow multiple variable declarations in the same variable statement
	 */
	useSingleVarDeclarator?: RuleFixConfiguration_for_UseSingleVarDeclaratorOptions;
	/**
	 * Prefer template literals over string concatenation.
	 */
	useTemplate?: RuleFixConfiguration_for_UseTemplateOptions;
	/**
	 * Require new when throwing an error.
	 */
	useThrowNewError?: RuleFixConfiguration_for_UseThrowNewErrorOptions;
	/**
	 * Disallow throwing non-Error values.
	 */
	useThrowOnlyError?: RuleConfiguration_for_UseThrowOnlyErrorOptions;
	/**
	 * Enforce the use of String.trimStart() and String.trimEnd() over String.trimLeft() and String.trimRight().
	 */
	useTrimStartEnd?: RuleFixConfiguration_for_UseTrimStartEndOptions;
}
/**
 * A list of rules that belong to this group
 */
export interface Suspicious {
	/**
	 * Disallow the use of alert, confirm, and prompt.
	 */
	noAlert?: RuleConfiguration_for_NoAlertOptions;
	/**
	 * Use standard constants instead of approximated literals.
	 */
	noApproximativeNumericConstant?: RuleFixConfiguration_for_NoApproximativeNumericConstantOptions;
	/**
	 * Discourage the usage of Array index in keys.
	 */
	noArrayIndexKey?: RuleConfiguration_for_NoArrayIndexKeyOptions;
	/**
	 * Disallow assignments in expressions.
	 */
	noAssignInExpressions?: RuleConfiguration_for_NoAssignInExpressionsOptions;
	/**
	 * Disallows using an async function as a Promise executor.
	 */
	noAsyncPromiseExecutor?: RuleConfiguration_for_NoAsyncPromiseExecutorOptions;
	/**
	 * Disallow reassigning exceptions in catch clauses.
	 */
	noCatchAssign?: RuleConfiguration_for_NoCatchAssignOptions;
	/**
	 * Disallow reassigning class members.
	 */
	noClassAssign?: RuleConfiguration_for_NoClassAssignOptions;
	/**
	 * Prevent comments from being inserted as text nodes
	 */
	noCommentText?: RuleFixConfiguration_for_NoCommentTextOptions;
	/**
	 * Disallow comparing against -0
	 */
	noCompareNegZero?: RuleFixConfiguration_for_NoCompareNegZeroOptions;
	/**
	 * Disallow labeled statements that are not loops.
	 */
	noConfusingLabels?: RuleConfiguration_for_NoConfusingLabelsOptions;
	/**
	 * Disallow void type outside of generic or return types.
	 */
	noConfusingVoidType?: RuleFixConfiguration_for_NoConfusingVoidTypeOptions;
	/**
	 * Disallow the use of console.
	 */
	noConsole?: RuleFixConfiguration_for_NoConsoleOptions;
	/**
	 * Disallow TypeScript const enum
	 */
	noConstEnum?: RuleFixConfiguration_for_NoConstEnumOptions;
	/**
	 * Prevents from having control characters and some escape sequences that match control characters in regular expression literals.
	 */
	noControlCharactersInRegex?: RuleConfiguration_for_NoControlCharactersInRegexOptions;
	/**
	 * Disallow the use of debugger
	 */
	noDebugger?: RuleFixConfiguration_for_NoDebuggerOptions;
	/**
	 * Disallow direct assignments to document.cookie.
	 */
	noDocumentCookie?: RuleConfiguration_for_NoDocumentCookieOptions;
	/**
	 * Prevents importing next/document outside of pages/_document.jsx in Next.js projects.
	 */
	noDocumentImportInPage?: RuleConfiguration_for_NoDocumentImportInPageOptions;
	/**
	 * Require the use of === and !==.
	 */
	noDoubleEquals?: RuleFixConfiguration_for_NoDoubleEqualsOptions;
	/**
	 * Disallow duplicate @import rules.
	 */
	noDuplicateAtImportRules?: RuleConfiguration_for_NoDuplicateAtImportRulesOptions;
	/**
	 * Disallow duplicate case labels.
	 */
	noDuplicateCase?: RuleConfiguration_for_NoDuplicateCaseOptions;
	/**
	 * Disallow duplicate class members.
	 */
	noDuplicateClassMembers?: RuleConfiguration_for_NoDuplicateClassMembersOptions;
	/**
	 * Disallow duplicate custom properties within declaration blocks.
	 */
	noDuplicateCustomProperties?: RuleConfiguration_for_NoDuplicateCustomPropertiesOptions;
	/**
	 * Disallow duplicate conditions in if-else-if chains
	 */
	noDuplicateElseIf?: RuleConfiguration_for_NoDuplicateElseIfOptions;
	/**
	 * No duplicated fields in GraphQL operations.
	 */
	noDuplicateFields?: RuleConfiguration_for_NoDuplicateFieldsOptions;
	/**
	 * Disallow duplicate names within font families.
	 */
	noDuplicateFontNames?: RuleConfiguration_for_NoDuplicateFontNamesOptions;
	/**
	 * Prevents JSX properties to be assigned multiple times.
	 */
	noDuplicateJsxProps?: RuleConfiguration_for_NoDuplicateJsxPropsOptions;
	/**
	 * Disallow two keys with the same name inside objects.
	 */
	noDuplicateObjectKeys?: RuleConfiguration_for_NoDuplicateObjectKeysOptions;
	/**
	 * Disallow duplicate function parameter name.
	 */
	noDuplicateParameters?: RuleConfiguration_for_NoDuplicateParametersOptions;
	/**
	 * Disallow duplicate properties within declaration blocks.
	 */
	noDuplicateProperties?: RuleConfiguration_for_NoDuplicatePropertiesOptions;
	/**
	 * Disallow duplicate selectors within keyframe blocks.
	 */
	noDuplicateSelectorsKeyframeBlock?: RuleConfiguration_for_NoDuplicateSelectorsKeyframeBlockOptions;
	/**
	 * A describe block should not contain duplicate hooks.
	 */
	noDuplicateTestHooks?: RuleConfiguration_for_NoDuplicateTestHooksOptions;
	/**
	 * Disallow CSS empty blocks.
	 */
	noEmptyBlock?: RuleConfiguration_for_NoEmptyBlockOptions;
	/**
	 * Disallow empty block statements and static blocks.
	 */
	noEmptyBlockStatements?: RuleConfiguration_for_NoEmptyBlockStatementsOptions;
	/**
	 * Disallow the declaration of empty interfaces.
	 */
	noEmptyInterface?: RuleFixConfiguration_for_NoEmptyInterfaceOptions;
	/**
	 * Disallow variables from evolving into any type through reassignments.
	 */
	noEvolvingTypes?: RuleConfiguration_for_NoEvolvingTypesOptions;
	/**
	 * Disallow the any type usage.
	 */
	noExplicitAny?: RuleConfiguration_for_NoExplicitAnyOptions;
	/**
	 * Disallow using export or module.exports in files containing tests
	 */
	noExportsInTest?: RuleConfiguration_for_NoExportsInTestOptions;
	/**
	 * Prevents the wrong usage of the non-null assertion operator (!) in TypeScript files.
	 */
	noExtraNonNullAssertion?: RuleFixConfiguration_for_NoExtraNonNullAssertionOptions;
	/**
	 * Disallow fallthrough of switch clauses.
	 */
	noFallthroughSwitchClause?: RuleConfiguration_for_NoFallthroughSwitchClauseOptions;
	/**
	 * Disallow focused tests.
	 */
	noFocusedTests?: RuleFixConfiguration_for_NoFocusedTestsOptions;
	/**
	 * Disallow reassigning function declarations.
	 */
	noFunctionAssign?: RuleConfiguration_for_NoFunctionAssignOptions;
	/**
	 * Disallow assignments to native objects and read-only global variables.
	 */
	noGlobalAssign?: RuleConfiguration_for_NoGlobalAssignOptions;
	/**
	 * Use Number.isFinite instead of global isFinite.
	 */
	noGlobalIsFinite?: RuleFixConfiguration_for_NoGlobalIsFiniteOptions;
	/**
	 * Use Number.isNaN instead of global isNaN.
	 */
	noGlobalIsNan?: RuleFixConfiguration_for_NoGlobalIsNanOptions;
	/**
	 * Prevent using the next/head module in pages/_document.js on Next.js projects.
	 */
	noHeadImportInDocument?: RuleConfiguration_for_NoHeadImportInDocumentOptions;
	/**
	 * Disallow use of implicit any type on variable declarations.
	 */
	noImplicitAnyLet?: RuleConfiguration_for_NoImplicitAnyLetOptions;
	/**
	 * Disallow assigning to imported bindings
	 */
	noImportAssign?: RuleConfiguration_for_NoImportAssignOptions;
	/**
	 * Disallow invalid !important within keyframe declarations
	 */
	noImportantInKeyframe?: RuleConfiguration_for_NoImportantInKeyframeOptions;
	/**
	 * Disallows the use of irregular whitespace characters.
	 */
	noIrregularWhitespace?: RuleConfiguration_for_NoIrregularWhitespaceOptions;
	/**
	 * Disallow labels that share a name with a variable
	 */
	noLabelVar?: RuleConfiguration_for_NoLabelVarOptions;
	/**
	 * Disallow characters made with multiple code points in character class syntax.
	 */
	noMisleadingCharacterClass?: RuleFixConfiguration_for_NoMisleadingCharacterClassOptions;
	/**
	 * Enforce proper usage of new and constructor.
	 */
	noMisleadingInstantiator?: RuleConfiguration_for_NoMisleadingInstantiatorOptions;
	/**
	 * Checks that the assertion function, for example expect, is placed inside an it() function call.
	 */
	noMisplacedAssertion?: RuleConfiguration_for_NoMisplacedAssertionOptions;
	/**
	 * Disallow shorthand assign when variable appears on both sides.
	 */
	noMisrefactoredShorthandAssign?: RuleFixConfiguration_for_NoMisrefactoredShorthandAssignOptions;
	/**
	 * Disallow octal escape sequences in string literals
	 */
	noOctalEscape?: RuleFixConfiguration_for_NoOctalEscapeOptions;
	/**
	 * Disallow direct use of Object.prototype builtins.
	 */
	noPrototypeBuiltins?: RuleFixConfiguration_for_NoPrototypeBuiltinsOptions;
	/**
	 * Prevents React-specific JSX properties from being used.
	 */
	noReactSpecificProps?: RuleFixConfiguration_for_NoReactSpecificPropsOptions;
	/**
	 * Disallow variable, function, class, and type redeclarations in the same scope.
	 */
	noRedeclare?: RuleConfiguration_for_NoRedeclareOptions;
	/**
	 * Prevents from having redundant "use strict".
	 */
	noRedundantUseStrict?: RuleFixConfiguration_for_NoRedundantUseStrictOptions;
	/**
	 * Disallow comparisons where both sides are exactly the same.
	 */
	noSelfCompare?: RuleConfiguration_for_NoSelfCompareOptions;
	/**
	 * Disallow identifiers from shadowing restricted names.
	 */
	noShadowRestrictedNames?: RuleConfiguration_for_NoShadowRestrictedNamesOptions;
	/**
	 * Disallow shorthand properties that override related longhand properties.
	 */
	noShorthandPropertyOverrides?: RuleConfiguration_for_NoShorthandPropertyOverridesOptions;
	/**
	 * Disallow disabled tests.
	 */
	noSkippedTests?: RuleFixConfiguration_for_NoSkippedTestsOptions;
	/**
	 * Prevents the use of sparse arrays (arrays with holes).
	 */
	noSparseArray?: RuleFixConfiguration_for_NoSparseArrayOptions;
	/**
	 * It detects possible "wrong" semicolons inside JSX elements.
	 */
	noSuspiciousSemicolonInJsx?: RuleConfiguration_for_NoSuspiciousSemicolonInJsxOptions;
	/**
	 * Disallow template literal placeholder syntax in regular strings.
	 */
	noTemplateCurlyInString?: RuleConfiguration_for_NoTemplateCurlyInStringOptions;
	/**
	 * Disallow then property.
	 */
	noThenProperty?: RuleConfiguration_for_NoThenPropertyOptions;
	/**
	 * Disallow unsafe declaration merging between interfaces and classes.
	 */
	noUnsafeDeclarationMerging?: RuleConfiguration_for_NoUnsafeDeclarationMergingOptions;
	/**
	 * Disallow using unsafe negation.
	 */
	noUnsafeNegation?: RuleFixConfiguration_for_NoUnsafeNegationOptions;
	/**
	 * Disallow the use of var
	 */
	noVar?: RuleFixConfiguration_for_NoVarOptions;
	/**
	 * Disallow with statements in non-strict contexts.
	 */
	noWith?: RuleConfiguration_for_NoWithOptions;
	/**
	 * It enables the recommended rules for this group
	 */
	recommended?: boolean;
	/**
	 * Disallow the use of overload signatures that are not next to each other.
	 */
	useAdjacentOverloadSignatures?: RuleConfiguration_for_UseAdjacentOverloadSignaturesOptions;
	/**
	 * Ensure async functions utilize await.
	 */
	useAwait?: RuleConfiguration_for_UseAwaitOptions;
	/**
	 * Enforce default clauses in switch statements to be last
	 */
	useDefaultSwitchClauseLast?: RuleConfiguration_for_UseDefaultSwitchClauseLastOptions;
	/**
	 * Enforce passing a message value when creating a built-in error.
	 */
	useErrorMessage?: RuleConfiguration_for_UseErrorMessageOptions;
	/**
	 * Enforce get methods to always return a value.
	 */
	useGetterReturn?: RuleConfiguration_for_UseGetterReturnOptions;
	/**
	 * Enforces the use of a recommended display strategy with Google Fonts.
	 */
	useGoogleFontDisplay?: RuleConfiguration_for_UseGoogleFontDisplayOptions;
	/**
	 * Require for-in loops to include an if statement.
	 */
	useGuardForIn?: RuleConfiguration_for_UseGuardForInOptions;
	/**
	 * Use Array.isArray() instead of instanceof Array.
	 */
	useIsArray?: RuleFixConfiguration_for_UseIsArrayOptions;
	/**
	 * Require using the namespace keyword over the module keyword to declare TypeScript namespaces.
	 */
	useNamespaceKeyword?: RuleFixConfiguration_for_UseNamespaceKeywordOptions;
	/**
	 * Enforce using the digits argument with Number#toFixed().
	 */
	useNumberToFixedDigitsArgument?: RuleFixConfiguration_for_UseNumberToFixedDigitsArgumentOptions;
	/**
	 * Enforce the use of the directive "use strict" in script files.
	 */
	useStrictMode?: RuleFixConfiguration_for_UseStrictModeOptions;
}
export type RuleAssistPlainConfiguration = "off" | "on";
export interface RuleAssistWithOptions_for_OrganizeImportsOptions {
	/**
	 * The severity of the emitted diagnostics by the rule
	 */
	level: RuleAssistPlainConfiguration;
	/**
	 * Rule's options
	 */
	options: OrganizeImportsOptions;
}
export interface RuleAssistWithOptions_for_UseSortedAttributesOptions {
	/**
	 * The severity of the emitted diagnostics by the rule
	 */
	level: RuleAssistPlainConfiguration;
	/**
	 * Rule's options
	 */
	options: UseSortedAttributesOptions;
}
export interface RuleAssistWithOptions_for_UseSortedKeysOptions {
	/**
	 * The severity of the emitted diagnostics by the rule
	 */
	level: RuleAssistPlainConfiguration;
	/**
	 * Rule's options
	 */
	options: UseSortedKeysOptions;
}
export interface RuleAssistWithOptions_for_UseSortedPropertiesOptions {
	/**
	 * The severity of the emitted diagnostics by the rule
	 */
	level: RuleAssistPlainConfiguration;
	/**
	 * Rule's options
	 */
	options: UseSortedPropertiesOptions;
}
export type RuleFixConfiguration_for_NoAccessKeyOptions =
	| RulePlainConfiguration
	| RuleWithFixOptions_for_NoAccessKeyOptions;
export type RuleFixConfiguration_for_NoAriaHiddenOnFocusableOptions =
	| RulePlainConfiguration
	| RuleWithFixOptions_for_NoAriaHiddenOnFocusableOptions;
export type RuleFixConfiguration_for_NoAriaUnsupportedElementsOptions =
	| RulePlainConfiguration
	| RuleWithFixOptions_for_NoAriaUnsupportedElementsOptions;
export type RuleFixConfiguration_for_NoAutofocusOptions =
	| RulePlainConfiguration
	| RuleWithFixOptions_for_NoAutofocusOptions;
export type RuleFixConfiguration_for_NoDistractingElementsOptions =
	| RulePlainConfiguration
	| RuleWithFixOptions_for_NoDistractingElementsOptions;
export type RuleFixConfiguration_for_NoHeaderScopeOptions =
	| RulePlainConfiguration
	| RuleWithFixOptions_for_NoHeaderScopeOptions;
export type RuleFixConfiguration_for_NoInteractiveElementToNoninteractiveRoleOptions =
	| RulePlainConfiguration
	| RuleWithFixOptions_for_NoInteractiveElementToNoninteractiveRoleOptions;
export type RuleConfiguration_for_NoLabelWithoutControlOptions =
	| RulePlainConfiguration
	| RuleWithOptions_for_NoLabelWithoutControlOptions;
export type RuleFixConfiguration_for_NoNoninteractiveElementToInteractiveRoleOptions =
	| RulePlainConfiguration
	| RuleWithFixOptions_for_NoNoninteractiveElementToInteractiveRoleOptions;
export type RuleFixConfiguration_for_NoNoninteractiveTabindexOptions =
	| RulePlainConfiguration
	| RuleWithFixOptions_for_NoNoninteractiveTabindexOptions;
export type RuleFixConfiguration_for_NoPositiveTabindexOptions =
	| RulePlainConfiguration
	| RuleWithFixOptions_for_NoPositiveTabindexOptions;
export type RuleConfiguration_for_NoRedundantAltOptions =
	| RulePlainConfiguration
	| RuleWithOptions_for_NoRedundantAltOptions;
export type RuleFixConfiguration_for_NoRedundantRolesOptions =
	| RulePlainConfiguration
	| RuleWithFixOptions_for_NoRedundantRolesOptions;
export type RuleConfiguration_for_NoStaticElementInteractionsOptions =
	| RulePlainConfiguration
	| RuleWithOptions_for_NoStaticElementInteractionsOptions;
export type RuleConfiguration_for_NoSvgWithoutTitleOptions =
	| RulePlainConfiguration
	| RuleWithOptions_for_NoSvgWithoutTitleOptions;
export type RuleConfiguration_for_UseAltTextOptions =
	| RulePlainConfiguration
	| RuleWithOptions_for_UseAltTextOptions;
export type RuleFixConfiguration_for_UseAnchorContentOptions =
	| RulePlainConfiguration
	| RuleWithFixOptions_for_UseAnchorContentOptions;
export type RuleFixConfiguration_for_UseAriaActivedescendantWithTabindexOptions =
	| RulePlainConfiguration
	| RuleWithFixOptions_for_UseAriaActivedescendantWithTabindexOptions;
export type RuleConfiguration_for_UseAriaPropsForRoleOptions =
	| RulePlainConfiguration
	| RuleWithOptions_for_UseAriaPropsForRoleOptions;
export type RuleConfiguration_for_UseAriaPropsSupportedByRoleOptions =
	| RulePlainConfiguration
	| RuleWithOptions_for_UseAriaPropsSupportedByRoleOptions;
export type RuleConfiguration_for_UseButtonTypeOptions =
	| RulePlainConfiguration
	| RuleWithOptions_for_UseButtonTypeOptions;
export type RuleConfiguration_for_UseFocusableInteractiveOptions =
	| RulePlainConfiguration
	| RuleWithOptions_for_UseFocusableInteractiveOptions;
export type RuleConfiguration_for_UseGenericFontNamesOptions =
	| RulePlainConfiguration
	| RuleWithOptions_for_UseGenericFontNamesOptions;
export type RuleConfiguration_for_UseHeadingContentOptions =
	| RulePlainConfiguration
	| RuleWithOptions_for_UseHeadingContentOptions;
export type RuleConfiguration_for_UseHtmlLangOptions =
	| RulePlainConfiguration
	| RuleWithOptions_for_UseHtmlLangOptions;
export type RuleConfiguration_for_UseIframeTitleOptions =
	| RulePlainConfiguration
	| RuleWithOptions_for_UseIframeTitleOptions;
export type RuleConfiguration_for_UseKeyWithClickEventsOptions =
	| RulePlainConfiguration
	| RuleWithOptions_for_UseKeyWithClickEventsOptions;
export type RuleConfiguration_for_UseKeyWithMouseEventsOptions =
	| RulePlainConfiguration
	| RuleWithOptions_for_UseKeyWithMouseEventsOptions;
export type RuleConfiguration_for_UseMediaCaptionOptions =
	| RulePlainConfiguration
	| RuleWithOptions_for_UseMediaCaptionOptions;
export type RuleConfiguration_for_UseSemanticElementsOptions =
	| RulePlainConfiguration
	| RuleWithOptions_for_UseSemanticElementsOptions;
export type RuleConfiguration_for_UseValidAnchorOptions =
	| RulePlainConfiguration
	| RuleWithOptions_for_UseValidAnchorOptions;
export type RuleFixConfiguration_for_UseValidAriaPropsOptions =
	| RulePlainConfiguration
	| RuleWithFixOptions_for_UseValidAriaPropsOptions;
export type RuleFixConfiguration_for_UseValidAriaRoleOptions =
	| RulePlainConfiguration
	| RuleWithFixOptions_for_UseValidAriaRoleOptions;
export type RuleConfiguration_for_UseValidAriaValuesOptions =
	| RulePlainConfiguration
	| RuleWithOptions_for_UseValidAriaValuesOptions;
export type RuleConfiguration_for_UseValidAutocompleteOptions =
	| RulePlainConfiguration
	| RuleWithOptions_for_UseValidAutocompleteOptions;
export type RuleConfiguration_for_UseValidLangOptions =
	| RulePlainConfiguration
	| RuleWithOptions_for_UseValidLangOptions;
export type RuleFixConfiguration_for_NoAdjacentSpacesInRegexOptions =
	| RulePlainConfiguration
	| RuleWithFixOptions_for_NoAdjacentSpacesInRegexOptions;
export type RuleConfiguration_for_NoArgumentsOptions =
	| RulePlainConfiguration
	| RuleWithOptions_for_NoArgumentsOptions;
export type RuleFixConfiguration_for_NoBannedTypesOptions =
	| RulePlainConfiguration
	| RuleWithFixOptions_for_NoBannedTypesOptions;
export type RuleConfiguration_for_NoCommaOperatorOptions =
	| RulePlainConfiguration
	| RuleWithOptions_for_NoCommaOperatorOptions;
export type RuleConfiguration_for_NoEmptyTypeParametersOptions =
	| RulePlainConfiguration
	| RuleWithOptions_for_NoEmptyTypeParametersOptions;
export type RuleConfiguration_for_NoExcessiveCognitiveComplexityOptions =
	| RulePlainConfiguration
	| RuleWithOptions_for_NoExcessiveCognitiveComplexityOptions;
export type RuleConfiguration_for_NoExcessiveNestedTestSuitesOptions =
	| RulePlainConfiguration
	| RuleWithOptions_for_NoExcessiveNestedTestSuitesOptions;
export type RuleFixConfiguration_for_NoExtraBooleanCastOptions =
	| RulePlainConfiguration
	| RuleWithFixOptions_for_NoExtraBooleanCastOptions;
export type RuleFixConfiguration_for_NoFlatMapIdentityOptions =
	| RulePlainConfiguration
	| RuleWithFixOptions_for_NoFlatMapIdentityOptions;
export type RuleConfiguration_for_NoForEachOptions =
	| RulePlainConfiguration
	| RuleWithOptions_for_NoForEachOptions;
export type RuleConfiguration_for_NoStaticOnlyClassOptions =
	| RulePlainConfiguration
	| RuleWithOptions_for_NoStaticOnlyClassOptions;
export type RuleFixConfiguration_for_NoThisInStaticOptions =
	| RulePlainConfiguration
	| RuleWithFixOptions_for_NoThisInStaticOptions;
export type RuleFixConfiguration_for_NoUselessCatchOptions =
	| RulePlainConfiguration
	| RuleWithFixOptions_for_NoUselessCatchOptions;
export type RuleFixConfiguration_for_NoUselessConstructorOptions =
	| RulePlainConfiguration
	| RuleWithFixOptions_for_NoUselessConstructorOptions;
export type RuleFixConfiguration_for_NoUselessContinueOptions =
	| RulePlainConfiguration
	| RuleWithFixOptions_for_NoUselessContinueOptions;
export type RuleFixConfiguration_for_NoUselessEmptyExportOptions =
	| RulePlainConfiguration
	| RuleWithFixOptions_for_NoUselessEmptyExportOptions;
export type RuleFixConfiguration_for_NoUselessEscapeInRegexOptions =
	| RulePlainConfiguration
	| RuleWithFixOptions_for_NoUselessEscapeInRegexOptions;
export type RuleFixConfiguration_for_NoUselessFragmentsOptions =
	| RulePlainConfiguration
	| RuleWithFixOptions_for_NoUselessFragmentsOptions;
export type RuleFixConfiguration_for_NoUselessLabelOptions =
	| RulePlainConfiguration
	| RuleWithFixOptions_for_NoUselessLabelOptions;
export type RuleFixConfiguration_for_NoUselessLoneBlockStatementsOptions =
	| RulePlainConfiguration
	| RuleWithFixOptions_for_NoUselessLoneBlockStatementsOptions;
export type RuleFixConfiguration_for_NoUselessRenameOptions =
	| RulePlainConfiguration
	| RuleWithFixOptions_for_NoUselessRenameOptions;
export type RuleFixConfiguration_for_NoUselessStringConcatOptions =
	| RulePlainConfiguration
	| RuleWithFixOptions_for_NoUselessStringConcatOptions;
export type RuleConfiguration_for_NoUselessStringRawOptions =
	| RulePlainConfiguration
	| RuleWithOptions_for_NoUselessStringRawOptions;
export type RuleFixConfiguration_for_NoUselessSwitchCaseOptions =
	| RulePlainConfiguration
	| RuleWithFixOptions_for_NoUselessSwitchCaseOptions;
export type RuleFixConfiguration_for_NoUselessTernaryOptions =
	| RulePlainConfiguration
	| RuleWithFixOptions_for_NoUselessTernaryOptions;
export type RuleFixConfiguration_for_NoUselessThisAliasOptions =
	| RulePlainConfiguration
	| RuleWithFixOptions_for_NoUselessThisAliasOptions;
export type RuleFixConfiguration_for_NoUselessTypeConstraintOptions =
	| RulePlainConfiguration
	| RuleWithFixOptions_for_NoUselessTypeConstraintOptions;
export type RuleFixConfiguration_for_NoUselessUndefinedInitializationOptions =
	| RulePlainConfiguration
	| RuleWithFixOptions_for_NoUselessUndefinedInitializationOptions;
export type RuleConfiguration_for_NoVoidOptions =
	| RulePlainConfiguration
	| RuleWithOptions_for_NoVoidOptions;
export type RuleFixConfiguration_for_UseArrowFunctionOptions =
	| RulePlainConfiguration
	| RuleWithFixOptions_for_UseArrowFunctionOptions;
export type RuleFixConfiguration_for_UseDateNowOptions =
	| RulePlainConfiguration
	| RuleWithFixOptions_for_UseDateNowOptions;
export type RuleFixConfiguration_for_UseFlatMapOptions =
	| RulePlainConfiguration
	| RuleWithFixOptions_for_UseFlatMapOptions;
export type RuleFixConfiguration_for_UseLiteralKeysOptions =
	| RulePlainConfiguration
	| RuleWithFixOptions_for_UseLiteralKeysOptions;
export type RuleFixConfiguration_for_UseNumericLiteralsOptions =
	| RulePlainConfiguration
	| RuleWithFixOptions_for_UseNumericLiteralsOptions;
export type RuleFixConfiguration_for_UseOptionalChainOptions =
	| RulePlainConfiguration
	| RuleWithFixOptions_for_UseOptionalChainOptions;
export type RuleFixConfiguration_for_UseRegexLiteralsOptions =
	| RulePlainConfiguration
	| RuleWithFixOptions_for_UseRegexLiteralsOptions;
export type RuleFixConfiguration_for_UseSimpleNumberKeysOptions =
	| RulePlainConfiguration
	| RuleWithFixOptions_for_UseSimpleNumberKeysOptions;
export type RuleFixConfiguration_for_UseSimplifiedLogicExpressionOptions =
	| RulePlainConfiguration
	| RuleWithFixOptions_for_UseSimplifiedLogicExpressionOptions;
export type RuleFixConfiguration_for_UseWhileOptions =
	| RulePlainConfiguration
	| RuleWithFixOptions_for_UseWhileOptions;
export type RuleConfiguration_for_NoChildrenPropOptions =
	| RulePlainConfiguration
	| RuleWithOptions_for_NoChildrenPropOptions;
export type RuleFixConfiguration_for_NoConstAssignOptions =
	| RulePlainConfiguration
	| RuleWithFixOptions_for_NoConstAssignOptions;
export type RuleConfiguration_for_NoConstantConditionOptions =
	| RulePlainConfiguration
	| RuleWithOptions_for_NoConstantConditionOptions;
export type RuleFixConfiguration_for_NoConstantMathMinMaxClampOptions =
	| RulePlainConfiguration
	| RuleWithFixOptions_for_NoConstantMathMinMaxClampOptions;
export type RuleConfiguration_for_NoConstructorReturnOptions =
	| RulePlainConfiguration
	| RuleWithOptions_for_NoConstructorReturnOptions;
export type RuleConfiguration_for_NoEmptyCharacterClassInRegexOptions =
	| RulePlainConfiguration
	| RuleWithOptions_for_NoEmptyCharacterClassInRegexOptions;
export type RuleConfiguration_for_NoEmptyPatternOptions =
	| RulePlainConfiguration
	| RuleWithOptions_for_NoEmptyPatternOptions;
export type RuleConfiguration_for_NoGlobalObjectCallsOptions =
	| RulePlainConfiguration
	| RuleWithOptions_for_NoGlobalObjectCallsOptions;
export type RuleConfiguration_for_NoInnerDeclarationsOptions =
	| RulePlainConfiguration
	| RuleWithOptions_for_NoInnerDeclarationsOptions;
export type RuleFixConfiguration_for_NoInvalidBuiltinInstantiationOptions =
	| RulePlainConfiguration
	| RuleWithFixOptions_for_NoInvalidBuiltinInstantiationOptions;
export type RuleConfiguration_for_NoInvalidConstructorSuperOptions =
	| RulePlainConfiguration
	| RuleWithOptions_for_NoInvalidConstructorSuperOptions;
export type RuleConfiguration_for_NoInvalidDirectionInLinearGradientOptions =
	| RulePlainConfiguration
	| RuleWithOptions_for_NoInvalidDirectionInLinearGradientOptions;
export type RuleConfiguration_for_NoInvalidGridAreasOptions =
	| RulePlainConfiguration
	| RuleWithOptions_for_NoInvalidGridAreasOptions;
export type RuleConfiguration_for_NoInvalidPositionAtImportRuleOptions =
	| RulePlainConfiguration
	| RuleWithOptions_for_NoInvalidPositionAtImportRuleOptions;
export type RuleConfiguration_for_NoInvalidUseBeforeDeclarationOptions =
	| RulePlainConfiguration
	| RuleWithOptions_for_NoInvalidUseBeforeDeclarationOptions;
export type RuleConfiguration_for_NoMissingVarFunctionOptions =
	| RulePlainConfiguration
	| RuleWithOptions_for_NoMissingVarFunctionOptions;
export type RuleConfiguration_for_NoNodejsModulesOptions =
	| RulePlainConfiguration
	| RuleWithOptions_for_NoNodejsModulesOptions;
export type RuleFixConfiguration_for_NoNonoctalDecimalEscapeOptions =
	| RulePlainConfiguration
	| RuleWithFixOptions_for_NoNonoctalDecimalEscapeOptions;
export type RuleConfiguration_for_NoPrecisionLossOptions =
	| RulePlainConfiguration
	| RuleWithOptions_for_NoPrecisionLossOptions;
export type RuleConfiguration_for_NoPrivateImportsOptions =
	| RulePlainConfiguration
	| RuleWithOptions_for_NoPrivateImportsOptions;
export type RuleConfiguration_for_NoRenderReturnValueOptions =
	| RulePlainConfiguration
	| RuleWithOptions_for_NoRenderReturnValueOptions;
export type RuleConfiguration_for_NoSelfAssignOptions =
	| RulePlainConfiguration
	| RuleWithOptions_for_NoSelfAssignOptions;
export type RuleConfiguration_for_NoSetterReturnOptions =
	| RulePlainConfiguration
	| RuleWithOptions_for_NoSetterReturnOptions;
export type RuleFixConfiguration_for_NoStringCaseMismatchOptions =
	| RulePlainConfiguration
	| RuleWithFixOptions_for_NoStringCaseMismatchOptions;
export type RuleFixConfiguration_for_NoSwitchDeclarationsOptions =
	| RulePlainConfiguration
	| RuleWithFixOptions_for_NoSwitchDeclarationsOptions;
export type RuleConfiguration_for_NoUndeclaredDependenciesOptions =
	| RulePlainConfiguration
	| RuleWithOptions_for_NoUndeclaredDependenciesOptions;
export type RuleConfiguration_for_NoUndeclaredVariablesOptions =
	| RulePlainConfiguration
	| RuleWithOptions_for_NoUndeclaredVariablesOptions;
export type RuleConfiguration_for_NoUnknownFunctionOptions =
	| RulePlainConfiguration
	| RuleWithOptions_for_NoUnknownFunctionOptions;
export type RuleConfiguration_for_NoUnknownMediaFeatureNameOptions =
	| RulePlainConfiguration
	| RuleWithOptions_for_NoUnknownMediaFeatureNameOptions;
export type RuleConfiguration_for_NoUnknownPropertyOptions =
	| RulePlainConfiguration
	| RuleWithOptions_for_NoUnknownPropertyOptions;
export type RuleConfiguration_for_NoUnknownPseudoClassOptions =
	| RulePlainConfiguration
	| RuleWithOptions_for_NoUnknownPseudoClassOptions;
export type RuleConfiguration_for_NoUnknownPseudoElementOptions =
	| RulePlainConfiguration
	| RuleWithOptions_for_NoUnknownPseudoElementOptions;
export type RuleConfiguration_for_NoUnknownTypeSelectorOptions =
	| RulePlainConfiguration
	| RuleWithOptions_for_NoUnknownTypeSelectorOptions;
export type RuleConfiguration_for_NoUnknownUnitOptions =
	| RulePlainConfiguration
	| RuleWithOptions_for_NoUnknownUnitOptions;
export type RuleConfiguration_for_NoUnmatchableAnbSelectorOptions =
	| RulePlainConfiguration
	| RuleWithOptions_for_NoUnmatchableAnbSelectorOptions;
export type RuleConfiguration_for_NoUnreachableOptions =
	| RulePlainConfiguration
	| RuleWithOptions_for_NoUnreachableOptions;
export type RuleConfiguration_for_NoUnreachableSuperOptions =
	| RulePlainConfiguration
	| RuleWithOptions_for_NoUnreachableSuperOptions;
export type RuleConfiguration_for_NoUnsafeFinallyOptions =
	| RulePlainConfiguration
	| RuleWithOptions_for_NoUnsafeFinallyOptions;
export type RuleConfiguration_for_NoUnsafeOptionalChainingOptions =
	| RulePlainConfiguration
	| RuleWithOptions_for_NoUnsafeOptionalChainingOptions;
export type RuleFixConfiguration_for_NoUnusedFunctionParametersOptions =
	| RulePlainConfiguration
	| RuleWithFixOptions_for_NoUnusedFunctionParametersOptions;
export type RuleFixConfiguration_for_NoUnusedImportsOptions =
	| RulePlainConfiguration
	| RuleWithFixOptions_for_NoUnusedImportsOptions;
export type RuleFixConfiguration_for_NoUnusedLabelsOptions =
	| RulePlainConfiguration
	| RuleWithFixOptions_for_NoUnusedLabelsOptions;
export type RuleFixConfiguration_for_NoUnusedPrivateClassMembersOptions =
	| RulePlainConfiguration
	| RuleWithFixOptions_for_NoUnusedPrivateClassMembersOptions;
export type RuleFixConfiguration_for_NoUnusedVariablesOptions =
	| RulePlainConfiguration
	| RuleWithFixOptions_for_NoUnusedVariablesOptions;
export type RuleFixConfiguration_for_NoVoidElementsWithChildrenOptions =
	| RulePlainConfiguration
	| RuleWithFixOptions_for_NoVoidElementsWithChildrenOptions;
export type RuleConfiguration_for_NoVoidTypeReturnOptions =
	| RulePlainConfiguration
	| RuleWithOptions_for_NoVoidTypeReturnOptions;
export type RuleFixConfiguration_for_UseExhaustiveDependenciesOptions =
	| RulePlainConfiguration
	| RuleWithFixOptions_for_UseExhaustiveDependenciesOptions;
export type RuleConfiguration_for_UseHookAtTopLevelOptions =
	| RulePlainConfiguration
	| RuleWithOptions_for_UseHookAtTopLevelOptions;
export type RuleFixConfiguration_for_UseImportExtensionsOptions =
	| RulePlainConfiguration
	| RuleWithFixOptions_for_UseImportExtensionsOptions;
export type RuleFixConfiguration_for_UseIsNanOptions =
	| RulePlainConfiguration
	| RuleWithFixOptions_for_UseIsNanOptions;
export type RuleConfiguration_for_UseJsxKeyInIterableOptions =
	| RulePlainConfiguration
	| RuleWithOptions_for_UseJsxKeyInIterableOptions;
export type RuleConfiguration_for_UseValidForDirectionOptions =
	| RulePlainConfiguration
	| RuleWithOptions_for_UseValidForDirectionOptions;
export type RuleFixConfiguration_for_UseValidTypeofOptions =
	| RulePlainConfiguration
	| RuleWithFixOptions_for_UseValidTypeofOptions;
export type RuleConfiguration_for_UseYieldOptions =
	| RulePlainConfiguration
	| RuleWithOptions_for_UseYieldOptions;
export type RuleConfiguration_for_NoAwaitInLoopOptions =
	| RulePlainConfiguration
	| RuleWithOptions_for_NoAwaitInLoopOptions;
export type RuleConfiguration_for_NoBitwiseOperatorsOptions =
	| RulePlainConfiguration
	| RuleWithOptions_for_NoBitwiseOperatorsOptions;
export type RuleConfiguration_for_NoConstantBinaryExpressionOptions =
	| RulePlainConfiguration
	| RuleWithOptions_for_NoConstantBinaryExpressionOptions;
export type RuleConfiguration_for_NoDestructuredPropsOptions =
	| RulePlainConfiguration
	| RuleWithOptions_for_NoDestructuredPropsOptions;
export type RuleConfiguration_for_NoExcessiveLinesPerFunctionOptions =
	| RulePlainConfiguration
	| RuleWithOptions_for_NoExcessiveLinesPerFunctionOptions;
export type RuleFixConfiguration_for_NoFloatingPromisesOptions =
	| RulePlainConfiguration
	| RuleWithFixOptions_for_NoFloatingPromisesOptions;
export type RuleFixConfiguration_for_NoGlobalDirnameFilenameOptions =
	| RulePlainConfiguration
	| RuleWithFixOptions_for_NoGlobalDirnameFilenameOptions;
export type RuleFixConfiguration_for_NoImplicitCoercionOptions =
	| RulePlainConfiguration
	| RuleWithFixOptions_for_NoImplicitCoercionOptions;
export type RuleConfiguration_for_NoImportCyclesOptions =
	| RulePlainConfiguration
	| RuleWithOptions_for_NoImportCyclesOptions;
export type RuleFixConfiguration_for_NoImportantStylesOptions =
	| RulePlainConfiguration
	| RuleWithFixOptions_for_NoImportantStylesOptions;
export type RuleConfiguration_for_NoMagicNumbersOptions =
	| RulePlainConfiguration
	| RuleWithOptions_for_NoMagicNumbersOptions;
export type RuleFixConfiguration_for_NoMisusedPromisesOptions =
	| RulePlainConfiguration
	| RuleWithFixOptions_for_NoMisusedPromisesOptions;
export type RuleConfiguration_for_NoNestedComponentDefinitionsOptions =
	| RulePlainConfiguration
	| RuleWithOptions_for_NoNestedComponentDefinitionsOptions;
export type RuleConfiguration_for_NoNoninteractiveElementInteractionsOptions =
	| RulePlainConfiguration
	| RuleWithOptions_for_NoNoninteractiveElementInteractionsOptions;
export type RuleFixConfiguration_for_NoProcessGlobalOptions =
	| RulePlainConfiguration
	| RuleWithFixOptions_for_NoProcessGlobalOptions;
export type RuleFixConfiguration_for_NoQuickfixBiomeOptions =
	| RulePlainConfiguration
	| RuleWithFixOptions_for_NoQuickfixBiomeOptions;
export type RuleConfiguration_for_NoQwikUseVisibleTaskOptions =
	| RulePlainConfiguration
	| RuleWithOptions_for_NoQwikUseVisibleTaskOptions;
export type RuleConfiguration_for_NoReactPropAssignOptions =
	| RulePlainConfiguration
	| RuleWithOptions_for_NoReactPropAssignOptions;
export type RuleConfiguration_for_NoRestrictedElementsOptions =
	| RulePlainConfiguration
	| RuleWithOptions_for_NoRestrictedElementsOptions;
export type RuleConfiguration_for_NoSecretsOptions =
	| RulePlainConfiguration
	| RuleWithOptions_for_NoSecretsOptions;
export type RuleConfiguration_for_NoShadowOptions =
	| RulePlainConfiguration
	| RuleWithOptions_for_NoShadowOptions;
export type RuleFixConfiguration_for_NoTsIgnoreOptions =
	| RulePlainConfiguration
	| RuleWithFixOptions_for_NoTsIgnoreOptions;
export type RuleConfiguration_for_NoUnassignedVariablesOptions =
	| RulePlainConfiguration
	| RuleWithOptions_for_NoUnassignedVariablesOptions;
export type RuleConfiguration_for_NoUnknownAtRuleOptions =
	| RulePlainConfiguration
	| RuleWithOptions_for_NoUnknownAtRuleOptions;
export type RuleConfiguration_for_NoUnresolvedImportsOptions =
	| RulePlainConfiguration
	| RuleWithOptions_for_NoUnresolvedImportsOptions;
export type RuleConfiguration_for_NoUnwantedPolyfillioOptions =
	| RulePlainConfiguration
	| RuleWithOptions_for_NoUnwantedPolyfillioOptions;
export type RuleConfiguration_for_NoUselessBackrefInRegexOptions =
	| RulePlainConfiguration
	| RuleWithOptions_for_NoUselessBackrefInRegexOptions;
export type RuleFixConfiguration_for_NoUselessEscapeInStringOptions =
	| RulePlainConfiguration
	| RuleWithFixOptions_for_NoUselessEscapeInStringOptions;
export type RuleFixConfiguration_for_NoUselessUndefinedOptions =
	| RulePlainConfiguration
	| RuleWithFixOptions_for_NoUselessUndefinedOptions;
export type RuleConfiguration_for_NoVueReservedKeysOptions =
	| RulePlainConfiguration
	| RuleWithOptions_for_NoVueReservedKeysOptions;
export type RuleConfiguration_for_NoVueReservedPropsOptions =
	| RulePlainConfiguration
	| RuleWithOptions_for_NoVueReservedPropsOptions;
export type RuleConfiguration_for_UseAdjacentGetterSetterOptions =
	| RulePlainConfiguration
	| RuleWithOptions_for_UseAdjacentGetterSetterOptions;
export type RuleConfiguration_for_UseAnchorHrefOptions =
	| RulePlainConfiguration
	| RuleWithOptions_for_UseAnchorHrefOptions;
export type RuleFixConfiguration_for_UseConsistentObjectDefinitionOptions =
	| RulePlainConfiguration
	| RuleWithFixOptions_for_UseConsistentObjectDefinitionOptions;
export type RuleFixConfiguration_for_UseConsistentResponseOptions =
	| RulePlainConfiguration
	| RuleWithFixOptions_for_UseConsistentResponseOptions;
export type RuleFixConfiguration_for_UseExhaustiveSwitchCasesOptions =
	| RulePlainConfiguration
	| RuleWithFixOptions_for_UseExhaustiveSwitchCasesOptions;
export type RuleConfiguration_for_UseExplicitTypeOptions =
	| RulePlainConfiguration
	| RuleWithOptions_for_UseExplicitTypeOptions;
export type RuleConfiguration_for_UseExportsLastOptions =
	| RulePlainConfiguration
	| RuleWithOptions_for_UseExportsLastOptions;
export type RuleConfiguration_for_UseForComponentOptions =
	| RulePlainConfiguration
	| RuleWithOptions_for_UseForComponentOptions;
export type RuleFixConfiguration_for_UseGoogleFontPreconnectOptions =
	| RulePlainConfiguration
	| RuleWithFixOptions_for_UseGoogleFontPreconnectOptions;
export type RuleConfiguration_for_UseImageSizeOptions =
	| RulePlainConfiguration
	| RuleWithOptions_for_UseImageSizeOptions;
export type RuleFixConfiguration_for_UseIndexOfOptions =
	| RulePlainConfiguration
	| RuleWithFixOptions_for_UseIndexOfOptions;
export type RuleConfiguration_for_UseIterableCallbackReturnOptions =
	| RulePlainConfiguration
	| RuleWithOptions_for_UseIterableCallbackReturnOptions;
export type RuleFixConfiguration_for_UseJsonImportAttributeOptions =
	| RulePlainConfiguration
	| RuleWithFixOptions_for_UseJsonImportAttributeOptions;
export type RuleFixConfiguration_for_UseNamedOperationOptions =
	| RulePlainConfiguration
	| RuleWithFixOptions_for_UseNamedOperationOptions;
export type RuleConfiguration_for_UseNamingConventionOptions =
	| RulePlainConfiguration
	| RuleWithOptions_for_UseNamingConventionOptions;
export type RuleFixConfiguration_for_UseNumericSeparatorsOptions =
	| RulePlainConfiguration
	| RuleWithFixOptions_for_UseNumericSeparatorsOptions;
export type RuleFixConfiguration_for_UseObjectSpreadOptions =
	| RulePlainConfiguration
	| RuleWithFixOptions_for_UseObjectSpreadOptions;
export type RuleFixConfiguration_for_UseParseIntRadixOptions =
	| RulePlainConfiguration
	| RuleWithFixOptions_for_UseParseIntRadixOptions;
<<<<<<< HEAD
export type RuleConfiguration_for_UseQwikClasslistOptions =
	| RulePlainConfiguration
	| RuleWithOptions_for_UseQwikClasslistOptions;
=======
export type RuleConfiguration_for_UseReactFunctionComponentsOptions =
	| RulePlainConfiguration
	| RuleWithOptions_for_UseReactFunctionComponentsOptions;
>>>>>>> 018d1886
export type RuleFixConfiguration_for_UseReadonlyClassPropertiesOptions =
	| RulePlainConfiguration
	| RuleWithFixOptions_for_UseReadonlyClassPropertiesOptions;
export type RuleFixConfiguration_for_UseSingleJsDocAsteriskOptions =
	| RulePlainConfiguration
	| RuleWithFixOptions_for_UseSingleJsDocAsteriskOptions;
export type RuleFixConfiguration_for_UseSortedClassesOptions =
	| RulePlainConfiguration
	| RuleWithFixOptions_for_UseSortedClassesOptions;
export type RuleConfiguration_for_UseSymbolDescriptionOptions =
	| RulePlainConfiguration
	| RuleWithOptions_for_UseSymbolDescriptionOptions;
export type RuleFixConfiguration_for_UseUnifiedTypeSignatureOptions =
	| RulePlainConfiguration
	| RuleWithFixOptions_for_UseUnifiedTypeSignatureOptions;
export type RuleConfiguration_for_UseUniqueElementIdsOptions =
	| RulePlainConfiguration
	| RuleWithOptions_for_UseUniqueElementIdsOptions;
export type RuleConfiguration_for_NoAccumulatingSpreadOptions =
	| RulePlainConfiguration
	| RuleWithOptions_for_NoAccumulatingSpreadOptions;
export type RuleConfiguration_for_NoBarrelFileOptions =
	| RulePlainConfiguration
	| RuleWithOptions_for_NoBarrelFileOptions;
export type RuleFixConfiguration_for_NoDeleteOptions =
	| RulePlainConfiguration
	| RuleWithFixOptions_for_NoDeleteOptions;
export type RuleConfiguration_for_NoDynamicNamespaceImportAccessOptions =
	| RulePlainConfiguration
	| RuleWithOptions_for_NoDynamicNamespaceImportAccessOptions;
export type RuleConfiguration_for_NoImgElementOptions =
	| RulePlainConfiguration
	| RuleWithOptions_for_NoImgElementOptions;
export type RuleConfiguration_for_NoNamespaceImportOptions =
	| RulePlainConfiguration
	| RuleWithOptions_for_NoNamespaceImportOptions;
export type RuleConfiguration_for_NoReExportAllOptions =
	| RulePlainConfiguration
	| RuleWithOptions_for_NoReExportAllOptions;
export type RuleConfiguration_for_UseTopLevelRegexOptions =
	| RulePlainConfiguration
	| RuleWithOptions_for_UseTopLevelRegexOptions;
export type RuleFixConfiguration_for_NoBlankTargetOptions =
	| RulePlainConfiguration
	| RuleWithFixOptions_for_NoBlankTargetOptions;
export type RuleConfiguration_for_NoDangerouslySetInnerHtmlOptions =
	| RulePlainConfiguration
	| RuleWithOptions_for_NoDangerouslySetInnerHtmlOptions;
export type RuleConfiguration_for_NoDangerouslySetInnerHtmlWithChildrenOptions =
	| RulePlainConfiguration
	| RuleWithOptions_for_NoDangerouslySetInnerHtmlWithChildrenOptions;
export type RuleConfiguration_for_NoGlobalEvalOptions =
	| RulePlainConfiguration
	| RuleWithOptions_for_NoGlobalEvalOptions;
export type RuleConfiguration_for_NoCommonJsOptions =
	| RulePlainConfiguration
	| RuleWithOptions_for_NoCommonJsOptions;
export type RuleConfiguration_for_NoDefaultExportOptions =
	| RulePlainConfiguration
	| RuleWithOptions_for_NoDefaultExportOptions;
export type RuleConfiguration_for_NoDescendingSpecificityOptions =
	| RulePlainConfiguration
	| RuleWithOptions_for_NoDescendingSpecificityOptions;
export type RuleConfiguration_for_NoDoneCallbackOptions =
	| RulePlainConfiguration
	| RuleWithOptions_for_NoDoneCallbackOptions;
export type RuleConfiguration_for_NoEnumOptions =
	| RulePlainConfiguration
	| RuleWithOptions_for_NoEnumOptions;
export type RuleConfiguration_for_NoExportedImportsOptions =
	| RulePlainConfiguration
	| RuleWithOptions_for_NoExportedImportsOptions;
export type RuleConfiguration_for_NoHeadElementOptions =
	| RulePlainConfiguration
	| RuleWithOptions_for_NoHeadElementOptions;
export type RuleFixConfiguration_for_NoImplicitBooleanOptions =
	| RulePlainConfiguration
	| RuleWithFixOptions_for_NoImplicitBooleanOptions;
export type RuleFixConfiguration_for_NoInferrableTypesOptions =
	| RulePlainConfiguration
	| RuleWithFixOptions_for_NoInferrableTypesOptions;
export type RuleConfiguration_for_NoNamespaceOptions =
	| RulePlainConfiguration
	| RuleWithOptions_for_NoNamespaceOptions;
export type RuleFixConfiguration_for_NoNegationElseOptions =
	| RulePlainConfiguration
	| RuleWithFixOptions_for_NoNegationElseOptions;
export type RuleConfiguration_for_NoNestedTernaryOptions =
	| RulePlainConfiguration
	| RuleWithOptions_for_NoNestedTernaryOptions;
export type RuleFixConfiguration_for_NoNonNullAssertionOptions =
	| RulePlainConfiguration
	| RuleWithFixOptions_for_NoNonNullAssertionOptions;
export type RuleConfiguration_for_NoParameterAssignOptions =
	| RulePlainConfiguration
	| RuleWithOptions_for_NoParameterAssignOptions;
export type RuleConfiguration_for_NoParameterPropertiesOptions =
	| RulePlainConfiguration
	| RuleWithOptions_for_NoParameterPropertiesOptions;
export type RuleConfiguration_for_NoProcessEnvOptions =
	| RulePlainConfiguration
	| RuleWithOptions_for_NoProcessEnvOptions;
export type RuleConfiguration_for_NoRestrictedGlobalsOptions =
	| RulePlainConfiguration
	| RuleWithOptions_for_NoRestrictedGlobalsOptions;
export type RuleConfiguration_for_NoRestrictedImportsOptions =
	| RulePlainConfiguration
	| RuleWithOptions_for_NoRestrictedImportsOptions;
export type RuleFixConfiguration_for_NoRestrictedTypesOptions =
	| RulePlainConfiguration
	| RuleWithFixOptions_for_NoRestrictedTypesOptions;
export type RuleFixConfiguration_for_NoShoutyConstantsOptions =
	| RulePlainConfiguration
	| RuleWithFixOptions_for_NoShoutyConstantsOptions;
export type RuleFixConfiguration_for_NoSubstrOptions =
	| RulePlainConfiguration
	| RuleWithFixOptions_for_NoSubstrOptions;
export type RuleFixConfiguration_for_NoUnusedTemplateLiteralOptions =
	| RulePlainConfiguration
	| RuleWithFixOptions_for_NoUnusedTemplateLiteralOptions;
export type RuleFixConfiguration_for_NoUselessElseOptions =
	| RulePlainConfiguration
	| RuleWithFixOptions_for_NoUselessElseOptions;
export type RuleConfiguration_for_NoValueAtRuleOptions =
	| RulePlainConfiguration
	| RuleWithOptions_for_NoValueAtRuleOptions;
export type RuleFixConfiguration_for_NoYodaExpressionOptions =
	| RulePlainConfiguration
	| RuleWithFixOptions_for_NoYodaExpressionOptions;
export type RuleFixConfiguration_for_UseArrayLiteralsOptions =
	| RulePlainConfiguration
	| RuleWithFixOptions_for_UseArrayLiteralsOptions;
export type RuleFixConfiguration_for_UseAsConstAssertionOptions =
	| RulePlainConfiguration
	| RuleWithFixOptions_for_UseAsConstAssertionOptions;
export type RuleFixConfiguration_for_UseAtIndexOptions =
	| RulePlainConfiguration
	| RuleWithFixOptions_for_UseAtIndexOptions;
export type RuleFixConfiguration_for_UseBlockStatementsOptions =
	| RulePlainConfiguration
	| RuleWithFixOptions_for_UseBlockStatementsOptions;
export type RuleFixConfiguration_for_UseCollapsedElseIfOptions =
	| RulePlainConfiguration
	| RuleWithFixOptions_for_UseCollapsedElseIfOptions;
export type RuleFixConfiguration_for_UseCollapsedIfOptions =
	| RulePlainConfiguration
	| RuleWithFixOptions_for_UseCollapsedIfOptions;
export type RuleConfiguration_for_UseComponentExportOnlyModulesOptions =
	| RulePlainConfiguration
	| RuleWithOptions_for_UseComponentExportOnlyModulesOptions;
export type RuleFixConfiguration_for_UseConsistentArrayTypeOptions =
	| RulePlainConfiguration
	| RuleWithFixOptions_for_UseConsistentArrayTypeOptions;
export type RuleFixConfiguration_for_UseConsistentBuiltinInstantiationOptions =
	| RulePlainConfiguration
	| RuleWithFixOptions_for_UseConsistentBuiltinInstantiationOptions;
export type RuleFixConfiguration_for_UseConsistentCurlyBracesOptions =
	| RulePlainConfiguration
	| RuleWithFixOptions_for_UseConsistentCurlyBracesOptions;
export type RuleConfiguration_for_UseConsistentMemberAccessibilityOptions =
	| RulePlainConfiguration
	| RuleWithOptions_for_UseConsistentMemberAccessibilityOptions;
export type RuleFixConfiguration_for_UseConstOptions =
	| RulePlainConfiguration
	| RuleWithFixOptions_for_UseConstOptions;
export type RuleFixConfiguration_for_UseDefaultParameterLastOptions =
	| RulePlainConfiguration
	| RuleWithFixOptions_for_UseDefaultParameterLastOptions;
export type RuleConfiguration_for_UseDefaultSwitchClauseOptions =
	| RulePlainConfiguration
	| RuleWithOptions_for_UseDefaultSwitchClauseOptions;
export type RuleConfiguration_for_UseDeprecatedReasonOptions =
	| RulePlainConfiguration
	| RuleWithOptions_for_UseDeprecatedReasonOptions;
export type RuleFixConfiguration_for_UseEnumInitializersOptions =
	| RulePlainConfiguration
	| RuleWithFixOptions_for_UseEnumInitializersOptions;
export type RuleFixConfiguration_for_UseExplicitLengthCheckOptions =
	| RulePlainConfiguration
	| RuleWithFixOptions_for_UseExplicitLengthCheckOptions;
export type RuleFixConfiguration_for_UseExponentiationOperatorOptions =
	| RulePlainConfiguration
	| RuleWithFixOptions_for_UseExponentiationOperatorOptions;
export type RuleFixConfiguration_for_UseExportTypeOptions =
	| RulePlainConfiguration
	| RuleWithFixOptions_for_UseExportTypeOptions;
export type RuleConfiguration_for_UseFilenamingConventionOptions =
	| RulePlainConfiguration
	| RuleWithOptions_for_UseFilenamingConventionOptions;
export type RuleConfiguration_for_UseForOfOptions =
	| RulePlainConfiguration
	| RuleWithOptions_for_UseForOfOptions;
export type RuleFixConfiguration_for_UseFragmentSyntaxOptions =
	| RulePlainConfiguration
	| RuleWithFixOptions_for_UseFragmentSyntaxOptions;
export type RuleFixConfiguration_for_UseImportTypeOptions =
	| RulePlainConfiguration
	| RuleWithFixOptions_for_UseImportTypeOptions;
export type RuleConfiguration_for_UseLiteralEnumMembersOptions =
	| RulePlainConfiguration
	| RuleWithOptions_for_UseLiteralEnumMembersOptions;
export type RuleFixConfiguration_for_UseNamingConventionOptions =
	| RulePlainConfiguration
	| RuleWithFixOptions_for_UseNamingConventionOptions;
export type RuleFixConfiguration_for_UseNodeAssertStrictOptions =
	| RulePlainConfiguration
	| RuleWithFixOptions_for_UseNodeAssertStrictOptions;
export type RuleFixConfiguration_for_UseNodejsImportProtocolOptions =
	| RulePlainConfiguration
	| RuleWithFixOptions_for_UseNodejsImportProtocolOptions;
export type RuleFixConfiguration_for_UseNumberNamespaceOptions =
	| RulePlainConfiguration
	| RuleWithFixOptions_for_UseNumberNamespaceOptions;
export type RuleFixConfiguration_for_UseSelfClosingElementsOptions =
	| RulePlainConfiguration
	| RuleWithFixOptions_for_UseSelfClosingElementsOptions;
export type RuleFixConfiguration_for_UseShorthandAssignOptions =
	| RulePlainConfiguration
	| RuleWithFixOptions_for_UseShorthandAssignOptions;
export type RuleFixConfiguration_for_UseShorthandFunctionTypeOptions =
	| RulePlainConfiguration
	| RuleWithFixOptions_for_UseShorthandFunctionTypeOptions;
export type RuleFixConfiguration_for_UseSingleVarDeclaratorOptions =
	| RulePlainConfiguration
	| RuleWithFixOptions_for_UseSingleVarDeclaratorOptions;
export type RuleFixConfiguration_for_UseTemplateOptions =
	| RulePlainConfiguration
	| RuleWithFixOptions_for_UseTemplateOptions;
export type RuleFixConfiguration_for_UseThrowNewErrorOptions =
	| RulePlainConfiguration
	| RuleWithFixOptions_for_UseThrowNewErrorOptions;
export type RuleConfiguration_for_UseThrowOnlyErrorOptions =
	| RulePlainConfiguration
	| RuleWithOptions_for_UseThrowOnlyErrorOptions;
export type RuleFixConfiguration_for_UseTrimStartEndOptions =
	| RulePlainConfiguration
	| RuleWithFixOptions_for_UseTrimStartEndOptions;
export type RuleConfiguration_for_NoAlertOptions =
	| RulePlainConfiguration
	| RuleWithOptions_for_NoAlertOptions;
export type RuleFixConfiguration_for_NoApproximativeNumericConstantOptions =
	| RulePlainConfiguration
	| RuleWithFixOptions_for_NoApproximativeNumericConstantOptions;
export type RuleConfiguration_for_NoArrayIndexKeyOptions =
	| RulePlainConfiguration
	| RuleWithOptions_for_NoArrayIndexKeyOptions;
export type RuleConfiguration_for_NoAssignInExpressionsOptions =
	| RulePlainConfiguration
	| RuleWithOptions_for_NoAssignInExpressionsOptions;
export type RuleConfiguration_for_NoAsyncPromiseExecutorOptions =
	| RulePlainConfiguration
	| RuleWithOptions_for_NoAsyncPromiseExecutorOptions;
export type RuleConfiguration_for_NoCatchAssignOptions =
	| RulePlainConfiguration
	| RuleWithOptions_for_NoCatchAssignOptions;
export type RuleConfiguration_for_NoClassAssignOptions =
	| RulePlainConfiguration
	| RuleWithOptions_for_NoClassAssignOptions;
export type RuleFixConfiguration_for_NoCommentTextOptions =
	| RulePlainConfiguration
	| RuleWithFixOptions_for_NoCommentTextOptions;
export type RuleFixConfiguration_for_NoCompareNegZeroOptions =
	| RulePlainConfiguration
	| RuleWithFixOptions_for_NoCompareNegZeroOptions;
export type RuleConfiguration_for_NoConfusingLabelsOptions =
	| RulePlainConfiguration
	| RuleWithOptions_for_NoConfusingLabelsOptions;
export type RuleFixConfiguration_for_NoConfusingVoidTypeOptions =
	| RulePlainConfiguration
	| RuleWithFixOptions_for_NoConfusingVoidTypeOptions;
export type RuleFixConfiguration_for_NoConsoleOptions =
	| RulePlainConfiguration
	| RuleWithFixOptions_for_NoConsoleOptions;
export type RuleFixConfiguration_for_NoConstEnumOptions =
	| RulePlainConfiguration
	| RuleWithFixOptions_for_NoConstEnumOptions;
export type RuleConfiguration_for_NoControlCharactersInRegexOptions =
	| RulePlainConfiguration
	| RuleWithOptions_for_NoControlCharactersInRegexOptions;
export type RuleFixConfiguration_for_NoDebuggerOptions =
	| RulePlainConfiguration
	| RuleWithFixOptions_for_NoDebuggerOptions;
export type RuleConfiguration_for_NoDocumentCookieOptions =
	| RulePlainConfiguration
	| RuleWithOptions_for_NoDocumentCookieOptions;
export type RuleConfiguration_for_NoDocumentImportInPageOptions =
	| RulePlainConfiguration
	| RuleWithOptions_for_NoDocumentImportInPageOptions;
export type RuleFixConfiguration_for_NoDoubleEqualsOptions =
	| RulePlainConfiguration
	| RuleWithFixOptions_for_NoDoubleEqualsOptions;
export type RuleConfiguration_for_NoDuplicateAtImportRulesOptions =
	| RulePlainConfiguration
	| RuleWithOptions_for_NoDuplicateAtImportRulesOptions;
export type RuleConfiguration_for_NoDuplicateCaseOptions =
	| RulePlainConfiguration
	| RuleWithOptions_for_NoDuplicateCaseOptions;
export type RuleConfiguration_for_NoDuplicateClassMembersOptions =
	| RulePlainConfiguration
	| RuleWithOptions_for_NoDuplicateClassMembersOptions;
export type RuleConfiguration_for_NoDuplicateCustomPropertiesOptions =
	| RulePlainConfiguration
	| RuleWithOptions_for_NoDuplicateCustomPropertiesOptions;
export type RuleConfiguration_for_NoDuplicateElseIfOptions =
	| RulePlainConfiguration
	| RuleWithOptions_for_NoDuplicateElseIfOptions;
export type RuleConfiguration_for_NoDuplicateFieldsOptions =
	| RulePlainConfiguration
	| RuleWithOptions_for_NoDuplicateFieldsOptions;
export type RuleConfiguration_for_NoDuplicateFontNamesOptions =
	| RulePlainConfiguration
	| RuleWithOptions_for_NoDuplicateFontNamesOptions;
export type RuleConfiguration_for_NoDuplicateJsxPropsOptions =
	| RulePlainConfiguration
	| RuleWithOptions_for_NoDuplicateJsxPropsOptions;
export type RuleConfiguration_for_NoDuplicateObjectKeysOptions =
	| RulePlainConfiguration
	| RuleWithOptions_for_NoDuplicateObjectKeysOptions;
export type RuleConfiguration_for_NoDuplicateParametersOptions =
	| RulePlainConfiguration
	| RuleWithOptions_for_NoDuplicateParametersOptions;
export type RuleConfiguration_for_NoDuplicatePropertiesOptions =
	| RulePlainConfiguration
	| RuleWithOptions_for_NoDuplicatePropertiesOptions;
export type RuleConfiguration_for_NoDuplicateSelectorsKeyframeBlockOptions =
	| RulePlainConfiguration
	| RuleWithOptions_for_NoDuplicateSelectorsKeyframeBlockOptions;
export type RuleConfiguration_for_NoDuplicateTestHooksOptions =
	| RulePlainConfiguration
	| RuleWithOptions_for_NoDuplicateTestHooksOptions;
export type RuleConfiguration_for_NoEmptyBlockOptions =
	| RulePlainConfiguration
	| RuleWithOptions_for_NoEmptyBlockOptions;
export type RuleConfiguration_for_NoEmptyBlockStatementsOptions =
	| RulePlainConfiguration
	| RuleWithOptions_for_NoEmptyBlockStatementsOptions;
export type RuleFixConfiguration_for_NoEmptyInterfaceOptions =
	| RulePlainConfiguration
	| RuleWithFixOptions_for_NoEmptyInterfaceOptions;
export type RuleConfiguration_for_NoEvolvingTypesOptions =
	| RulePlainConfiguration
	| RuleWithOptions_for_NoEvolvingTypesOptions;
export type RuleConfiguration_for_NoExplicitAnyOptions =
	| RulePlainConfiguration
	| RuleWithOptions_for_NoExplicitAnyOptions;
export type RuleConfiguration_for_NoExportsInTestOptions =
	| RulePlainConfiguration
	| RuleWithOptions_for_NoExportsInTestOptions;
export type RuleFixConfiguration_for_NoExtraNonNullAssertionOptions =
	| RulePlainConfiguration
	| RuleWithFixOptions_for_NoExtraNonNullAssertionOptions;
export type RuleConfiguration_for_NoFallthroughSwitchClauseOptions =
	| RulePlainConfiguration
	| RuleWithOptions_for_NoFallthroughSwitchClauseOptions;
export type RuleFixConfiguration_for_NoFocusedTestsOptions =
	| RulePlainConfiguration
	| RuleWithFixOptions_for_NoFocusedTestsOptions;
export type RuleConfiguration_for_NoFunctionAssignOptions =
	| RulePlainConfiguration
	| RuleWithOptions_for_NoFunctionAssignOptions;
export type RuleConfiguration_for_NoGlobalAssignOptions =
	| RulePlainConfiguration
	| RuleWithOptions_for_NoGlobalAssignOptions;
export type RuleFixConfiguration_for_NoGlobalIsFiniteOptions =
	| RulePlainConfiguration
	| RuleWithFixOptions_for_NoGlobalIsFiniteOptions;
export type RuleFixConfiguration_for_NoGlobalIsNanOptions =
	| RulePlainConfiguration
	| RuleWithFixOptions_for_NoGlobalIsNanOptions;
export type RuleConfiguration_for_NoHeadImportInDocumentOptions =
	| RulePlainConfiguration
	| RuleWithOptions_for_NoHeadImportInDocumentOptions;
export type RuleConfiguration_for_NoImplicitAnyLetOptions =
	| RulePlainConfiguration
	| RuleWithOptions_for_NoImplicitAnyLetOptions;
export type RuleConfiguration_for_NoImportAssignOptions =
	| RulePlainConfiguration
	| RuleWithOptions_for_NoImportAssignOptions;
export type RuleConfiguration_for_NoImportantInKeyframeOptions =
	| RulePlainConfiguration
	| RuleWithOptions_for_NoImportantInKeyframeOptions;
export type RuleConfiguration_for_NoIrregularWhitespaceOptions =
	| RulePlainConfiguration
	| RuleWithOptions_for_NoIrregularWhitespaceOptions;
export type RuleConfiguration_for_NoLabelVarOptions =
	| RulePlainConfiguration
	| RuleWithOptions_for_NoLabelVarOptions;
export type RuleFixConfiguration_for_NoMisleadingCharacterClassOptions =
	| RulePlainConfiguration
	| RuleWithFixOptions_for_NoMisleadingCharacterClassOptions;
export type RuleConfiguration_for_NoMisleadingInstantiatorOptions =
	| RulePlainConfiguration
	| RuleWithOptions_for_NoMisleadingInstantiatorOptions;
export type RuleConfiguration_for_NoMisplacedAssertionOptions =
	| RulePlainConfiguration
	| RuleWithOptions_for_NoMisplacedAssertionOptions;
export type RuleFixConfiguration_for_NoMisrefactoredShorthandAssignOptions =
	| RulePlainConfiguration
	| RuleWithFixOptions_for_NoMisrefactoredShorthandAssignOptions;
export type RuleFixConfiguration_for_NoOctalEscapeOptions =
	| RulePlainConfiguration
	| RuleWithFixOptions_for_NoOctalEscapeOptions;
export type RuleFixConfiguration_for_NoPrototypeBuiltinsOptions =
	| RulePlainConfiguration
	| RuleWithFixOptions_for_NoPrototypeBuiltinsOptions;
export type RuleFixConfiguration_for_NoReactSpecificPropsOptions =
	| RulePlainConfiguration
	| RuleWithFixOptions_for_NoReactSpecificPropsOptions;
export type RuleConfiguration_for_NoRedeclareOptions =
	| RulePlainConfiguration
	| RuleWithOptions_for_NoRedeclareOptions;
export type RuleFixConfiguration_for_NoRedundantUseStrictOptions =
	| RulePlainConfiguration
	| RuleWithFixOptions_for_NoRedundantUseStrictOptions;
export type RuleConfiguration_for_NoSelfCompareOptions =
	| RulePlainConfiguration
	| RuleWithOptions_for_NoSelfCompareOptions;
export type RuleConfiguration_for_NoShadowRestrictedNamesOptions =
	| RulePlainConfiguration
	| RuleWithOptions_for_NoShadowRestrictedNamesOptions;
export type RuleConfiguration_for_NoShorthandPropertyOverridesOptions =
	| RulePlainConfiguration
	| RuleWithOptions_for_NoShorthandPropertyOverridesOptions;
export type RuleFixConfiguration_for_NoSkippedTestsOptions =
	| RulePlainConfiguration
	| RuleWithFixOptions_for_NoSkippedTestsOptions;
export type RuleFixConfiguration_for_NoSparseArrayOptions =
	| RulePlainConfiguration
	| RuleWithFixOptions_for_NoSparseArrayOptions;
export type RuleConfiguration_for_NoSuspiciousSemicolonInJsxOptions =
	| RulePlainConfiguration
	| RuleWithOptions_for_NoSuspiciousSemicolonInJsxOptions;
export type RuleConfiguration_for_NoTemplateCurlyInStringOptions =
	| RulePlainConfiguration
	| RuleWithOptions_for_NoTemplateCurlyInStringOptions;
export type RuleConfiguration_for_NoThenPropertyOptions =
	| RulePlainConfiguration
	| RuleWithOptions_for_NoThenPropertyOptions;
export type RuleConfiguration_for_NoUnsafeDeclarationMergingOptions =
	| RulePlainConfiguration
	| RuleWithOptions_for_NoUnsafeDeclarationMergingOptions;
export type RuleFixConfiguration_for_NoUnsafeNegationOptions =
	| RulePlainConfiguration
	| RuleWithFixOptions_for_NoUnsafeNegationOptions;
export type RuleFixConfiguration_for_NoVarOptions =
	| RulePlainConfiguration
	| RuleWithFixOptions_for_NoVarOptions;
export type RuleConfiguration_for_NoWithOptions =
	| RulePlainConfiguration
	| RuleWithOptions_for_NoWithOptions;
export type RuleConfiguration_for_UseAdjacentOverloadSignaturesOptions =
	| RulePlainConfiguration
	| RuleWithOptions_for_UseAdjacentOverloadSignaturesOptions;
export type RuleConfiguration_for_UseAwaitOptions =
	| RulePlainConfiguration
	| RuleWithOptions_for_UseAwaitOptions;
export type RuleConfiguration_for_UseDefaultSwitchClauseLastOptions =
	| RulePlainConfiguration
	| RuleWithOptions_for_UseDefaultSwitchClauseLastOptions;
export type RuleConfiguration_for_UseErrorMessageOptions =
	| RulePlainConfiguration
	| RuleWithOptions_for_UseErrorMessageOptions;
export type RuleConfiguration_for_UseGetterReturnOptions =
	| RulePlainConfiguration
	| RuleWithOptions_for_UseGetterReturnOptions;
export type RuleConfiguration_for_UseGoogleFontDisplayOptions =
	| RulePlainConfiguration
	| RuleWithOptions_for_UseGoogleFontDisplayOptions;
export type RuleConfiguration_for_UseGuardForInOptions =
	| RulePlainConfiguration
	| RuleWithOptions_for_UseGuardForInOptions;
export type RuleFixConfiguration_for_UseIsArrayOptions =
	| RulePlainConfiguration
	| RuleWithFixOptions_for_UseIsArrayOptions;
export type RuleFixConfiguration_for_UseNamespaceKeywordOptions =
	| RulePlainConfiguration
	| RuleWithFixOptions_for_UseNamespaceKeywordOptions;
export type RuleFixConfiguration_for_UseNumberToFixedDigitsArgumentOptions =
	| RulePlainConfiguration
	| RuleWithFixOptions_for_UseNumberToFixedDigitsArgumentOptions;
export type RuleFixConfiguration_for_UseStrictModeOptions =
	| RulePlainConfiguration
	| RuleWithFixOptions_for_UseStrictModeOptions;
export interface OrganizeImportsOptions {
	groups?: ImportGroups;
}
export interface UseSortedAttributesOptions {}
export interface UseSortedKeysOptions {}
export interface UseSortedPropertiesOptions {}
export type RulePlainConfiguration = "off" | "on" | "info" | "warn" | "error";
export interface RuleWithFixOptions_for_NoAccessKeyOptions {
	/**
	 * The kind of the code actions emitted by the rule
	 */
	fix?: FixKind;
	/**
	 * The severity of the emitted diagnostics by the rule
	 */
	level: RulePlainConfiguration;
	/**
	 * Rule's options
	 */
	options: NoAccessKeyOptions;
}
export interface RuleWithFixOptions_for_NoAriaHiddenOnFocusableOptions {
	/**
	 * The kind of the code actions emitted by the rule
	 */
	fix?: FixKind;
	/**
	 * The severity of the emitted diagnostics by the rule
	 */
	level: RulePlainConfiguration;
	/**
	 * Rule's options
	 */
	options: NoAriaHiddenOnFocusableOptions;
}
export interface RuleWithFixOptions_for_NoAriaUnsupportedElementsOptions {
	/**
	 * The kind of the code actions emitted by the rule
	 */
	fix?: FixKind;
	/**
	 * The severity of the emitted diagnostics by the rule
	 */
	level: RulePlainConfiguration;
	/**
	 * Rule's options
	 */
	options: NoAriaUnsupportedElementsOptions;
}
export interface RuleWithFixOptions_for_NoAutofocusOptions {
	/**
	 * The kind of the code actions emitted by the rule
	 */
	fix?: FixKind;
	/**
	 * The severity of the emitted diagnostics by the rule
	 */
	level: RulePlainConfiguration;
	/**
	 * Rule's options
	 */
	options: NoAutofocusOptions;
}
export interface RuleWithFixOptions_for_NoDistractingElementsOptions {
	/**
	 * The kind of the code actions emitted by the rule
	 */
	fix?: FixKind;
	/**
	 * The severity of the emitted diagnostics by the rule
	 */
	level: RulePlainConfiguration;
	/**
	 * Rule's options
	 */
	options: NoDistractingElementsOptions;
}
export interface RuleWithFixOptions_for_NoHeaderScopeOptions {
	/**
	 * The kind of the code actions emitted by the rule
	 */
	fix?: FixKind;
	/**
	 * The severity of the emitted diagnostics by the rule
	 */
	level: RulePlainConfiguration;
	/**
	 * Rule's options
	 */
	options: NoHeaderScopeOptions;
}
export interface RuleWithFixOptions_for_NoInteractiveElementToNoninteractiveRoleOptions {
	/**
	 * The kind of the code actions emitted by the rule
	 */
	fix?: FixKind;
	/**
	 * The severity of the emitted diagnostics by the rule
	 */
	level: RulePlainConfiguration;
	/**
	 * Rule's options
	 */
	options: NoInteractiveElementToNoninteractiveRoleOptions;
}
export interface RuleWithOptions_for_NoLabelWithoutControlOptions {
	/**
	 * The severity of the emitted diagnostics by the rule
	 */
	level: RulePlainConfiguration;
	/**
	 * Rule's options
	 */
	options: NoLabelWithoutControlOptions;
}
export interface RuleWithFixOptions_for_NoNoninteractiveElementToInteractiveRoleOptions {
	/**
	 * The kind of the code actions emitted by the rule
	 */
	fix?: FixKind;
	/**
	 * The severity of the emitted diagnostics by the rule
	 */
	level: RulePlainConfiguration;
	/**
	 * Rule's options
	 */
	options: NoNoninteractiveElementToInteractiveRoleOptions;
}
export interface RuleWithFixOptions_for_NoNoninteractiveTabindexOptions {
	/**
	 * The kind of the code actions emitted by the rule
	 */
	fix?: FixKind;
	/**
	 * The severity of the emitted diagnostics by the rule
	 */
	level: RulePlainConfiguration;
	/**
	 * Rule's options
	 */
	options: NoNoninteractiveTabindexOptions;
}
export interface RuleWithFixOptions_for_NoPositiveTabindexOptions {
	/**
	 * The kind of the code actions emitted by the rule
	 */
	fix?: FixKind;
	/**
	 * The severity of the emitted diagnostics by the rule
	 */
	level: RulePlainConfiguration;
	/**
	 * Rule's options
	 */
	options: NoPositiveTabindexOptions;
}
export interface RuleWithOptions_for_NoRedundantAltOptions {
	/**
	 * The severity of the emitted diagnostics by the rule
	 */
	level: RulePlainConfiguration;
	/**
	 * Rule's options
	 */
	options: NoRedundantAltOptions;
}
export interface RuleWithFixOptions_for_NoRedundantRolesOptions {
	/**
	 * The kind of the code actions emitted by the rule
	 */
	fix?: FixKind;
	/**
	 * The severity of the emitted diagnostics by the rule
	 */
	level: RulePlainConfiguration;
	/**
	 * Rule's options
	 */
	options: NoRedundantRolesOptions;
}
export interface RuleWithOptions_for_NoStaticElementInteractionsOptions {
	/**
	 * The severity of the emitted diagnostics by the rule
	 */
	level: RulePlainConfiguration;
	/**
	 * Rule's options
	 */
	options: NoStaticElementInteractionsOptions;
}
export interface RuleWithOptions_for_NoSvgWithoutTitleOptions {
	/**
	 * The severity of the emitted diagnostics by the rule
	 */
	level: RulePlainConfiguration;
	/**
	 * Rule's options
	 */
	options: NoSvgWithoutTitleOptions;
}
export interface RuleWithOptions_for_UseAltTextOptions {
	/**
	 * The severity of the emitted diagnostics by the rule
	 */
	level: RulePlainConfiguration;
	/**
	 * Rule's options
	 */
	options: UseAltTextOptions;
}
export interface RuleWithFixOptions_for_UseAnchorContentOptions {
	/**
	 * The kind of the code actions emitted by the rule
	 */
	fix?: FixKind;
	/**
	 * The severity of the emitted diagnostics by the rule
	 */
	level: RulePlainConfiguration;
	/**
	 * Rule's options
	 */
	options: UseAnchorContentOptions;
}
export interface RuleWithFixOptions_for_UseAriaActivedescendantWithTabindexOptions {
	/**
	 * The kind of the code actions emitted by the rule
	 */
	fix?: FixKind;
	/**
	 * The severity of the emitted diagnostics by the rule
	 */
	level: RulePlainConfiguration;
	/**
	 * Rule's options
	 */
	options: UseAriaActivedescendantWithTabindexOptions;
}
export interface RuleWithOptions_for_UseAriaPropsForRoleOptions {
	/**
	 * The severity of the emitted diagnostics by the rule
	 */
	level: RulePlainConfiguration;
	/**
	 * Rule's options
	 */
	options: UseAriaPropsForRoleOptions;
}
export interface RuleWithOptions_for_UseAriaPropsSupportedByRoleOptions {
	/**
	 * The severity of the emitted diagnostics by the rule
	 */
	level: RulePlainConfiguration;
	/**
	 * Rule's options
	 */
	options: UseAriaPropsSupportedByRoleOptions;
}
export interface RuleWithOptions_for_UseButtonTypeOptions {
	/**
	 * The severity of the emitted diagnostics by the rule
	 */
	level: RulePlainConfiguration;
	/**
	 * Rule's options
	 */
	options: UseButtonTypeOptions;
}
export interface RuleWithOptions_for_UseFocusableInteractiveOptions {
	/**
	 * The severity of the emitted diagnostics by the rule
	 */
	level: RulePlainConfiguration;
	/**
	 * Rule's options
	 */
	options: UseFocusableInteractiveOptions;
}
export interface RuleWithOptions_for_UseGenericFontNamesOptions {
	/**
	 * The severity of the emitted diagnostics by the rule
	 */
	level: RulePlainConfiguration;
	/**
	 * Rule's options
	 */
	options: UseGenericFontNamesOptions;
}
export interface RuleWithOptions_for_UseHeadingContentOptions {
	/**
	 * The severity of the emitted diagnostics by the rule
	 */
	level: RulePlainConfiguration;
	/**
	 * Rule's options
	 */
	options: UseHeadingContentOptions;
}
export interface RuleWithOptions_for_UseHtmlLangOptions {
	/**
	 * The severity of the emitted diagnostics by the rule
	 */
	level: RulePlainConfiguration;
	/**
	 * Rule's options
	 */
	options: UseHtmlLangOptions;
}
export interface RuleWithOptions_for_UseIframeTitleOptions {
	/**
	 * The severity of the emitted diagnostics by the rule
	 */
	level: RulePlainConfiguration;
	/**
	 * Rule's options
	 */
	options: UseIframeTitleOptions;
}
export interface RuleWithOptions_for_UseKeyWithClickEventsOptions {
	/**
	 * The severity of the emitted diagnostics by the rule
	 */
	level: RulePlainConfiguration;
	/**
	 * Rule's options
	 */
	options: UseKeyWithClickEventsOptions;
}
export interface RuleWithOptions_for_UseKeyWithMouseEventsOptions {
	/**
	 * The severity of the emitted diagnostics by the rule
	 */
	level: RulePlainConfiguration;
	/**
	 * Rule's options
	 */
	options: UseKeyWithMouseEventsOptions;
}
export interface RuleWithOptions_for_UseMediaCaptionOptions {
	/**
	 * The severity of the emitted diagnostics by the rule
	 */
	level: RulePlainConfiguration;
	/**
	 * Rule's options
	 */
	options: UseMediaCaptionOptions;
}
export interface RuleWithOptions_for_UseSemanticElementsOptions {
	/**
	 * The severity of the emitted diagnostics by the rule
	 */
	level: RulePlainConfiguration;
	/**
	 * Rule's options
	 */
	options: UseSemanticElementsOptions;
}
export interface RuleWithOptions_for_UseValidAnchorOptions {
	/**
	 * The severity of the emitted diagnostics by the rule
	 */
	level: RulePlainConfiguration;
	/**
	 * Rule's options
	 */
	options: UseValidAnchorOptions;
}
export interface RuleWithFixOptions_for_UseValidAriaPropsOptions {
	/**
	 * The kind of the code actions emitted by the rule
	 */
	fix?: FixKind;
	/**
	 * The severity of the emitted diagnostics by the rule
	 */
	level: RulePlainConfiguration;
	/**
	 * Rule's options
	 */
	options: UseValidAriaPropsOptions;
}
export interface RuleWithFixOptions_for_UseValidAriaRoleOptions {
	/**
	 * The kind of the code actions emitted by the rule
	 */
	fix?: FixKind;
	/**
	 * The severity of the emitted diagnostics by the rule
	 */
	level: RulePlainConfiguration;
	/**
	 * Rule's options
	 */
	options: UseValidAriaRoleOptions;
}
export interface RuleWithOptions_for_UseValidAriaValuesOptions {
	/**
	 * The severity of the emitted diagnostics by the rule
	 */
	level: RulePlainConfiguration;
	/**
	 * Rule's options
	 */
	options: UseValidAriaValuesOptions;
}
export interface RuleWithOptions_for_UseValidAutocompleteOptions {
	/**
	 * The severity of the emitted diagnostics by the rule
	 */
	level: RulePlainConfiguration;
	/**
	 * Rule's options
	 */
	options: UseValidAutocompleteOptions;
}
export interface RuleWithOptions_for_UseValidLangOptions {
	/**
	 * The severity of the emitted diagnostics by the rule
	 */
	level: RulePlainConfiguration;
	/**
	 * Rule's options
	 */
	options: UseValidLangOptions;
}
export interface RuleWithFixOptions_for_NoAdjacentSpacesInRegexOptions {
	/**
	 * The kind of the code actions emitted by the rule
	 */
	fix?: FixKind;
	/**
	 * The severity of the emitted diagnostics by the rule
	 */
	level: RulePlainConfiguration;
	/**
	 * Rule's options
	 */
	options: NoAdjacentSpacesInRegexOptions;
}
export interface RuleWithOptions_for_NoArgumentsOptions {
	/**
	 * The severity of the emitted diagnostics by the rule
	 */
	level: RulePlainConfiguration;
	/**
	 * Rule's options
	 */
	options: NoArgumentsOptions;
}
export interface RuleWithFixOptions_for_NoBannedTypesOptions {
	/**
	 * The kind of the code actions emitted by the rule
	 */
	fix?: FixKind;
	/**
	 * The severity of the emitted diagnostics by the rule
	 */
	level: RulePlainConfiguration;
	/**
	 * Rule's options
	 */
	options: NoBannedTypesOptions;
}
export interface RuleWithOptions_for_NoCommaOperatorOptions {
	/**
	 * The severity of the emitted diagnostics by the rule
	 */
	level: RulePlainConfiguration;
	/**
	 * Rule's options
	 */
	options: NoCommaOperatorOptions;
}
export interface RuleWithOptions_for_NoEmptyTypeParametersOptions {
	/**
	 * The severity of the emitted diagnostics by the rule
	 */
	level: RulePlainConfiguration;
	/**
	 * Rule's options
	 */
	options: NoEmptyTypeParametersOptions;
}
export interface RuleWithOptions_for_NoExcessiveCognitiveComplexityOptions {
	/**
	 * The severity of the emitted diagnostics by the rule
	 */
	level: RulePlainConfiguration;
	/**
	 * Rule's options
	 */
	options: NoExcessiveCognitiveComplexityOptions;
}
export interface RuleWithOptions_for_NoExcessiveNestedTestSuitesOptions {
	/**
	 * The severity of the emitted diagnostics by the rule
	 */
	level: RulePlainConfiguration;
	/**
	 * Rule's options
	 */
	options: NoExcessiveNestedTestSuitesOptions;
}
export interface RuleWithFixOptions_for_NoExtraBooleanCastOptions {
	/**
	 * The kind of the code actions emitted by the rule
	 */
	fix?: FixKind;
	/**
	 * The severity of the emitted diagnostics by the rule
	 */
	level: RulePlainConfiguration;
	/**
	 * Rule's options
	 */
	options: NoExtraBooleanCastOptions;
}
export interface RuleWithFixOptions_for_NoFlatMapIdentityOptions {
	/**
	 * The kind of the code actions emitted by the rule
	 */
	fix?: FixKind;
	/**
	 * The severity of the emitted diagnostics by the rule
	 */
	level: RulePlainConfiguration;
	/**
	 * Rule's options
	 */
	options: NoFlatMapIdentityOptions;
}
export interface RuleWithOptions_for_NoForEachOptions {
	/**
	 * The severity of the emitted diagnostics by the rule
	 */
	level: RulePlainConfiguration;
	/**
	 * Rule's options
	 */
	options: NoForEachOptions;
}
export interface RuleWithOptions_for_NoStaticOnlyClassOptions {
	/**
	 * The severity of the emitted diagnostics by the rule
	 */
	level: RulePlainConfiguration;
	/**
	 * Rule's options
	 */
	options: NoStaticOnlyClassOptions;
}
export interface RuleWithFixOptions_for_NoThisInStaticOptions {
	/**
	 * The kind of the code actions emitted by the rule
	 */
	fix?: FixKind;
	/**
	 * The severity of the emitted diagnostics by the rule
	 */
	level: RulePlainConfiguration;
	/**
	 * Rule's options
	 */
	options: NoThisInStaticOptions;
}
export interface RuleWithFixOptions_for_NoUselessCatchOptions {
	/**
	 * The kind of the code actions emitted by the rule
	 */
	fix?: FixKind;
	/**
	 * The severity of the emitted diagnostics by the rule
	 */
	level: RulePlainConfiguration;
	/**
	 * Rule's options
	 */
	options: NoUselessCatchOptions;
}
export interface RuleWithFixOptions_for_NoUselessConstructorOptions {
	/**
	 * The kind of the code actions emitted by the rule
	 */
	fix?: FixKind;
	/**
	 * The severity of the emitted diagnostics by the rule
	 */
	level: RulePlainConfiguration;
	/**
	 * Rule's options
	 */
	options: NoUselessConstructorOptions;
}
export interface RuleWithFixOptions_for_NoUselessContinueOptions {
	/**
	 * The kind of the code actions emitted by the rule
	 */
	fix?: FixKind;
	/**
	 * The severity of the emitted diagnostics by the rule
	 */
	level: RulePlainConfiguration;
	/**
	 * Rule's options
	 */
	options: NoUselessContinueOptions;
}
export interface RuleWithFixOptions_for_NoUselessEmptyExportOptions {
	/**
	 * The kind of the code actions emitted by the rule
	 */
	fix?: FixKind;
	/**
	 * The severity of the emitted diagnostics by the rule
	 */
	level: RulePlainConfiguration;
	/**
	 * Rule's options
	 */
	options: NoUselessEmptyExportOptions;
}
export interface RuleWithFixOptions_for_NoUselessEscapeInRegexOptions {
	/**
	 * The kind of the code actions emitted by the rule
	 */
	fix?: FixKind;
	/**
	 * The severity of the emitted diagnostics by the rule
	 */
	level: RulePlainConfiguration;
	/**
	 * Rule's options
	 */
	options: NoUselessEscapeInRegexOptions;
}
export interface RuleWithFixOptions_for_NoUselessFragmentsOptions {
	/**
	 * The kind of the code actions emitted by the rule
	 */
	fix?: FixKind;
	/**
	 * The severity of the emitted diagnostics by the rule
	 */
	level: RulePlainConfiguration;
	/**
	 * Rule's options
	 */
	options: NoUselessFragmentsOptions;
}
export interface RuleWithFixOptions_for_NoUselessLabelOptions {
	/**
	 * The kind of the code actions emitted by the rule
	 */
	fix?: FixKind;
	/**
	 * The severity of the emitted diagnostics by the rule
	 */
	level: RulePlainConfiguration;
	/**
	 * Rule's options
	 */
	options: NoUselessLabelOptions;
}
export interface RuleWithFixOptions_for_NoUselessLoneBlockStatementsOptions {
	/**
	 * The kind of the code actions emitted by the rule
	 */
	fix?: FixKind;
	/**
	 * The severity of the emitted diagnostics by the rule
	 */
	level: RulePlainConfiguration;
	/**
	 * Rule's options
	 */
	options: NoUselessLoneBlockStatementsOptions;
}
export interface RuleWithFixOptions_for_NoUselessRenameOptions {
	/**
	 * The kind of the code actions emitted by the rule
	 */
	fix?: FixKind;
	/**
	 * The severity of the emitted diagnostics by the rule
	 */
	level: RulePlainConfiguration;
	/**
	 * Rule's options
	 */
	options: NoUselessRenameOptions;
}
export interface RuleWithFixOptions_for_NoUselessStringConcatOptions {
	/**
	 * The kind of the code actions emitted by the rule
	 */
	fix?: FixKind;
	/**
	 * The severity of the emitted diagnostics by the rule
	 */
	level: RulePlainConfiguration;
	/**
	 * Rule's options
	 */
	options: NoUselessStringConcatOptions;
}
export interface RuleWithOptions_for_NoUselessStringRawOptions {
	/**
	 * The severity of the emitted diagnostics by the rule
	 */
	level: RulePlainConfiguration;
	/**
	 * Rule's options
	 */
	options: NoUselessStringRawOptions;
}
export interface RuleWithFixOptions_for_NoUselessSwitchCaseOptions {
	/**
	 * The kind of the code actions emitted by the rule
	 */
	fix?: FixKind;
	/**
	 * The severity of the emitted diagnostics by the rule
	 */
	level: RulePlainConfiguration;
	/**
	 * Rule's options
	 */
	options: NoUselessSwitchCaseOptions;
}
export interface RuleWithFixOptions_for_NoUselessTernaryOptions {
	/**
	 * The kind of the code actions emitted by the rule
	 */
	fix?: FixKind;
	/**
	 * The severity of the emitted diagnostics by the rule
	 */
	level: RulePlainConfiguration;
	/**
	 * Rule's options
	 */
	options: NoUselessTernaryOptions;
}
export interface RuleWithFixOptions_for_NoUselessThisAliasOptions {
	/**
	 * The kind of the code actions emitted by the rule
	 */
	fix?: FixKind;
	/**
	 * The severity of the emitted diagnostics by the rule
	 */
	level: RulePlainConfiguration;
	/**
	 * Rule's options
	 */
	options: NoUselessThisAliasOptions;
}
export interface RuleWithFixOptions_for_NoUselessTypeConstraintOptions {
	/**
	 * The kind of the code actions emitted by the rule
	 */
	fix?: FixKind;
	/**
	 * The severity of the emitted diagnostics by the rule
	 */
	level: RulePlainConfiguration;
	/**
	 * Rule's options
	 */
	options: NoUselessTypeConstraintOptions;
}
export interface RuleWithFixOptions_for_NoUselessUndefinedInitializationOptions {
	/**
	 * The kind of the code actions emitted by the rule
	 */
	fix?: FixKind;
	/**
	 * The severity of the emitted diagnostics by the rule
	 */
	level: RulePlainConfiguration;
	/**
	 * Rule's options
	 */
	options: NoUselessUndefinedInitializationOptions;
}
export interface RuleWithOptions_for_NoVoidOptions {
	/**
	 * The severity of the emitted diagnostics by the rule
	 */
	level: RulePlainConfiguration;
	/**
	 * Rule's options
	 */
	options: NoVoidOptions;
}
export interface RuleWithFixOptions_for_UseArrowFunctionOptions {
	/**
	 * The kind of the code actions emitted by the rule
	 */
	fix?: FixKind;
	/**
	 * The severity of the emitted diagnostics by the rule
	 */
	level: RulePlainConfiguration;
	/**
	 * Rule's options
	 */
	options: UseArrowFunctionOptions;
}
export interface RuleWithFixOptions_for_UseDateNowOptions {
	/**
	 * The kind of the code actions emitted by the rule
	 */
	fix?: FixKind;
	/**
	 * The severity of the emitted diagnostics by the rule
	 */
	level: RulePlainConfiguration;
	/**
	 * Rule's options
	 */
	options: UseDateNowOptions;
}
export interface RuleWithFixOptions_for_UseFlatMapOptions {
	/**
	 * The kind of the code actions emitted by the rule
	 */
	fix?: FixKind;
	/**
	 * The severity of the emitted diagnostics by the rule
	 */
	level: RulePlainConfiguration;
	/**
	 * Rule's options
	 */
	options: UseFlatMapOptions;
}
export interface RuleWithFixOptions_for_UseLiteralKeysOptions {
	/**
	 * The kind of the code actions emitted by the rule
	 */
	fix?: FixKind;
	/**
	 * The severity of the emitted diagnostics by the rule
	 */
	level: RulePlainConfiguration;
	/**
	 * Rule's options
	 */
	options: UseLiteralKeysOptions;
}
export interface RuleWithFixOptions_for_UseNumericLiteralsOptions {
	/**
	 * The kind of the code actions emitted by the rule
	 */
	fix?: FixKind;
	/**
	 * The severity of the emitted diagnostics by the rule
	 */
	level: RulePlainConfiguration;
	/**
	 * Rule's options
	 */
	options: UseNumericLiteralsOptions;
}
export interface RuleWithFixOptions_for_UseOptionalChainOptions {
	/**
	 * The kind of the code actions emitted by the rule
	 */
	fix?: FixKind;
	/**
	 * The severity of the emitted diagnostics by the rule
	 */
	level: RulePlainConfiguration;
	/**
	 * Rule's options
	 */
	options: UseOptionalChainOptions;
}
export interface RuleWithFixOptions_for_UseRegexLiteralsOptions {
	/**
	 * The kind of the code actions emitted by the rule
	 */
	fix?: FixKind;
	/**
	 * The severity of the emitted diagnostics by the rule
	 */
	level: RulePlainConfiguration;
	/**
	 * Rule's options
	 */
	options: UseRegexLiteralsOptions;
}
export interface RuleWithFixOptions_for_UseSimpleNumberKeysOptions {
	/**
	 * The kind of the code actions emitted by the rule
	 */
	fix?: FixKind;
	/**
	 * The severity of the emitted diagnostics by the rule
	 */
	level: RulePlainConfiguration;
	/**
	 * Rule's options
	 */
	options: UseSimpleNumberKeysOptions;
}
export interface RuleWithFixOptions_for_UseSimplifiedLogicExpressionOptions {
	/**
	 * The kind of the code actions emitted by the rule
	 */
	fix?: FixKind;
	/**
	 * The severity of the emitted diagnostics by the rule
	 */
	level: RulePlainConfiguration;
	/**
	 * Rule's options
	 */
	options: UseSimplifiedLogicExpressionOptions;
}
export interface RuleWithFixOptions_for_UseWhileOptions {
	/**
	 * The kind of the code actions emitted by the rule
	 */
	fix?: FixKind;
	/**
	 * The severity of the emitted diagnostics by the rule
	 */
	level: RulePlainConfiguration;
	/**
	 * Rule's options
	 */
	options: UseWhileOptions;
}
export interface RuleWithOptions_for_NoChildrenPropOptions {
	/**
	 * The severity of the emitted diagnostics by the rule
	 */
	level: RulePlainConfiguration;
	/**
	 * Rule's options
	 */
	options: NoChildrenPropOptions;
}
export interface RuleWithFixOptions_for_NoConstAssignOptions {
	/**
	 * The kind of the code actions emitted by the rule
	 */
	fix?: FixKind;
	/**
	 * The severity of the emitted diagnostics by the rule
	 */
	level: RulePlainConfiguration;
	/**
	 * Rule's options
	 */
	options: NoConstAssignOptions;
}
export interface RuleWithOptions_for_NoConstantConditionOptions {
	/**
	 * The severity of the emitted diagnostics by the rule
	 */
	level: RulePlainConfiguration;
	/**
	 * Rule's options
	 */
	options: NoConstantConditionOptions;
}
export interface RuleWithFixOptions_for_NoConstantMathMinMaxClampOptions {
	/**
	 * The kind of the code actions emitted by the rule
	 */
	fix?: FixKind;
	/**
	 * The severity of the emitted diagnostics by the rule
	 */
	level: RulePlainConfiguration;
	/**
	 * Rule's options
	 */
	options: NoConstantMathMinMaxClampOptions;
}
export interface RuleWithOptions_for_NoConstructorReturnOptions {
	/**
	 * The severity of the emitted diagnostics by the rule
	 */
	level: RulePlainConfiguration;
	/**
	 * Rule's options
	 */
	options: NoConstructorReturnOptions;
}
export interface RuleWithOptions_for_NoEmptyCharacterClassInRegexOptions {
	/**
	 * The severity of the emitted diagnostics by the rule
	 */
	level: RulePlainConfiguration;
	/**
	 * Rule's options
	 */
	options: NoEmptyCharacterClassInRegexOptions;
}
export interface RuleWithOptions_for_NoEmptyPatternOptions {
	/**
	 * The severity of the emitted diagnostics by the rule
	 */
	level: RulePlainConfiguration;
	/**
	 * Rule's options
	 */
	options: NoEmptyPatternOptions;
}
export interface RuleWithOptions_for_NoGlobalObjectCallsOptions {
	/**
	 * The severity of the emitted diagnostics by the rule
	 */
	level: RulePlainConfiguration;
	/**
	 * Rule's options
	 */
	options: NoGlobalObjectCallsOptions;
}
export interface RuleWithOptions_for_NoInnerDeclarationsOptions {
	/**
	 * The severity of the emitted diagnostics by the rule
	 */
	level: RulePlainConfiguration;
	/**
	 * Rule's options
	 */
	options: NoInnerDeclarationsOptions;
}
export interface RuleWithFixOptions_for_NoInvalidBuiltinInstantiationOptions {
	/**
	 * The kind of the code actions emitted by the rule
	 */
	fix?: FixKind;
	/**
	 * The severity of the emitted diagnostics by the rule
	 */
	level: RulePlainConfiguration;
	/**
	 * Rule's options
	 */
	options: NoInvalidBuiltinInstantiationOptions;
}
export interface RuleWithOptions_for_NoInvalidConstructorSuperOptions {
	/**
	 * The severity of the emitted diagnostics by the rule
	 */
	level: RulePlainConfiguration;
	/**
	 * Rule's options
	 */
	options: NoInvalidConstructorSuperOptions;
}
export interface RuleWithOptions_for_NoInvalidDirectionInLinearGradientOptions {
	/**
	 * The severity of the emitted diagnostics by the rule
	 */
	level: RulePlainConfiguration;
	/**
	 * Rule's options
	 */
	options: NoInvalidDirectionInLinearGradientOptions;
}
export interface RuleWithOptions_for_NoInvalidGridAreasOptions {
	/**
	 * The severity of the emitted diagnostics by the rule
	 */
	level: RulePlainConfiguration;
	/**
	 * Rule's options
	 */
	options: NoInvalidGridAreasOptions;
}
export interface RuleWithOptions_for_NoInvalidPositionAtImportRuleOptions {
	/**
	 * The severity of the emitted diagnostics by the rule
	 */
	level: RulePlainConfiguration;
	/**
	 * Rule's options
	 */
	options: NoInvalidPositionAtImportRuleOptions;
}
export interface RuleWithOptions_for_NoInvalidUseBeforeDeclarationOptions {
	/**
	 * The severity of the emitted diagnostics by the rule
	 */
	level: RulePlainConfiguration;
	/**
	 * Rule's options
	 */
	options: NoInvalidUseBeforeDeclarationOptions;
}
export interface RuleWithOptions_for_NoMissingVarFunctionOptions {
	/**
	 * The severity of the emitted diagnostics by the rule
	 */
	level: RulePlainConfiguration;
	/**
	 * Rule's options
	 */
	options: NoMissingVarFunctionOptions;
}
export interface RuleWithOptions_for_NoNodejsModulesOptions {
	/**
	 * The severity of the emitted diagnostics by the rule
	 */
	level: RulePlainConfiguration;
	/**
	 * Rule's options
	 */
	options: NoNodejsModulesOptions;
}
export interface RuleWithFixOptions_for_NoNonoctalDecimalEscapeOptions {
	/**
	 * The kind of the code actions emitted by the rule
	 */
	fix?: FixKind;
	/**
	 * The severity of the emitted diagnostics by the rule
	 */
	level: RulePlainConfiguration;
	/**
	 * Rule's options
	 */
	options: NoNonoctalDecimalEscapeOptions;
}
export interface RuleWithOptions_for_NoPrecisionLossOptions {
	/**
	 * The severity of the emitted diagnostics by the rule
	 */
	level: RulePlainConfiguration;
	/**
	 * Rule's options
	 */
	options: NoPrecisionLossOptions;
}
export interface RuleWithOptions_for_NoPrivateImportsOptions {
	/**
	 * The severity of the emitted diagnostics by the rule
	 */
	level: RulePlainConfiguration;
	/**
	 * Rule's options
	 */
	options: NoPrivateImportsOptions;
}
export interface RuleWithOptions_for_NoRenderReturnValueOptions {
	/**
	 * The severity of the emitted diagnostics by the rule
	 */
	level: RulePlainConfiguration;
	/**
	 * Rule's options
	 */
	options: NoRenderReturnValueOptions;
}
export interface RuleWithOptions_for_NoSelfAssignOptions {
	/**
	 * The severity of the emitted diagnostics by the rule
	 */
	level: RulePlainConfiguration;
	/**
	 * Rule's options
	 */
	options: NoSelfAssignOptions;
}
export interface RuleWithOptions_for_NoSetterReturnOptions {
	/**
	 * The severity of the emitted diagnostics by the rule
	 */
	level: RulePlainConfiguration;
	/**
	 * Rule's options
	 */
	options: NoSetterReturnOptions;
}
export interface RuleWithFixOptions_for_NoStringCaseMismatchOptions {
	/**
	 * The kind of the code actions emitted by the rule
	 */
	fix?: FixKind;
	/**
	 * The severity of the emitted diagnostics by the rule
	 */
	level: RulePlainConfiguration;
	/**
	 * Rule's options
	 */
	options: NoStringCaseMismatchOptions;
}
export interface RuleWithFixOptions_for_NoSwitchDeclarationsOptions {
	/**
	 * The kind of the code actions emitted by the rule
	 */
	fix?: FixKind;
	/**
	 * The severity of the emitted diagnostics by the rule
	 */
	level: RulePlainConfiguration;
	/**
	 * Rule's options
	 */
	options: NoSwitchDeclarationsOptions;
}
export interface RuleWithOptions_for_NoUndeclaredDependenciesOptions {
	/**
	 * The severity of the emitted diagnostics by the rule
	 */
	level: RulePlainConfiguration;
	/**
	 * Rule's options
	 */
	options: NoUndeclaredDependenciesOptions;
}
export interface RuleWithOptions_for_NoUndeclaredVariablesOptions {
	/**
	 * The severity of the emitted diagnostics by the rule
	 */
	level: RulePlainConfiguration;
	/**
	 * Rule's options
	 */
	options: NoUndeclaredVariablesOptions;
}
export interface RuleWithOptions_for_NoUnknownFunctionOptions {
	/**
	 * The severity of the emitted diagnostics by the rule
	 */
	level: RulePlainConfiguration;
	/**
	 * Rule's options
	 */
	options: NoUnknownFunctionOptions;
}
export interface RuleWithOptions_for_NoUnknownMediaFeatureNameOptions {
	/**
	 * The severity of the emitted diagnostics by the rule
	 */
	level: RulePlainConfiguration;
	/**
	 * Rule's options
	 */
	options: NoUnknownMediaFeatureNameOptions;
}
export interface RuleWithOptions_for_NoUnknownPropertyOptions {
	/**
	 * The severity of the emitted diagnostics by the rule
	 */
	level: RulePlainConfiguration;
	/**
	 * Rule's options
	 */
	options: NoUnknownPropertyOptions;
}
export interface RuleWithOptions_for_NoUnknownPseudoClassOptions {
	/**
	 * The severity of the emitted diagnostics by the rule
	 */
	level: RulePlainConfiguration;
	/**
	 * Rule's options
	 */
	options: NoUnknownPseudoClassOptions;
}
export interface RuleWithOptions_for_NoUnknownPseudoElementOptions {
	/**
	 * The severity of the emitted diagnostics by the rule
	 */
	level: RulePlainConfiguration;
	/**
	 * Rule's options
	 */
	options: NoUnknownPseudoElementOptions;
}
export interface RuleWithOptions_for_NoUnknownTypeSelectorOptions {
	/**
	 * The severity of the emitted diagnostics by the rule
	 */
	level: RulePlainConfiguration;
	/**
	 * Rule's options
	 */
	options: NoUnknownTypeSelectorOptions;
}
export interface RuleWithOptions_for_NoUnknownUnitOptions {
	/**
	 * The severity of the emitted diagnostics by the rule
	 */
	level: RulePlainConfiguration;
	/**
	 * Rule's options
	 */
	options: NoUnknownUnitOptions;
}
export interface RuleWithOptions_for_NoUnmatchableAnbSelectorOptions {
	/**
	 * The severity of the emitted diagnostics by the rule
	 */
	level: RulePlainConfiguration;
	/**
	 * Rule's options
	 */
	options: NoUnmatchableAnbSelectorOptions;
}
export interface RuleWithOptions_for_NoUnreachableOptions {
	/**
	 * The severity of the emitted diagnostics by the rule
	 */
	level: RulePlainConfiguration;
	/**
	 * Rule's options
	 */
	options: NoUnreachableOptions;
}
export interface RuleWithOptions_for_NoUnreachableSuperOptions {
	/**
	 * The severity of the emitted diagnostics by the rule
	 */
	level: RulePlainConfiguration;
	/**
	 * Rule's options
	 */
	options: NoUnreachableSuperOptions;
}
export interface RuleWithOptions_for_NoUnsafeFinallyOptions {
	/**
	 * The severity of the emitted diagnostics by the rule
	 */
	level: RulePlainConfiguration;
	/**
	 * Rule's options
	 */
	options: NoUnsafeFinallyOptions;
}
export interface RuleWithOptions_for_NoUnsafeOptionalChainingOptions {
	/**
	 * The severity of the emitted diagnostics by the rule
	 */
	level: RulePlainConfiguration;
	/**
	 * Rule's options
	 */
	options: NoUnsafeOptionalChainingOptions;
}
export interface RuleWithFixOptions_for_NoUnusedFunctionParametersOptions {
	/**
	 * The kind of the code actions emitted by the rule
	 */
	fix?: FixKind;
	/**
	 * The severity of the emitted diagnostics by the rule
	 */
	level: RulePlainConfiguration;
	/**
	 * Rule's options
	 */
	options: NoUnusedFunctionParametersOptions;
}
export interface RuleWithFixOptions_for_NoUnusedImportsOptions {
	/**
	 * The kind of the code actions emitted by the rule
	 */
	fix?: FixKind;
	/**
	 * The severity of the emitted diagnostics by the rule
	 */
	level: RulePlainConfiguration;
	/**
	 * Rule's options
	 */
	options: NoUnusedImportsOptions;
}
export interface RuleWithFixOptions_for_NoUnusedLabelsOptions {
	/**
	 * The kind of the code actions emitted by the rule
	 */
	fix?: FixKind;
	/**
	 * The severity of the emitted diagnostics by the rule
	 */
	level: RulePlainConfiguration;
	/**
	 * Rule's options
	 */
	options: NoUnusedLabelsOptions;
}
export interface RuleWithFixOptions_for_NoUnusedPrivateClassMembersOptions {
	/**
	 * The kind of the code actions emitted by the rule
	 */
	fix?: FixKind;
	/**
	 * The severity of the emitted diagnostics by the rule
	 */
	level: RulePlainConfiguration;
	/**
	 * Rule's options
	 */
	options: NoUnusedPrivateClassMembersOptions;
}
export interface RuleWithFixOptions_for_NoUnusedVariablesOptions {
	/**
	 * The kind of the code actions emitted by the rule
	 */
	fix?: FixKind;
	/**
	 * The severity of the emitted diagnostics by the rule
	 */
	level: RulePlainConfiguration;
	/**
	 * Rule's options
	 */
	options: NoUnusedVariablesOptions;
}
export interface RuleWithFixOptions_for_NoVoidElementsWithChildrenOptions {
	/**
	 * The kind of the code actions emitted by the rule
	 */
	fix?: FixKind;
	/**
	 * The severity of the emitted diagnostics by the rule
	 */
	level: RulePlainConfiguration;
	/**
	 * Rule's options
	 */
	options: NoVoidElementsWithChildrenOptions;
}
export interface RuleWithOptions_for_NoVoidTypeReturnOptions {
	/**
	 * The severity of the emitted diagnostics by the rule
	 */
	level: RulePlainConfiguration;
	/**
	 * Rule's options
	 */
	options: NoVoidTypeReturnOptions;
}
export interface RuleWithFixOptions_for_UseExhaustiveDependenciesOptions {
	/**
	 * The kind of the code actions emitted by the rule
	 */
	fix?: FixKind;
	/**
	 * The severity of the emitted diagnostics by the rule
	 */
	level: RulePlainConfiguration;
	/**
	 * Rule's options
	 */
	options: UseExhaustiveDependenciesOptions;
}
export interface RuleWithOptions_for_UseHookAtTopLevelOptions {
	/**
	 * The severity of the emitted diagnostics by the rule
	 */
	level: RulePlainConfiguration;
	/**
	 * Rule's options
	 */
	options: UseHookAtTopLevelOptions;
}
export interface RuleWithFixOptions_for_UseImportExtensionsOptions {
	/**
	 * The kind of the code actions emitted by the rule
	 */
	fix?: FixKind;
	/**
	 * The severity of the emitted diagnostics by the rule
	 */
	level: RulePlainConfiguration;
	/**
	 * Rule's options
	 */
	options: UseImportExtensionsOptions;
}
export interface RuleWithFixOptions_for_UseIsNanOptions {
	/**
	 * The kind of the code actions emitted by the rule
	 */
	fix?: FixKind;
	/**
	 * The severity of the emitted diagnostics by the rule
	 */
	level: RulePlainConfiguration;
	/**
	 * Rule's options
	 */
	options: UseIsNanOptions;
}
export interface RuleWithOptions_for_UseJsxKeyInIterableOptions {
	/**
	 * The severity of the emitted diagnostics by the rule
	 */
	level: RulePlainConfiguration;
	/**
	 * Rule's options
	 */
	options: UseJsxKeyInIterableOptions;
}
export interface RuleWithOptions_for_UseValidForDirectionOptions {
	/**
	 * The severity of the emitted diagnostics by the rule
	 */
	level: RulePlainConfiguration;
	/**
	 * Rule's options
	 */
	options: UseValidForDirectionOptions;
}
export interface RuleWithFixOptions_for_UseValidTypeofOptions {
	/**
	 * The kind of the code actions emitted by the rule
	 */
	fix?: FixKind;
	/**
	 * The severity of the emitted diagnostics by the rule
	 */
	level: RulePlainConfiguration;
	/**
	 * Rule's options
	 */
	options: UseValidTypeofOptions;
}
export interface RuleWithOptions_for_UseYieldOptions {
	/**
	 * The severity of the emitted diagnostics by the rule
	 */
	level: RulePlainConfiguration;
	/**
	 * Rule's options
	 */
	options: UseYieldOptions;
}
export interface RuleWithOptions_for_NoAwaitInLoopOptions {
	/**
	 * The severity of the emitted diagnostics by the rule
	 */
	level: RulePlainConfiguration;
	/**
	 * Rule's options
	 */
	options: NoAwaitInLoopOptions;
}
export interface RuleWithOptions_for_NoBitwiseOperatorsOptions {
	/**
	 * The severity of the emitted diagnostics by the rule
	 */
	level: RulePlainConfiguration;
	/**
	 * Rule's options
	 */
	options: NoBitwiseOperatorsOptions;
}
export interface RuleWithOptions_for_NoConstantBinaryExpressionOptions {
	/**
	 * The severity of the emitted diagnostics by the rule
	 */
	level: RulePlainConfiguration;
	/**
	 * Rule's options
	 */
	options: NoConstantBinaryExpressionOptions;
}
export interface RuleWithOptions_for_NoDestructuredPropsOptions {
	/**
	 * The severity of the emitted diagnostics by the rule
	 */
	level: RulePlainConfiguration;
	/**
	 * Rule's options
	 */
	options: NoDestructuredPropsOptions;
}
export interface RuleWithOptions_for_NoExcessiveLinesPerFunctionOptions {
	/**
	 * The severity of the emitted diagnostics by the rule
	 */
	level: RulePlainConfiguration;
	/**
	 * Rule's options
	 */
	options: NoExcessiveLinesPerFunctionOptions;
}
export interface RuleWithFixOptions_for_NoFloatingPromisesOptions {
	/**
	 * The kind of the code actions emitted by the rule
	 */
	fix?: FixKind;
	/**
	 * The severity of the emitted diagnostics by the rule
	 */
	level: RulePlainConfiguration;
	/**
	 * Rule's options
	 */
	options: NoFloatingPromisesOptions;
}
export interface RuleWithFixOptions_for_NoGlobalDirnameFilenameOptions {
	/**
	 * The kind of the code actions emitted by the rule
	 */
	fix?: FixKind;
	/**
	 * The severity of the emitted diagnostics by the rule
	 */
	level: RulePlainConfiguration;
	/**
	 * Rule's options
	 */
	options: NoGlobalDirnameFilenameOptions;
}
export interface RuleWithFixOptions_for_NoImplicitCoercionOptions {
	/**
	 * The kind of the code actions emitted by the rule
	 */
	fix?: FixKind;
	/**
	 * The severity of the emitted diagnostics by the rule
	 */
	level: RulePlainConfiguration;
	/**
	 * Rule's options
	 */
	options: NoImplicitCoercionOptions;
}
export interface RuleWithOptions_for_NoImportCyclesOptions {
	/**
	 * The severity of the emitted diagnostics by the rule
	 */
	level: RulePlainConfiguration;
	/**
	 * Rule's options
	 */
	options: NoImportCyclesOptions;
}
export interface RuleWithFixOptions_for_NoImportantStylesOptions {
	/**
	 * The kind of the code actions emitted by the rule
	 */
	fix?: FixKind;
	/**
	 * The severity of the emitted diagnostics by the rule
	 */
	level: RulePlainConfiguration;
	/**
	 * Rule's options
	 */
	options: NoImportantStylesOptions;
}
export interface RuleWithOptions_for_NoMagicNumbersOptions {
	/**
	 * The severity of the emitted diagnostics by the rule
	 */
	level: RulePlainConfiguration;
	/**
	 * Rule's options
	 */
	options: NoMagicNumbersOptions;
}
export interface RuleWithFixOptions_for_NoMisusedPromisesOptions {
	/**
	 * The kind of the code actions emitted by the rule
	 */
	fix?: FixKind;
	/**
	 * The severity of the emitted diagnostics by the rule
	 */
	level: RulePlainConfiguration;
	/**
	 * Rule's options
	 */
	options: NoMisusedPromisesOptions;
}
export interface RuleWithOptions_for_NoNestedComponentDefinitionsOptions {
	/**
	 * The severity of the emitted diagnostics by the rule
	 */
	level: RulePlainConfiguration;
	/**
	 * Rule's options
	 */
	options: NoNestedComponentDefinitionsOptions;
}
export interface RuleWithOptions_for_NoNoninteractiveElementInteractionsOptions {
	/**
	 * The severity of the emitted diagnostics by the rule
	 */
	level: RulePlainConfiguration;
	/**
	 * Rule's options
	 */
	options: NoNoninteractiveElementInteractionsOptions;
}
export interface RuleWithFixOptions_for_NoProcessGlobalOptions {
	/**
	 * The kind of the code actions emitted by the rule
	 */
	fix?: FixKind;
	/**
	 * The severity of the emitted diagnostics by the rule
	 */
	level: RulePlainConfiguration;
	/**
	 * Rule's options
	 */
	options: NoProcessGlobalOptions;
}
export interface RuleWithFixOptions_for_NoQuickfixBiomeOptions {
	/**
	 * The kind of the code actions emitted by the rule
	 */
	fix?: FixKind;
	/**
	 * The severity of the emitted diagnostics by the rule
	 */
	level: RulePlainConfiguration;
	/**
	 * Rule's options
	 */
	options: NoQuickfixBiomeOptions;
}
export interface RuleWithOptions_for_NoQwikUseVisibleTaskOptions {
	/**
	 * The severity of the emitted diagnostics by the rule
	 */
	level: RulePlainConfiguration;
	/**
	 * Rule's options
	 */
	options: NoQwikUseVisibleTaskOptions;
}
export interface RuleWithOptions_for_NoReactPropAssignOptions {
	/**
	 * The severity of the emitted diagnostics by the rule
	 */
	level: RulePlainConfiguration;
	/**
	 * Rule's options
	 */
	options: NoReactPropAssignOptions;
}
export interface RuleWithOptions_for_NoRestrictedElementsOptions {
	/**
	 * The severity of the emitted diagnostics by the rule
	 */
	level: RulePlainConfiguration;
	/**
	 * Rule's options
	 */
	options: NoRestrictedElementsOptions;
}
export interface RuleWithOptions_for_NoSecretsOptions {
	/**
	 * The severity of the emitted diagnostics by the rule
	 */
	level: RulePlainConfiguration;
	/**
	 * Rule's options
	 */
	options: NoSecretsOptions;
}
export interface RuleWithOptions_for_NoShadowOptions {
	/**
	 * The severity of the emitted diagnostics by the rule
	 */
	level: RulePlainConfiguration;
	/**
	 * Rule's options
	 */
	options: NoShadowOptions;
}
export interface RuleWithFixOptions_for_NoTsIgnoreOptions {
	/**
	 * The kind of the code actions emitted by the rule
	 */
	fix?: FixKind;
	/**
	 * The severity of the emitted diagnostics by the rule
	 */
	level: RulePlainConfiguration;
	/**
	 * Rule's options
	 */
	options: NoTsIgnoreOptions;
}
export interface RuleWithOptions_for_NoUnassignedVariablesOptions {
	/**
	 * The severity of the emitted diagnostics by the rule
	 */
	level: RulePlainConfiguration;
	/**
	 * Rule's options
	 */
	options: NoUnassignedVariablesOptions;
}
export interface RuleWithOptions_for_NoUnknownAtRuleOptions {
	/**
	 * The severity of the emitted diagnostics by the rule
	 */
	level: RulePlainConfiguration;
	/**
	 * Rule's options
	 */
	options: NoUnknownAtRuleOptions;
}
export interface RuleWithOptions_for_NoUnresolvedImportsOptions {
	/**
	 * The severity of the emitted diagnostics by the rule
	 */
	level: RulePlainConfiguration;
	/**
	 * Rule's options
	 */
	options: NoUnresolvedImportsOptions;
}
export interface RuleWithOptions_for_NoUnwantedPolyfillioOptions {
	/**
	 * The severity of the emitted diagnostics by the rule
	 */
	level: RulePlainConfiguration;
	/**
	 * Rule's options
	 */
	options: NoUnwantedPolyfillioOptions;
}
export interface RuleWithOptions_for_NoUselessBackrefInRegexOptions {
	/**
	 * The severity of the emitted diagnostics by the rule
	 */
	level: RulePlainConfiguration;
	/**
	 * Rule's options
	 */
	options: NoUselessBackrefInRegexOptions;
}
export interface RuleWithFixOptions_for_NoUselessEscapeInStringOptions {
	/**
	 * The kind of the code actions emitted by the rule
	 */
	fix?: FixKind;
	/**
	 * The severity of the emitted diagnostics by the rule
	 */
	level: RulePlainConfiguration;
	/**
	 * Rule's options
	 */
	options: NoUselessEscapeInStringOptions;
}
export interface RuleWithFixOptions_for_NoUselessUndefinedOptions {
	/**
	 * The kind of the code actions emitted by the rule
	 */
	fix?: FixKind;
	/**
	 * The severity of the emitted diagnostics by the rule
	 */
	level: RulePlainConfiguration;
	/**
	 * Rule's options
	 */
	options: NoUselessUndefinedOptions;
}
export interface RuleWithOptions_for_NoVueReservedKeysOptions {
	/**
	 * The severity of the emitted diagnostics by the rule
	 */
	level: RulePlainConfiguration;
	/**
	 * Rule's options
	 */
	options: NoVueReservedKeysOptions;
}
export interface RuleWithOptions_for_NoVueReservedPropsOptions {
	/**
	 * The severity of the emitted diagnostics by the rule
	 */
	level: RulePlainConfiguration;
	/**
	 * Rule's options
	 */
	options: NoVueReservedPropsOptions;
}
export interface RuleWithOptions_for_UseAdjacentGetterSetterOptions {
	/**
	 * The severity of the emitted diagnostics by the rule
	 */
	level: RulePlainConfiguration;
	/**
	 * Rule's options
	 */
	options: UseAdjacentGetterSetterOptions;
}
export interface RuleWithOptions_for_UseAnchorHrefOptions {
	/**
	 * The severity of the emitted diagnostics by the rule
	 */
	level: RulePlainConfiguration;
	/**
	 * Rule's options
	 */
	options: UseAnchorHrefOptions;
}
export interface RuleWithFixOptions_for_UseConsistentObjectDefinitionOptions {
	/**
	 * The kind of the code actions emitted by the rule
	 */
	fix?: FixKind;
	/**
	 * The severity of the emitted diagnostics by the rule
	 */
	level: RulePlainConfiguration;
	/**
	 * Rule's options
	 */
	options: UseConsistentObjectDefinitionOptions;
}
export interface RuleWithFixOptions_for_UseConsistentResponseOptions {
	/**
	 * The kind of the code actions emitted by the rule
	 */
	fix?: FixKind;
	/**
	 * The severity of the emitted diagnostics by the rule
	 */
	level: RulePlainConfiguration;
	/**
	 * Rule's options
	 */
	options: UseConsistentResponseOptions;
}
export interface RuleWithFixOptions_for_UseExhaustiveSwitchCasesOptions {
	/**
	 * The kind of the code actions emitted by the rule
	 */
	fix?: FixKind;
	/**
	 * The severity of the emitted diagnostics by the rule
	 */
	level: RulePlainConfiguration;
	/**
	 * Rule's options
	 */
	options: UseExhaustiveSwitchCasesOptions;
}
export interface RuleWithOptions_for_UseExplicitTypeOptions {
	/**
	 * The severity of the emitted diagnostics by the rule
	 */
	level: RulePlainConfiguration;
	/**
	 * Rule's options
	 */
	options: UseExplicitTypeOptions;
}
export interface RuleWithOptions_for_UseExportsLastOptions {
	/**
	 * The severity of the emitted diagnostics by the rule
	 */
	level: RulePlainConfiguration;
	/**
	 * Rule's options
	 */
	options: UseExportsLastOptions;
}
export interface RuleWithOptions_for_UseForComponentOptions {
	/**
	 * The severity of the emitted diagnostics by the rule
	 */
	level: RulePlainConfiguration;
	/**
	 * Rule's options
	 */
	options: UseForComponentOptions;
}
export interface RuleWithFixOptions_for_UseGoogleFontPreconnectOptions {
	/**
	 * The kind of the code actions emitted by the rule
	 */
	fix?: FixKind;
	/**
	 * The severity of the emitted diagnostics by the rule
	 */
	level: RulePlainConfiguration;
	/**
	 * Rule's options
	 */
	options: UseGoogleFontPreconnectOptions;
}
export interface RuleWithOptions_for_UseImageSizeOptions {
	/**
	 * The severity of the emitted diagnostics by the rule
	 */
	level: RulePlainConfiguration;
	/**
	 * Rule's options
	 */
	options: UseImageSizeOptions;
}
export interface RuleWithFixOptions_for_UseIndexOfOptions {
	/**
	 * The kind of the code actions emitted by the rule
	 */
	fix?: FixKind;
	/**
	 * The severity of the emitted diagnostics by the rule
	 */
	level: RulePlainConfiguration;
	/**
	 * Rule's options
	 */
	options: UseIndexOfOptions;
}
export interface RuleWithOptions_for_UseIterableCallbackReturnOptions {
	/**
	 * The severity of the emitted diagnostics by the rule
	 */
	level: RulePlainConfiguration;
	/**
	 * Rule's options
	 */
	options: UseIterableCallbackReturnOptions;
}
export interface RuleWithFixOptions_for_UseJsonImportAttributeOptions {
	/**
	 * The kind of the code actions emitted by the rule
	 */
	fix?: FixKind;
	/**
	 * The severity of the emitted diagnostics by the rule
	 */
	level: RulePlainConfiguration;
	/**
	 * Rule's options
	 */
	options: UseJsonImportAttributeOptions;
}
export interface RuleWithFixOptions_for_UseNamedOperationOptions {
	/**
	 * The kind of the code actions emitted by the rule
	 */
	fix?: FixKind;
	/**
	 * The severity of the emitted diagnostics by the rule
	 */
	level: RulePlainConfiguration;
	/**
	 * Rule's options
	 */
	options: UseNamedOperationOptions;
}
export interface RuleWithOptions_for_UseNamingConventionOptions {
	/**
	 * The severity of the emitted diagnostics by the rule
	 */
	level: RulePlainConfiguration;
	/**
	 * Rule's options
	 */
	options: UseNamingConventionOptions;
}
export interface RuleWithFixOptions_for_UseNumericSeparatorsOptions {
	/**
	 * The kind of the code actions emitted by the rule
	 */
	fix?: FixKind;
	/**
	 * The severity of the emitted diagnostics by the rule
	 */
	level: RulePlainConfiguration;
	/**
	 * Rule's options
	 */
	options: UseNumericSeparatorsOptions;
}
export interface RuleWithFixOptions_for_UseObjectSpreadOptions {
	/**
	 * The kind of the code actions emitted by the rule
	 */
	fix?: FixKind;
	/**
	 * The severity of the emitted diagnostics by the rule
	 */
	level: RulePlainConfiguration;
	/**
	 * Rule's options
	 */
	options: UseObjectSpreadOptions;
}
export interface RuleWithFixOptions_for_UseParseIntRadixOptions {
	/**
	 * The kind of the code actions emitted by the rule
	 */
	fix?: FixKind;
	/**
	 * The severity of the emitted diagnostics by the rule
	 */
	level: RulePlainConfiguration;
	/**
	 * Rule's options
	 */
	options: UseParseIntRadixOptions;
}
<<<<<<< HEAD
export interface RuleWithOptions_for_UseQwikClasslistOptions {
=======
export interface RuleWithOptions_for_UseReactFunctionComponentsOptions {
>>>>>>> 018d1886
	/**
	 * The severity of the emitted diagnostics by the rule
	 */
	level: RulePlainConfiguration;
	/**
	 * Rule's options
	 */
<<<<<<< HEAD
	options: UseQwikClasslistOptions;
=======
	options: UseReactFunctionComponentsOptions;
>>>>>>> 018d1886
}
export interface RuleWithFixOptions_for_UseReadonlyClassPropertiesOptions {
	/**
	 * The kind of the code actions emitted by the rule
	 */
	fix?: FixKind;
	/**
	 * The severity of the emitted diagnostics by the rule
	 */
	level: RulePlainConfiguration;
	/**
	 * Rule's options
	 */
	options: UseReadonlyClassPropertiesOptions;
}
export interface RuleWithFixOptions_for_UseSingleJsDocAsteriskOptions {
	/**
	 * The kind of the code actions emitted by the rule
	 */
	fix?: FixKind;
	/**
	 * The severity of the emitted diagnostics by the rule
	 */
	level: RulePlainConfiguration;
	/**
	 * Rule's options
	 */
	options: UseSingleJsDocAsteriskOptions;
}
export interface RuleWithFixOptions_for_UseSortedClassesOptions {
	/**
	 * The kind of the code actions emitted by the rule
	 */
	fix?: FixKind;
	/**
	 * The severity of the emitted diagnostics by the rule
	 */
	level: RulePlainConfiguration;
	/**
	 * Rule's options
	 */
	options: UseSortedClassesOptions;
}
export interface RuleWithOptions_for_UseSymbolDescriptionOptions {
	/**
	 * The severity of the emitted diagnostics by the rule
	 */
	level: RulePlainConfiguration;
	/**
	 * Rule's options
	 */
	options: UseSymbolDescriptionOptions;
}
export interface RuleWithFixOptions_for_UseUnifiedTypeSignatureOptions {
	/**
	 * The kind of the code actions emitted by the rule
	 */
	fix?: FixKind;
	/**
	 * The severity of the emitted diagnostics by the rule
	 */
	level: RulePlainConfiguration;
	/**
	 * Rule's options
	 */
	options: UseUnifiedTypeSignatureOptions;
}
export interface RuleWithOptions_for_UseUniqueElementIdsOptions {
	/**
	 * The severity of the emitted diagnostics by the rule
	 */
	level: RulePlainConfiguration;
	/**
	 * Rule's options
	 */
	options: UseUniqueElementIdsOptions;
}
export interface RuleWithOptions_for_NoAccumulatingSpreadOptions {
	/**
	 * The severity of the emitted diagnostics by the rule
	 */
	level: RulePlainConfiguration;
	/**
	 * Rule's options
	 */
	options: NoAccumulatingSpreadOptions;
}
export interface RuleWithOptions_for_NoBarrelFileOptions {
	/**
	 * The severity of the emitted diagnostics by the rule
	 */
	level: RulePlainConfiguration;
	/**
	 * Rule's options
	 */
	options: NoBarrelFileOptions;
}
export interface RuleWithFixOptions_for_NoDeleteOptions {
	/**
	 * The kind of the code actions emitted by the rule
	 */
	fix?: FixKind;
	/**
	 * The severity of the emitted diagnostics by the rule
	 */
	level: RulePlainConfiguration;
	/**
	 * Rule's options
	 */
	options: NoDeleteOptions;
}
export interface RuleWithOptions_for_NoDynamicNamespaceImportAccessOptions {
	/**
	 * The severity of the emitted diagnostics by the rule
	 */
	level: RulePlainConfiguration;
	/**
	 * Rule's options
	 */
	options: NoDynamicNamespaceImportAccessOptions;
}
export interface RuleWithOptions_for_NoImgElementOptions {
	/**
	 * The severity of the emitted diagnostics by the rule
	 */
	level: RulePlainConfiguration;
	/**
	 * Rule's options
	 */
	options: NoImgElementOptions;
}
export interface RuleWithOptions_for_NoNamespaceImportOptions {
	/**
	 * The severity of the emitted diagnostics by the rule
	 */
	level: RulePlainConfiguration;
	/**
	 * Rule's options
	 */
	options: NoNamespaceImportOptions;
}
export interface RuleWithOptions_for_NoReExportAllOptions {
	/**
	 * The severity of the emitted diagnostics by the rule
	 */
	level: RulePlainConfiguration;
	/**
	 * Rule's options
	 */
	options: NoReExportAllOptions;
}
export interface RuleWithOptions_for_UseTopLevelRegexOptions {
	/**
	 * The severity of the emitted diagnostics by the rule
	 */
	level: RulePlainConfiguration;
	/**
	 * Rule's options
	 */
	options: UseTopLevelRegexOptions;
}
export interface RuleWithFixOptions_for_NoBlankTargetOptions {
	/**
	 * The kind of the code actions emitted by the rule
	 */
	fix?: FixKind;
	/**
	 * The severity of the emitted diagnostics by the rule
	 */
	level: RulePlainConfiguration;
	/**
	 * Rule's options
	 */
	options: NoBlankTargetOptions;
}
export interface RuleWithOptions_for_NoDangerouslySetInnerHtmlOptions {
	/**
	 * The severity of the emitted diagnostics by the rule
	 */
	level: RulePlainConfiguration;
	/**
	 * Rule's options
	 */
	options: NoDangerouslySetInnerHtmlOptions;
}
export interface RuleWithOptions_for_NoDangerouslySetInnerHtmlWithChildrenOptions {
	/**
	 * The severity of the emitted diagnostics by the rule
	 */
	level: RulePlainConfiguration;
	/**
	 * Rule's options
	 */
	options: NoDangerouslySetInnerHtmlWithChildrenOptions;
}
export interface RuleWithOptions_for_NoGlobalEvalOptions {
	/**
	 * The severity of the emitted diagnostics by the rule
	 */
	level: RulePlainConfiguration;
	/**
	 * Rule's options
	 */
	options: NoGlobalEvalOptions;
}
export interface RuleWithOptions_for_NoCommonJsOptions {
	/**
	 * The severity of the emitted diagnostics by the rule
	 */
	level: RulePlainConfiguration;
	/**
	 * Rule's options
	 */
	options: NoCommonJsOptions;
}
export interface RuleWithOptions_for_NoDefaultExportOptions {
	/**
	 * The severity of the emitted diagnostics by the rule
	 */
	level: RulePlainConfiguration;
	/**
	 * Rule's options
	 */
	options: NoDefaultExportOptions;
}
export interface RuleWithOptions_for_NoDescendingSpecificityOptions {
	/**
	 * The severity of the emitted diagnostics by the rule
	 */
	level: RulePlainConfiguration;
	/**
	 * Rule's options
	 */
	options: NoDescendingSpecificityOptions;
}
export interface RuleWithOptions_for_NoDoneCallbackOptions {
	/**
	 * The severity of the emitted diagnostics by the rule
	 */
	level: RulePlainConfiguration;
	/**
	 * Rule's options
	 */
	options: NoDoneCallbackOptions;
}
export interface RuleWithOptions_for_NoEnumOptions {
	/**
	 * The severity of the emitted diagnostics by the rule
	 */
	level: RulePlainConfiguration;
	/**
	 * Rule's options
	 */
	options: NoEnumOptions;
}
export interface RuleWithOptions_for_NoExportedImportsOptions {
	/**
	 * The severity of the emitted diagnostics by the rule
	 */
	level: RulePlainConfiguration;
	/**
	 * Rule's options
	 */
	options: NoExportedImportsOptions;
}
export interface RuleWithOptions_for_NoHeadElementOptions {
	/**
	 * The severity of the emitted diagnostics by the rule
	 */
	level: RulePlainConfiguration;
	/**
	 * Rule's options
	 */
	options: NoHeadElementOptions;
}
export interface RuleWithFixOptions_for_NoImplicitBooleanOptions {
	/**
	 * The kind of the code actions emitted by the rule
	 */
	fix?: FixKind;
	/**
	 * The severity of the emitted diagnostics by the rule
	 */
	level: RulePlainConfiguration;
	/**
	 * Rule's options
	 */
	options: NoImplicitBooleanOptions;
}
export interface RuleWithFixOptions_for_NoInferrableTypesOptions {
	/**
	 * The kind of the code actions emitted by the rule
	 */
	fix?: FixKind;
	/**
	 * The severity of the emitted diagnostics by the rule
	 */
	level: RulePlainConfiguration;
	/**
	 * Rule's options
	 */
	options: NoInferrableTypesOptions;
}
export interface RuleWithOptions_for_NoNamespaceOptions {
	/**
	 * The severity of the emitted diagnostics by the rule
	 */
	level: RulePlainConfiguration;
	/**
	 * Rule's options
	 */
	options: NoNamespaceOptions;
}
export interface RuleWithFixOptions_for_NoNegationElseOptions {
	/**
	 * The kind of the code actions emitted by the rule
	 */
	fix?: FixKind;
	/**
	 * The severity of the emitted diagnostics by the rule
	 */
	level: RulePlainConfiguration;
	/**
	 * Rule's options
	 */
	options: NoNegationElseOptions;
}
export interface RuleWithOptions_for_NoNestedTernaryOptions {
	/**
	 * The severity of the emitted diagnostics by the rule
	 */
	level: RulePlainConfiguration;
	/**
	 * Rule's options
	 */
	options: NoNestedTernaryOptions;
}
export interface RuleWithFixOptions_for_NoNonNullAssertionOptions {
	/**
	 * The kind of the code actions emitted by the rule
	 */
	fix?: FixKind;
	/**
	 * The severity of the emitted diagnostics by the rule
	 */
	level: RulePlainConfiguration;
	/**
	 * Rule's options
	 */
	options: NoNonNullAssertionOptions;
}
export interface RuleWithOptions_for_NoParameterAssignOptions {
	/**
	 * The severity of the emitted diagnostics by the rule
	 */
	level: RulePlainConfiguration;
	/**
	 * Rule's options
	 */
	options: NoParameterAssignOptions;
}
export interface RuleWithOptions_for_NoParameterPropertiesOptions {
	/**
	 * The severity of the emitted diagnostics by the rule
	 */
	level: RulePlainConfiguration;
	/**
	 * Rule's options
	 */
	options: NoParameterPropertiesOptions;
}
export interface RuleWithOptions_for_NoProcessEnvOptions {
	/**
	 * The severity of the emitted diagnostics by the rule
	 */
	level: RulePlainConfiguration;
	/**
	 * Rule's options
	 */
	options: NoProcessEnvOptions;
}
export interface RuleWithOptions_for_NoRestrictedGlobalsOptions {
	/**
	 * The severity of the emitted diagnostics by the rule
	 */
	level: RulePlainConfiguration;
	/**
	 * Rule's options
	 */
	options: NoRestrictedGlobalsOptions;
}
export interface RuleWithOptions_for_NoRestrictedImportsOptions {
	/**
	 * The severity of the emitted diagnostics by the rule
	 */
	level: RulePlainConfiguration;
	/**
	 * Rule's options
	 */
	options: NoRestrictedImportsOptions;
}
export interface RuleWithFixOptions_for_NoRestrictedTypesOptions {
	/**
	 * The kind of the code actions emitted by the rule
	 */
	fix?: FixKind;
	/**
	 * The severity of the emitted diagnostics by the rule
	 */
	level: RulePlainConfiguration;
	/**
	 * Rule's options
	 */
	options: NoRestrictedTypesOptions;
}
export interface RuleWithFixOptions_for_NoShoutyConstantsOptions {
	/**
	 * The kind of the code actions emitted by the rule
	 */
	fix?: FixKind;
	/**
	 * The severity of the emitted diagnostics by the rule
	 */
	level: RulePlainConfiguration;
	/**
	 * Rule's options
	 */
	options: NoShoutyConstantsOptions;
}
export interface RuleWithFixOptions_for_NoSubstrOptions {
	/**
	 * The kind of the code actions emitted by the rule
	 */
	fix?: FixKind;
	/**
	 * The severity of the emitted diagnostics by the rule
	 */
	level: RulePlainConfiguration;
	/**
	 * Rule's options
	 */
	options: NoSubstrOptions;
}
export interface RuleWithFixOptions_for_NoUnusedTemplateLiteralOptions {
	/**
	 * The kind of the code actions emitted by the rule
	 */
	fix?: FixKind;
	/**
	 * The severity of the emitted diagnostics by the rule
	 */
	level: RulePlainConfiguration;
	/**
	 * Rule's options
	 */
	options: NoUnusedTemplateLiteralOptions;
}
export interface RuleWithFixOptions_for_NoUselessElseOptions {
	/**
	 * The kind of the code actions emitted by the rule
	 */
	fix?: FixKind;
	/**
	 * The severity of the emitted diagnostics by the rule
	 */
	level: RulePlainConfiguration;
	/**
	 * Rule's options
	 */
	options: NoUselessElseOptions;
}
export interface RuleWithOptions_for_NoValueAtRuleOptions {
	/**
	 * The severity of the emitted diagnostics by the rule
	 */
	level: RulePlainConfiguration;
	/**
	 * Rule's options
	 */
	options: NoValueAtRuleOptions;
}
export interface RuleWithFixOptions_for_NoYodaExpressionOptions {
	/**
	 * The kind of the code actions emitted by the rule
	 */
	fix?: FixKind;
	/**
	 * The severity of the emitted diagnostics by the rule
	 */
	level: RulePlainConfiguration;
	/**
	 * Rule's options
	 */
	options: NoYodaExpressionOptions;
}
export interface RuleWithFixOptions_for_UseArrayLiteralsOptions {
	/**
	 * The kind of the code actions emitted by the rule
	 */
	fix?: FixKind;
	/**
	 * The severity of the emitted diagnostics by the rule
	 */
	level: RulePlainConfiguration;
	/**
	 * Rule's options
	 */
	options: UseArrayLiteralsOptions;
}
export interface RuleWithFixOptions_for_UseAsConstAssertionOptions {
	/**
	 * The kind of the code actions emitted by the rule
	 */
	fix?: FixKind;
	/**
	 * The severity of the emitted diagnostics by the rule
	 */
	level: RulePlainConfiguration;
	/**
	 * Rule's options
	 */
	options: UseAsConstAssertionOptions;
}
export interface RuleWithFixOptions_for_UseAtIndexOptions {
	/**
	 * The kind of the code actions emitted by the rule
	 */
	fix?: FixKind;
	/**
	 * The severity of the emitted diagnostics by the rule
	 */
	level: RulePlainConfiguration;
	/**
	 * Rule's options
	 */
	options: UseAtIndexOptions;
}
export interface RuleWithFixOptions_for_UseBlockStatementsOptions {
	/**
	 * The kind of the code actions emitted by the rule
	 */
	fix?: FixKind;
	/**
	 * The severity of the emitted diagnostics by the rule
	 */
	level: RulePlainConfiguration;
	/**
	 * Rule's options
	 */
	options: UseBlockStatementsOptions;
}
export interface RuleWithFixOptions_for_UseCollapsedElseIfOptions {
	/**
	 * The kind of the code actions emitted by the rule
	 */
	fix?: FixKind;
	/**
	 * The severity of the emitted diagnostics by the rule
	 */
	level: RulePlainConfiguration;
	/**
	 * Rule's options
	 */
	options: UseCollapsedElseIfOptions;
}
export interface RuleWithFixOptions_for_UseCollapsedIfOptions {
	/**
	 * The kind of the code actions emitted by the rule
	 */
	fix?: FixKind;
	/**
	 * The severity of the emitted diagnostics by the rule
	 */
	level: RulePlainConfiguration;
	/**
	 * Rule's options
	 */
	options: UseCollapsedIfOptions;
}
export interface RuleWithOptions_for_UseComponentExportOnlyModulesOptions {
	/**
	 * The severity of the emitted diagnostics by the rule
	 */
	level: RulePlainConfiguration;
	/**
	 * Rule's options
	 */
	options: UseComponentExportOnlyModulesOptions;
}
export interface RuleWithFixOptions_for_UseConsistentArrayTypeOptions {
	/**
	 * The kind of the code actions emitted by the rule
	 */
	fix?: FixKind;
	/**
	 * The severity of the emitted diagnostics by the rule
	 */
	level: RulePlainConfiguration;
	/**
	 * Rule's options
	 */
	options: UseConsistentArrayTypeOptions;
}
export interface RuleWithFixOptions_for_UseConsistentBuiltinInstantiationOptions {
	/**
	 * The kind of the code actions emitted by the rule
	 */
	fix?: FixKind;
	/**
	 * The severity of the emitted diagnostics by the rule
	 */
	level: RulePlainConfiguration;
	/**
	 * Rule's options
	 */
	options: UseConsistentBuiltinInstantiationOptions;
}
export interface RuleWithFixOptions_for_UseConsistentCurlyBracesOptions {
	/**
	 * The kind of the code actions emitted by the rule
	 */
	fix?: FixKind;
	/**
	 * The severity of the emitted diagnostics by the rule
	 */
	level: RulePlainConfiguration;
	/**
	 * Rule's options
	 */
	options: UseConsistentCurlyBracesOptions;
}
export interface RuleWithOptions_for_UseConsistentMemberAccessibilityOptions {
	/**
	 * The severity of the emitted diagnostics by the rule
	 */
	level: RulePlainConfiguration;
	/**
	 * Rule's options
	 */
	options: UseConsistentMemberAccessibilityOptions;
}
export interface RuleWithFixOptions_for_UseConstOptions {
	/**
	 * The kind of the code actions emitted by the rule
	 */
	fix?: FixKind;
	/**
	 * The severity of the emitted diagnostics by the rule
	 */
	level: RulePlainConfiguration;
	/**
	 * Rule's options
	 */
	options: UseConstOptions;
}
export interface RuleWithFixOptions_for_UseDefaultParameterLastOptions {
	/**
	 * The kind of the code actions emitted by the rule
	 */
	fix?: FixKind;
	/**
	 * The severity of the emitted diagnostics by the rule
	 */
	level: RulePlainConfiguration;
	/**
	 * Rule's options
	 */
	options: UseDefaultParameterLastOptions;
}
export interface RuleWithOptions_for_UseDefaultSwitchClauseOptions {
	/**
	 * The severity of the emitted diagnostics by the rule
	 */
	level: RulePlainConfiguration;
	/**
	 * Rule's options
	 */
	options: UseDefaultSwitchClauseOptions;
}
export interface RuleWithOptions_for_UseDeprecatedReasonOptions {
	/**
	 * The severity of the emitted diagnostics by the rule
	 */
	level: RulePlainConfiguration;
	/**
	 * Rule's options
	 */
	options: UseDeprecatedReasonOptions;
}
export interface RuleWithFixOptions_for_UseEnumInitializersOptions {
	/**
	 * The kind of the code actions emitted by the rule
	 */
	fix?: FixKind;
	/**
	 * The severity of the emitted diagnostics by the rule
	 */
	level: RulePlainConfiguration;
	/**
	 * Rule's options
	 */
	options: UseEnumInitializersOptions;
}
export interface RuleWithFixOptions_for_UseExplicitLengthCheckOptions {
	/**
	 * The kind of the code actions emitted by the rule
	 */
	fix?: FixKind;
	/**
	 * The severity of the emitted diagnostics by the rule
	 */
	level: RulePlainConfiguration;
	/**
	 * Rule's options
	 */
	options: UseExplicitLengthCheckOptions;
}
export interface RuleWithFixOptions_for_UseExponentiationOperatorOptions {
	/**
	 * The kind of the code actions emitted by the rule
	 */
	fix?: FixKind;
	/**
	 * The severity of the emitted diagnostics by the rule
	 */
	level: RulePlainConfiguration;
	/**
	 * Rule's options
	 */
	options: UseExponentiationOperatorOptions;
}
export interface RuleWithFixOptions_for_UseExportTypeOptions {
	/**
	 * The kind of the code actions emitted by the rule
	 */
	fix?: FixKind;
	/**
	 * The severity of the emitted diagnostics by the rule
	 */
	level: RulePlainConfiguration;
	/**
	 * Rule's options
	 */
	options: UseExportTypeOptions;
}
export interface RuleWithOptions_for_UseFilenamingConventionOptions {
	/**
	 * The severity of the emitted diagnostics by the rule
	 */
	level: RulePlainConfiguration;
	/**
	 * Rule's options
	 */
	options: UseFilenamingConventionOptions;
}
export interface RuleWithOptions_for_UseForOfOptions {
	/**
	 * The severity of the emitted diagnostics by the rule
	 */
	level: RulePlainConfiguration;
	/**
	 * Rule's options
	 */
	options: UseForOfOptions;
}
export interface RuleWithFixOptions_for_UseFragmentSyntaxOptions {
	/**
	 * The kind of the code actions emitted by the rule
	 */
	fix?: FixKind;
	/**
	 * The severity of the emitted diagnostics by the rule
	 */
	level: RulePlainConfiguration;
	/**
	 * Rule's options
	 */
	options: UseFragmentSyntaxOptions;
}
export interface RuleWithFixOptions_for_UseImportTypeOptions {
	/**
	 * The kind of the code actions emitted by the rule
	 */
	fix?: FixKind;
	/**
	 * The severity of the emitted diagnostics by the rule
	 */
	level: RulePlainConfiguration;
	/**
	 * Rule's options
	 */
	options: UseImportTypeOptions;
}
export interface RuleWithOptions_for_UseLiteralEnumMembersOptions {
	/**
	 * The severity of the emitted diagnostics by the rule
	 */
	level: RulePlainConfiguration;
	/**
	 * Rule's options
	 */
	options: UseLiteralEnumMembersOptions;
}
export interface RuleWithFixOptions_for_UseNamingConventionOptions {
	/**
	 * The kind of the code actions emitted by the rule
	 */
	fix?: FixKind;
	/**
	 * The severity of the emitted diagnostics by the rule
	 */
	level: RulePlainConfiguration;
	/**
	 * Rule's options
	 */
	options: UseNamingConventionOptions;
}
export interface RuleWithFixOptions_for_UseNodeAssertStrictOptions {
	/**
	 * The kind of the code actions emitted by the rule
	 */
	fix?: FixKind;
	/**
	 * The severity of the emitted diagnostics by the rule
	 */
	level: RulePlainConfiguration;
	/**
	 * Rule's options
	 */
	options: UseNodeAssertStrictOptions;
}
export interface RuleWithFixOptions_for_UseNodejsImportProtocolOptions {
	/**
	 * The kind of the code actions emitted by the rule
	 */
	fix?: FixKind;
	/**
	 * The severity of the emitted diagnostics by the rule
	 */
	level: RulePlainConfiguration;
	/**
	 * Rule's options
	 */
	options: UseNodejsImportProtocolOptions;
}
export interface RuleWithFixOptions_for_UseNumberNamespaceOptions {
	/**
	 * The kind of the code actions emitted by the rule
	 */
	fix?: FixKind;
	/**
	 * The severity of the emitted diagnostics by the rule
	 */
	level: RulePlainConfiguration;
	/**
	 * Rule's options
	 */
	options: UseNumberNamespaceOptions;
}
export interface RuleWithFixOptions_for_UseSelfClosingElementsOptions {
	/**
	 * The kind of the code actions emitted by the rule
	 */
	fix?: FixKind;
	/**
	 * The severity of the emitted diagnostics by the rule
	 */
	level: RulePlainConfiguration;
	/**
	 * Rule's options
	 */
	options: UseSelfClosingElementsOptions;
}
export interface RuleWithFixOptions_for_UseShorthandAssignOptions {
	/**
	 * The kind of the code actions emitted by the rule
	 */
	fix?: FixKind;
	/**
	 * The severity of the emitted diagnostics by the rule
	 */
	level: RulePlainConfiguration;
	/**
	 * Rule's options
	 */
	options: UseShorthandAssignOptions;
}
export interface RuleWithFixOptions_for_UseShorthandFunctionTypeOptions {
	/**
	 * The kind of the code actions emitted by the rule
	 */
	fix?: FixKind;
	/**
	 * The severity of the emitted diagnostics by the rule
	 */
	level: RulePlainConfiguration;
	/**
	 * Rule's options
	 */
	options: UseShorthandFunctionTypeOptions;
}
export interface RuleWithFixOptions_for_UseSingleVarDeclaratorOptions {
	/**
	 * The kind of the code actions emitted by the rule
	 */
	fix?: FixKind;
	/**
	 * The severity of the emitted diagnostics by the rule
	 */
	level: RulePlainConfiguration;
	/**
	 * Rule's options
	 */
	options: UseSingleVarDeclaratorOptions;
}
export interface RuleWithFixOptions_for_UseTemplateOptions {
	/**
	 * The kind of the code actions emitted by the rule
	 */
	fix?: FixKind;
	/**
	 * The severity of the emitted diagnostics by the rule
	 */
	level: RulePlainConfiguration;
	/**
	 * Rule's options
	 */
	options: UseTemplateOptions;
}
export interface RuleWithFixOptions_for_UseThrowNewErrorOptions {
	/**
	 * The kind of the code actions emitted by the rule
	 */
	fix?: FixKind;
	/**
	 * The severity of the emitted diagnostics by the rule
	 */
	level: RulePlainConfiguration;
	/**
	 * Rule's options
	 */
	options: UseThrowNewErrorOptions;
}
export interface RuleWithOptions_for_UseThrowOnlyErrorOptions {
	/**
	 * The severity of the emitted diagnostics by the rule
	 */
	level: RulePlainConfiguration;
	/**
	 * Rule's options
	 */
	options: UseThrowOnlyErrorOptions;
}
export interface RuleWithFixOptions_for_UseTrimStartEndOptions {
	/**
	 * The kind of the code actions emitted by the rule
	 */
	fix?: FixKind;
	/**
	 * The severity of the emitted diagnostics by the rule
	 */
	level: RulePlainConfiguration;
	/**
	 * Rule's options
	 */
	options: UseTrimStartEndOptions;
}
export interface RuleWithOptions_for_NoAlertOptions {
	/**
	 * The severity of the emitted diagnostics by the rule
	 */
	level: RulePlainConfiguration;
	/**
	 * Rule's options
	 */
	options: NoAlertOptions;
}
export interface RuleWithFixOptions_for_NoApproximativeNumericConstantOptions {
	/**
	 * The kind of the code actions emitted by the rule
	 */
	fix?: FixKind;
	/**
	 * The severity of the emitted diagnostics by the rule
	 */
	level: RulePlainConfiguration;
	/**
	 * Rule's options
	 */
	options: NoApproximativeNumericConstantOptions;
}
export interface RuleWithOptions_for_NoArrayIndexKeyOptions {
	/**
	 * The severity of the emitted diagnostics by the rule
	 */
	level: RulePlainConfiguration;
	/**
	 * Rule's options
	 */
	options: NoArrayIndexKeyOptions;
}
export interface RuleWithOptions_for_NoAssignInExpressionsOptions {
	/**
	 * The severity of the emitted diagnostics by the rule
	 */
	level: RulePlainConfiguration;
	/**
	 * Rule's options
	 */
	options: NoAssignInExpressionsOptions;
}
export interface RuleWithOptions_for_NoAsyncPromiseExecutorOptions {
	/**
	 * The severity of the emitted diagnostics by the rule
	 */
	level: RulePlainConfiguration;
	/**
	 * Rule's options
	 */
	options: NoAsyncPromiseExecutorOptions;
}
export interface RuleWithOptions_for_NoCatchAssignOptions {
	/**
	 * The severity of the emitted diagnostics by the rule
	 */
	level: RulePlainConfiguration;
	/**
	 * Rule's options
	 */
	options: NoCatchAssignOptions;
}
export interface RuleWithOptions_for_NoClassAssignOptions {
	/**
	 * The severity of the emitted diagnostics by the rule
	 */
	level: RulePlainConfiguration;
	/**
	 * Rule's options
	 */
	options: NoClassAssignOptions;
}
export interface RuleWithFixOptions_for_NoCommentTextOptions {
	/**
	 * The kind of the code actions emitted by the rule
	 */
	fix?: FixKind;
	/**
	 * The severity of the emitted diagnostics by the rule
	 */
	level: RulePlainConfiguration;
	/**
	 * Rule's options
	 */
	options: NoCommentTextOptions;
}
export interface RuleWithFixOptions_for_NoCompareNegZeroOptions {
	/**
	 * The kind of the code actions emitted by the rule
	 */
	fix?: FixKind;
	/**
	 * The severity of the emitted diagnostics by the rule
	 */
	level: RulePlainConfiguration;
	/**
	 * Rule's options
	 */
	options: NoCompareNegZeroOptions;
}
export interface RuleWithOptions_for_NoConfusingLabelsOptions {
	/**
	 * The severity of the emitted diagnostics by the rule
	 */
	level: RulePlainConfiguration;
	/**
	 * Rule's options
	 */
	options: NoConfusingLabelsOptions;
}
export interface RuleWithFixOptions_for_NoConfusingVoidTypeOptions {
	/**
	 * The kind of the code actions emitted by the rule
	 */
	fix?: FixKind;
	/**
	 * The severity of the emitted diagnostics by the rule
	 */
	level: RulePlainConfiguration;
	/**
	 * Rule's options
	 */
	options: NoConfusingVoidTypeOptions;
}
export interface RuleWithFixOptions_for_NoConsoleOptions {
	/**
	 * The kind of the code actions emitted by the rule
	 */
	fix?: FixKind;
	/**
	 * The severity of the emitted diagnostics by the rule
	 */
	level: RulePlainConfiguration;
	/**
	 * Rule's options
	 */
	options: NoConsoleOptions;
}
export interface RuleWithFixOptions_for_NoConstEnumOptions {
	/**
	 * The kind of the code actions emitted by the rule
	 */
	fix?: FixKind;
	/**
	 * The severity of the emitted diagnostics by the rule
	 */
	level: RulePlainConfiguration;
	/**
	 * Rule's options
	 */
	options: NoConstEnumOptions;
}
export interface RuleWithOptions_for_NoControlCharactersInRegexOptions {
	/**
	 * The severity of the emitted diagnostics by the rule
	 */
	level: RulePlainConfiguration;
	/**
	 * Rule's options
	 */
	options: NoControlCharactersInRegexOptions;
}
export interface RuleWithFixOptions_for_NoDebuggerOptions {
	/**
	 * The kind of the code actions emitted by the rule
	 */
	fix?: FixKind;
	/**
	 * The severity of the emitted diagnostics by the rule
	 */
	level: RulePlainConfiguration;
	/**
	 * Rule's options
	 */
	options: NoDebuggerOptions;
}
export interface RuleWithOptions_for_NoDocumentCookieOptions {
	/**
	 * The severity of the emitted diagnostics by the rule
	 */
	level: RulePlainConfiguration;
	/**
	 * Rule's options
	 */
	options: NoDocumentCookieOptions;
}
export interface RuleWithOptions_for_NoDocumentImportInPageOptions {
	/**
	 * The severity of the emitted diagnostics by the rule
	 */
	level: RulePlainConfiguration;
	/**
	 * Rule's options
	 */
	options: NoDocumentImportInPageOptions;
}
export interface RuleWithFixOptions_for_NoDoubleEqualsOptions {
	/**
	 * The kind of the code actions emitted by the rule
	 */
	fix?: FixKind;
	/**
	 * The severity of the emitted diagnostics by the rule
	 */
	level: RulePlainConfiguration;
	/**
	 * Rule's options
	 */
	options: NoDoubleEqualsOptions;
}
export interface RuleWithOptions_for_NoDuplicateAtImportRulesOptions {
	/**
	 * The severity of the emitted diagnostics by the rule
	 */
	level: RulePlainConfiguration;
	/**
	 * Rule's options
	 */
	options: NoDuplicateAtImportRulesOptions;
}
export interface RuleWithOptions_for_NoDuplicateCaseOptions {
	/**
	 * The severity of the emitted diagnostics by the rule
	 */
	level: RulePlainConfiguration;
	/**
	 * Rule's options
	 */
	options: NoDuplicateCaseOptions;
}
export interface RuleWithOptions_for_NoDuplicateClassMembersOptions {
	/**
	 * The severity of the emitted diagnostics by the rule
	 */
	level: RulePlainConfiguration;
	/**
	 * Rule's options
	 */
	options: NoDuplicateClassMembersOptions;
}
export interface RuleWithOptions_for_NoDuplicateCustomPropertiesOptions {
	/**
	 * The severity of the emitted diagnostics by the rule
	 */
	level: RulePlainConfiguration;
	/**
	 * Rule's options
	 */
	options: NoDuplicateCustomPropertiesOptions;
}
export interface RuleWithOptions_for_NoDuplicateElseIfOptions {
	/**
	 * The severity of the emitted diagnostics by the rule
	 */
	level: RulePlainConfiguration;
	/**
	 * Rule's options
	 */
	options: NoDuplicateElseIfOptions;
}
export interface RuleWithOptions_for_NoDuplicateFieldsOptions {
	/**
	 * The severity of the emitted diagnostics by the rule
	 */
	level: RulePlainConfiguration;
	/**
	 * Rule's options
	 */
	options: NoDuplicateFieldsOptions;
}
export interface RuleWithOptions_for_NoDuplicateFontNamesOptions {
	/**
	 * The severity of the emitted diagnostics by the rule
	 */
	level: RulePlainConfiguration;
	/**
	 * Rule's options
	 */
	options: NoDuplicateFontNamesOptions;
}
export interface RuleWithOptions_for_NoDuplicateJsxPropsOptions {
	/**
	 * The severity of the emitted diagnostics by the rule
	 */
	level: RulePlainConfiguration;
	/**
	 * Rule's options
	 */
	options: NoDuplicateJsxPropsOptions;
}
export interface RuleWithOptions_for_NoDuplicateObjectKeysOptions {
	/**
	 * The severity of the emitted diagnostics by the rule
	 */
	level: RulePlainConfiguration;
	/**
	 * Rule's options
	 */
	options: NoDuplicateObjectKeysOptions;
}
export interface RuleWithOptions_for_NoDuplicateParametersOptions {
	/**
	 * The severity of the emitted diagnostics by the rule
	 */
	level: RulePlainConfiguration;
	/**
	 * Rule's options
	 */
	options: NoDuplicateParametersOptions;
}
export interface RuleWithOptions_for_NoDuplicatePropertiesOptions {
	/**
	 * The severity of the emitted diagnostics by the rule
	 */
	level: RulePlainConfiguration;
	/**
	 * Rule's options
	 */
	options: NoDuplicatePropertiesOptions;
}
export interface RuleWithOptions_for_NoDuplicateSelectorsKeyframeBlockOptions {
	/**
	 * The severity of the emitted diagnostics by the rule
	 */
	level: RulePlainConfiguration;
	/**
	 * Rule's options
	 */
	options: NoDuplicateSelectorsKeyframeBlockOptions;
}
export interface RuleWithOptions_for_NoDuplicateTestHooksOptions {
	/**
	 * The severity of the emitted diagnostics by the rule
	 */
	level: RulePlainConfiguration;
	/**
	 * Rule's options
	 */
	options: NoDuplicateTestHooksOptions;
}
export interface RuleWithOptions_for_NoEmptyBlockOptions {
	/**
	 * The severity of the emitted diagnostics by the rule
	 */
	level: RulePlainConfiguration;
	/**
	 * Rule's options
	 */
	options: NoEmptyBlockOptions;
}
export interface RuleWithOptions_for_NoEmptyBlockStatementsOptions {
	/**
	 * The severity of the emitted diagnostics by the rule
	 */
	level: RulePlainConfiguration;
	/**
	 * Rule's options
	 */
	options: NoEmptyBlockStatementsOptions;
}
export interface RuleWithFixOptions_for_NoEmptyInterfaceOptions {
	/**
	 * The kind of the code actions emitted by the rule
	 */
	fix?: FixKind;
	/**
	 * The severity of the emitted diagnostics by the rule
	 */
	level: RulePlainConfiguration;
	/**
	 * Rule's options
	 */
	options: NoEmptyInterfaceOptions;
}
export interface RuleWithOptions_for_NoEvolvingTypesOptions {
	/**
	 * The severity of the emitted diagnostics by the rule
	 */
	level: RulePlainConfiguration;
	/**
	 * Rule's options
	 */
	options: NoEvolvingTypesOptions;
}
export interface RuleWithOptions_for_NoExplicitAnyOptions {
	/**
	 * The severity of the emitted diagnostics by the rule
	 */
	level: RulePlainConfiguration;
	/**
	 * Rule's options
	 */
	options: NoExplicitAnyOptions;
}
export interface RuleWithOptions_for_NoExportsInTestOptions {
	/**
	 * The severity of the emitted diagnostics by the rule
	 */
	level: RulePlainConfiguration;
	/**
	 * Rule's options
	 */
	options: NoExportsInTestOptions;
}
export interface RuleWithFixOptions_for_NoExtraNonNullAssertionOptions {
	/**
	 * The kind of the code actions emitted by the rule
	 */
	fix?: FixKind;
	/**
	 * The severity of the emitted diagnostics by the rule
	 */
	level: RulePlainConfiguration;
	/**
	 * Rule's options
	 */
	options: NoExtraNonNullAssertionOptions;
}
export interface RuleWithOptions_for_NoFallthroughSwitchClauseOptions {
	/**
	 * The severity of the emitted diagnostics by the rule
	 */
	level: RulePlainConfiguration;
	/**
	 * Rule's options
	 */
	options: NoFallthroughSwitchClauseOptions;
}
export interface RuleWithFixOptions_for_NoFocusedTestsOptions {
	/**
	 * The kind of the code actions emitted by the rule
	 */
	fix?: FixKind;
	/**
	 * The severity of the emitted diagnostics by the rule
	 */
	level: RulePlainConfiguration;
	/**
	 * Rule's options
	 */
	options: NoFocusedTestsOptions;
}
export interface RuleWithOptions_for_NoFunctionAssignOptions {
	/**
	 * The severity of the emitted diagnostics by the rule
	 */
	level: RulePlainConfiguration;
	/**
	 * Rule's options
	 */
	options: NoFunctionAssignOptions;
}
export interface RuleWithOptions_for_NoGlobalAssignOptions {
	/**
	 * The severity of the emitted diagnostics by the rule
	 */
	level: RulePlainConfiguration;
	/**
	 * Rule's options
	 */
	options: NoGlobalAssignOptions;
}
export interface RuleWithFixOptions_for_NoGlobalIsFiniteOptions {
	/**
	 * The kind of the code actions emitted by the rule
	 */
	fix?: FixKind;
	/**
	 * The severity of the emitted diagnostics by the rule
	 */
	level: RulePlainConfiguration;
	/**
	 * Rule's options
	 */
	options: NoGlobalIsFiniteOptions;
}
export interface RuleWithFixOptions_for_NoGlobalIsNanOptions {
	/**
	 * The kind of the code actions emitted by the rule
	 */
	fix?: FixKind;
	/**
	 * The severity of the emitted diagnostics by the rule
	 */
	level: RulePlainConfiguration;
	/**
	 * Rule's options
	 */
	options: NoGlobalIsNanOptions;
}
export interface RuleWithOptions_for_NoHeadImportInDocumentOptions {
	/**
	 * The severity of the emitted diagnostics by the rule
	 */
	level: RulePlainConfiguration;
	/**
	 * Rule's options
	 */
	options: NoHeadImportInDocumentOptions;
}
export interface RuleWithOptions_for_NoImplicitAnyLetOptions {
	/**
	 * The severity of the emitted diagnostics by the rule
	 */
	level: RulePlainConfiguration;
	/**
	 * Rule's options
	 */
	options: NoImplicitAnyLetOptions;
}
export interface RuleWithOptions_for_NoImportAssignOptions {
	/**
	 * The severity of the emitted diagnostics by the rule
	 */
	level: RulePlainConfiguration;
	/**
	 * Rule's options
	 */
	options: NoImportAssignOptions;
}
export interface RuleWithOptions_for_NoImportantInKeyframeOptions {
	/**
	 * The severity of the emitted diagnostics by the rule
	 */
	level: RulePlainConfiguration;
	/**
	 * Rule's options
	 */
	options: NoImportantInKeyframeOptions;
}
export interface RuleWithOptions_for_NoIrregularWhitespaceOptions {
	/**
	 * The severity of the emitted diagnostics by the rule
	 */
	level: RulePlainConfiguration;
	/**
	 * Rule's options
	 */
	options: NoIrregularWhitespaceOptions;
}
export interface RuleWithOptions_for_NoLabelVarOptions {
	/**
	 * The severity of the emitted diagnostics by the rule
	 */
	level: RulePlainConfiguration;
	/**
	 * Rule's options
	 */
	options: NoLabelVarOptions;
}
export interface RuleWithFixOptions_for_NoMisleadingCharacterClassOptions {
	/**
	 * The kind of the code actions emitted by the rule
	 */
	fix?: FixKind;
	/**
	 * The severity of the emitted diagnostics by the rule
	 */
	level: RulePlainConfiguration;
	/**
	 * Rule's options
	 */
	options: NoMisleadingCharacterClassOptions;
}
export interface RuleWithOptions_for_NoMisleadingInstantiatorOptions {
	/**
	 * The severity of the emitted diagnostics by the rule
	 */
	level: RulePlainConfiguration;
	/**
	 * Rule's options
	 */
	options: NoMisleadingInstantiatorOptions;
}
export interface RuleWithOptions_for_NoMisplacedAssertionOptions {
	/**
	 * The severity of the emitted diagnostics by the rule
	 */
	level: RulePlainConfiguration;
	/**
	 * Rule's options
	 */
	options: NoMisplacedAssertionOptions;
}
export interface RuleWithFixOptions_for_NoMisrefactoredShorthandAssignOptions {
	/**
	 * The kind of the code actions emitted by the rule
	 */
	fix?: FixKind;
	/**
	 * The severity of the emitted diagnostics by the rule
	 */
	level: RulePlainConfiguration;
	/**
	 * Rule's options
	 */
	options: NoMisrefactoredShorthandAssignOptions;
}
export interface RuleWithFixOptions_for_NoOctalEscapeOptions {
	/**
	 * The kind of the code actions emitted by the rule
	 */
	fix?: FixKind;
	/**
	 * The severity of the emitted diagnostics by the rule
	 */
	level: RulePlainConfiguration;
	/**
	 * Rule's options
	 */
	options: NoOctalEscapeOptions;
}
export interface RuleWithFixOptions_for_NoPrototypeBuiltinsOptions {
	/**
	 * The kind of the code actions emitted by the rule
	 */
	fix?: FixKind;
	/**
	 * The severity of the emitted diagnostics by the rule
	 */
	level: RulePlainConfiguration;
	/**
	 * Rule's options
	 */
	options: NoPrototypeBuiltinsOptions;
}
export interface RuleWithFixOptions_for_NoReactSpecificPropsOptions {
	/**
	 * The kind of the code actions emitted by the rule
	 */
	fix?: FixKind;
	/**
	 * The severity of the emitted diagnostics by the rule
	 */
	level: RulePlainConfiguration;
	/**
	 * Rule's options
	 */
	options: NoReactSpecificPropsOptions;
}
export interface RuleWithOptions_for_NoRedeclareOptions {
	/**
	 * The severity of the emitted diagnostics by the rule
	 */
	level: RulePlainConfiguration;
	/**
	 * Rule's options
	 */
	options: NoRedeclareOptions;
}
export interface RuleWithFixOptions_for_NoRedundantUseStrictOptions {
	/**
	 * The kind of the code actions emitted by the rule
	 */
	fix?: FixKind;
	/**
	 * The severity of the emitted diagnostics by the rule
	 */
	level: RulePlainConfiguration;
	/**
	 * Rule's options
	 */
	options: NoRedundantUseStrictOptions;
}
export interface RuleWithOptions_for_NoSelfCompareOptions {
	/**
	 * The severity of the emitted diagnostics by the rule
	 */
	level: RulePlainConfiguration;
	/**
	 * Rule's options
	 */
	options: NoSelfCompareOptions;
}
export interface RuleWithOptions_for_NoShadowRestrictedNamesOptions {
	/**
	 * The severity of the emitted diagnostics by the rule
	 */
	level: RulePlainConfiguration;
	/**
	 * Rule's options
	 */
	options: NoShadowRestrictedNamesOptions;
}
export interface RuleWithOptions_for_NoShorthandPropertyOverridesOptions {
	/**
	 * The severity of the emitted diagnostics by the rule
	 */
	level: RulePlainConfiguration;
	/**
	 * Rule's options
	 */
	options: NoShorthandPropertyOverridesOptions;
}
export interface RuleWithFixOptions_for_NoSkippedTestsOptions {
	/**
	 * The kind of the code actions emitted by the rule
	 */
	fix?: FixKind;
	/**
	 * The severity of the emitted diagnostics by the rule
	 */
	level: RulePlainConfiguration;
	/**
	 * Rule's options
	 */
	options: NoSkippedTestsOptions;
}
export interface RuleWithFixOptions_for_NoSparseArrayOptions {
	/**
	 * The kind of the code actions emitted by the rule
	 */
	fix?: FixKind;
	/**
	 * The severity of the emitted diagnostics by the rule
	 */
	level: RulePlainConfiguration;
	/**
	 * Rule's options
	 */
	options: NoSparseArrayOptions;
}
export interface RuleWithOptions_for_NoSuspiciousSemicolonInJsxOptions {
	/**
	 * The severity of the emitted diagnostics by the rule
	 */
	level: RulePlainConfiguration;
	/**
	 * Rule's options
	 */
	options: NoSuspiciousSemicolonInJsxOptions;
}
export interface RuleWithOptions_for_NoTemplateCurlyInStringOptions {
	/**
	 * The severity of the emitted diagnostics by the rule
	 */
	level: RulePlainConfiguration;
	/**
	 * Rule's options
	 */
	options: NoTemplateCurlyInStringOptions;
}
export interface RuleWithOptions_for_NoThenPropertyOptions {
	/**
	 * The severity of the emitted diagnostics by the rule
	 */
	level: RulePlainConfiguration;
	/**
	 * Rule's options
	 */
	options: NoThenPropertyOptions;
}
export interface RuleWithOptions_for_NoUnsafeDeclarationMergingOptions {
	/**
	 * The severity of the emitted diagnostics by the rule
	 */
	level: RulePlainConfiguration;
	/**
	 * Rule's options
	 */
	options: NoUnsafeDeclarationMergingOptions;
}
export interface RuleWithFixOptions_for_NoUnsafeNegationOptions {
	/**
	 * The kind of the code actions emitted by the rule
	 */
	fix?: FixKind;
	/**
	 * The severity of the emitted diagnostics by the rule
	 */
	level: RulePlainConfiguration;
	/**
	 * Rule's options
	 */
	options: NoUnsafeNegationOptions;
}
export interface RuleWithFixOptions_for_NoVarOptions {
	/**
	 * The kind of the code actions emitted by the rule
	 */
	fix?: FixKind;
	/**
	 * The severity of the emitted diagnostics by the rule
	 */
	level: RulePlainConfiguration;
	/**
	 * Rule's options
	 */
	options: NoVarOptions;
}
export interface RuleWithOptions_for_NoWithOptions {
	/**
	 * The severity of the emitted diagnostics by the rule
	 */
	level: RulePlainConfiguration;
	/**
	 * Rule's options
	 */
	options: NoWithOptions;
}
export interface RuleWithOptions_for_UseAdjacentOverloadSignaturesOptions {
	/**
	 * The severity of the emitted diagnostics by the rule
	 */
	level: RulePlainConfiguration;
	/**
	 * Rule's options
	 */
	options: UseAdjacentOverloadSignaturesOptions;
}
export interface RuleWithOptions_for_UseAwaitOptions {
	/**
	 * The severity of the emitted diagnostics by the rule
	 */
	level: RulePlainConfiguration;
	/**
	 * Rule's options
	 */
	options: UseAwaitOptions;
}
export interface RuleWithOptions_for_UseDefaultSwitchClauseLastOptions {
	/**
	 * The severity of the emitted diagnostics by the rule
	 */
	level: RulePlainConfiguration;
	/**
	 * Rule's options
	 */
	options: UseDefaultSwitchClauseLastOptions;
}
export interface RuleWithOptions_for_UseErrorMessageOptions {
	/**
	 * The severity of the emitted diagnostics by the rule
	 */
	level: RulePlainConfiguration;
	/**
	 * Rule's options
	 */
	options: UseErrorMessageOptions;
}
export interface RuleWithOptions_for_UseGetterReturnOptions {
	/**
	 * The severity of the emitted diagnostics by the rule
	 */
	level: RulePlainConfiguration;
	/**
	 * Rule's options
	 */
	options: UseGetterReturnOptions;
}
export interface RuleWithOptions_for_UseGoogleFontDisplayOptions {
	/**
	 * The severity of the emitted diagnostics by the rule
	 */
	level: RulePlainConfiguration;
	/**
	 * Rule's options
	 */
	options: UseGoogleFontDisplayOptions;
}
export interface RuleWithOptions_for_UseGuardForInOptions {
	/**
	 * The severity of the emitted diagnostics by the rule
	 */
	level: RulePlainConfiguration;
	/**
	 * Rule's options
	 */
	options: UseGuardForInOptions;
}
export interface RuleWithFixOptions_for_UseIsArrayOptions {
	/**
	 * The kind of the code actions emitted by the rule
	 */
	fix?: FixKind;
	/**
	 * The severity of the emitted diagnostics by the rule
	 */
	level: RulePlainConfiguration;
	/**
	 * Rule's options
	 */
	options: UseIsArrayOptions;
}
export interface RuleWithFixOptions_for_UseNamespaceKeywordOptions {
	/**
	 * The kind of the code actions emitted by the rule
	 */
	fix?: FixKind;
	/**
	 * The severity of the emitted diagnostics by the rule
	 */
	level: RulePlainConfiguration;
	/**
	 * Rule's options
	 */
	options: UseNamespaceKeywordOptions;
}
export interface RuleWithFixOptions_for_UseNumberToFixedDigitsArgumentOptions {
	/**
	 * The kind of the code actions emitted by the rule
	 */
	fix?: FixKind;
	/**
	 * The severity of the emitted diagnostics by the rule
	 */
	level: RulePlainConfiguration;
	/**
	 * Rule's options
	 */
	options: UseNumberToFixedDigitsArgumentOptions;
}
export interface RuleWithFixOptions_for_UseStrictModeOptions {
	/**
	 * The kind of the code actions emitted by the rule
	 */
	fix?: FixKind;
	/**
	 * The severity of the emitted diagnostics by the rule
	 */
	level: RulePlainConfiguration;
	/**
	 * Rule's options
	 */
	options: UseStrictModeOptions;
}
export type ImportGroups = ImportGroup[];
/**
 * Used to identify the kind of code action emitted by a rule
 */
export type FixKind = "none" | "safe" | "unsafe";
export interface NoAccessKeyOptions {}
export interface NoAriaHiddenOnFocusableOptions {}
export interface NoAriaUnsupportedElementsOptions {}
export interface NoAutofocusOptions {}
export interface NoDistractingElementsOptions {}
export interface NoHeaderScopeOptions {}
export interface NoInteractiveElementToNoninteractiveRoleOptions {}
export interface NoLabelWithoutControlOptions {
	/**
	 * Array of component names that should be considered the same as an `input` element.
	 */
	inputComponents?: string[];
	/**
	 * Array of attributes that should be treated as the `label` accessible text content.
	 */
	labelAttributes?: string[];
	/**
	 * Array of component names that should be considered the same as a `label` element.
	 */
	labelComponents?: string[];
}
export interface NoNoninteractiveElementToInteractiveRoleOptions {}
export interface NoNoninteractiveTabindexOptions {}
export interface NoPositiveTabindexOptions {}
export interface NoRedundantAltOptions {}
export interface NoRedundantRolesOptions {}
export interface NoStaticElementInteractionsOptions {}
export interface NoSvgWithoutTitleOptions {}
export interface UseAltTextOptions {}
export interface UseAnchorContentOptions {}
export interface UseAriaActivedescendantWithTabindexOptions {}
export interface UseAriaPropsForRoleOptions {}
export interface UseAriaPropsSupportedByRoleOptions {}
export interface UseButtonTypeOptions {}
export interface UseFocusableInteractiveOptions {}
export interface UseGenericFontNamesOptions {}
export interface UseHeadingContentOptions {}
export interface UseHtmlLangOptions {}
export interface UseIframeTitleOptions {}
export interface UseKeyWithClickEventsOptions {}
export interface UseKeyWithMouseEventsOptions {}
export interface UseMediaCaptionOptions {}
export interface UseSemanticElementsOptions {}
export interface UseValidAnchorOptions {}
export interface UseValidAriaPropsOptions {}
export interface UseValidAriaRoleOptions {
	/**
	 * It allows specifying a list of roles that might be invalid otherwise
	 */
	allowInvalidRoles?: string[];
	/**
	 * Use this option to ignore non-DOM elements, such as custom components
	 */
	ignoreNonDom?: boolean;
}
export interface UseValidAriaValuesOptions {}
export interface UseValidAutocompleteOptions {
	/**
	 * `input` like custom components that should be checked.
	 */
	inputComponents?: string[];
}
export interface UseValidLangOptions {}
export interface NoAdjacentSpacesInRegexOptions {}
export interface NoArgumentsOptions {}
export interface NoBannedTypesOptions {}
export interface NoCommaOperatorOptions {}
export interface NoEmptyTypeParametersOptions {}
export interface NoExcessiveCognitiveComplexityOptions {
	/**
	 * The maximum complexity score that we allow. Anything higher is considered excessive.
	 */
	maxAllowedComplexity?: number;
}
export interface NoExcessiveNestedTestSuitesOptions {}
export interface NoExtraBooleanCastOptions {}
export interface NoFlatMapIdentityOptions {}
export interface NoForEachOptions {
	/**
	 * A list of variable names allowed for `forEach` calls.
	 */
	allowedIdentifiers?: string[];
}
export interface NoStaticOnlyClassOptions {}
export interface NoThisInStaticOptions {}
export interface NoUselessCatchOptions {}
export interface NoUselessConstructorOptions {}
export interface NoUselessContinueOptions {}
export interface NoUselessEmptyExportOptions {}
export interface NoUselessEscapeInRegexOptions {}
export interface NoUselessFragmentsOptions {}
export interface NoUselessLabelOptions {}
export interface NoUselessLoneBlockStatementsOptions {}
export interface NoUselessRenameOptions {}
export interface NoUselessStringConcatOptions {}
export interface NoUselessStringRawOptions {}
export interface NoUselessSwitchCaseOptions {}
export interface NoUselessTernaryOptions {}
export interface NoUselessThisAliasOptions {}
export interface NoUselessTypeConstraintOptions {}
export interface NoUselessUndefinedInitializationOptions {}
export interface NoVoidOptions {}
export interface UseArrowFunctionOptions {}
export interface UseDateNowOptions {}
export interface UseFlatMapOptions {}
export interface UseLiteralKeysOptions {}
export interface UseNumericLiteralsOptions {}
export interface UseOptionalChainOptions {}
export interface UseRegexLiteralsOptions {}
export interface UseSimpleNumberKeysOptions {}
export interface UseSimplifiedLogicExpressionOptions {}
export interface UseWhileOptions {}
export interface NoChildrenPropOptions {}
export interface NoConstAssignOptions {}
export interface NoConstantConditionOptions {}
export interface NoConstantMathMinMaxClampOptions {}
export interface NoConstructorReturnOptions {}
export interface NoEmptyCharacterClassInRegexOptions {}
export interface NoEmptyPatternOptions {}
export interface NoGlobalObjectCallsOptions {}
export interface NoInnerDeclarationsOptions {}
export interface NoInvalidBuiltinInstantiationOptions {}
export interface NoInvalidConstructorSuperOptions {}
export interface NoInvalidDirectionInLinearGradientOptions {}
export interface NoInvalidGridAreasOptions {}
export interface NoInvalidPositionAtImportRuleOptions {}
export interface NoInvalidUseBeforeDeclarationOptions {}
export interface NoMissingVarFunctionOptions {}
export interface NoNodejsModulesOptions {}
export interface NoNonoctalDecimalEscapeOptions {}
export interface NoPrecisionLossOptions {}
export interface NoPrivateImportsOptions {
	/**
	* The default visibility to assume for symbols without visibility tag.

Default: **public**. 
	 */
	defaultVisibility?: Visibility;
}
export interface NoRenderReturnValueOptions {}
export interface NoSelfAssignOptions {}
export interface NoSetterReturnOptions {}
export interface NoStringCaseMismatchOptions {}
export interface NoSwitchDeclarationsOptions {}
export interface NoUndeclaredDependenciesOptions {
	/**
	 * If set to `false`, then the rule will show an error when `devDependencies` are imported. Defaults to `true`.
	 */
	devDependencies?: DependencyAvailability;
	/**
	 * If set to `false`, then the rule will show an error when `optionalDependencies` are imported. Defaults to `true`.
	 */
	optionalDependencies?: DependencyAvailability;
	/**
	 * If set to `false`, then the rule will show an error when `peerDependencies` are imported. Defaults to `true`.
	 */
	peerDependencies?: DependencyAvailability;
}
export interface NoUndeclaredVariablesOptions {
	/**
	 * Check undeclared types.
	 */
	checkTypes?: boolean;
}
export interface NoUnknownFunctionOptions {}
export interface NoUnknownMediaFeatureNameOptions {}
export interface NoUnknownPropertyOptions {}
export interface NoUnknownPseudoClassOptions {}
export interface NoUnknownPseudoElementOptions {}
export interface NoUnknownTypeSelectorOptions {}
export interface NoUnknownUnitOptions {}
export interface NoUnmatchableAnbSelectorOptions {}
export interface NoUnreachableOptions {}
export interface NoUnreachableSuperOptions {}
export interface NoUnsafeFinallyOptions {}
export interface NoUnsafeOptionalChainingOptions {}
export interface NoUnusedFunctionParametersOptions {
	/**
	 * Whether to ignore unused variables from an object destructuring with a spread.
	 */
	ignoreRestSiblings?: boolean;
}
export interface NoUnusedImportsOptions {}
export interface NoUnusedLabelsOptions {}
export interface NoUnusedPrivateClassMembersOptions {}
export interface NoUnusedVariablesOptions {
	/**
	 * Whether to ignore unused variables from an object destructuring with a spread.
	 */
	ignoreRestSiblings?: boolean;
}
export interface NoVoidElementsWithChildrenOptions {}
export interface NoVoidTypeReturnOptions {}
export interface UseExhaustiveDependenciesOptions {
	/**
	 * List of hooks of which the dependencies should be validated.
	 */
	hooks?: Hook[];
	/**
	 * Whether to report an error when a hook has no dependencies array.
	 */
	reportMissingDependenciesArray?: boolean;
	/**
	 * Whether to report an error when a dependency is listed in the dependencies array but isn't used. Defaults to true.
	 */
	reportUnnecessaryDependencies?: boolean;
}
export interface UseHookAtTopLevelOptions {}
export interface UseImportExtensionsOptions {
	/**
	 * If `true`, the suggested extension is always `.js` regardless of what extension the source file has in your project.
	 */
	forceJsExtensions?: boolean;
}
export interface UseIsNanOptions {}
export interface UseJsxKeyInIterableOptions {
	/**
	 * Set to `true` to check shorthand fragments (`<></>`)
	 */
	checkShorthandFragments?: boolean;
}
export interface UseValidForDirectionOptions {}
export interface UseValidTypeofOptions {}
export interface UseYieldOptions {}
export interface NoAwaitInLoopOptions {}
export interface NoBitwiseOperatorsOptions {
	/**
	 * Allows a list of bitwise operators to be used as exceptions.
	 */
	allow: string[];
}
export interface NoConstantBinaryExpressionOptions {}
export interface NoDestructuredPropsOptions {}
export interface NoExcessiveLinesPerFunctionOptions {
	/**
	 * The maximum number of lines allowed in a function body.
	 */
	maxLines?: number;
	/**
	 * When this options is set to `true`, blank lines in the function body are not counted towards the maximum line limit.
	 */
	skipBlankLines?: boolean;
	/**
	 * When this option is set to `true`, Immediately Invoked Function Expressions (IIFEs) are not checked for the maximum line limit.
	 */
	skipIifes?: boolean;
}
export interface NoFloatingPromisesOptions {}
export interface NoGlobalDirnameFilenameOptions {}
export interface NoImplicitCoercionOptions {}
export interface NoImportCyclesOptions {}
export interface NoImportantStylesOptions {}
export interface NoMagicNumbersOptions {}
export interface NoMisusedPromisesOptions {}
export interface NoNestedComponentDefinitionsOptions {}
export interface NoNoninteractiveElementInteractionsOptions {}
export interface NoProcessGlobalOptions {}
export interface NoQuickfixBiomeOptions {
	/**
	 * A list of additional JSON files that should be checked.
	 */
	additionalPaths?: string[];
}
export interface NoQwikUseVisibleTaskOptions {}
export interface NoReactPropAssignOptions {}
export interface NoRestrictedElementsOptions {
	/**
	 * Elements to restrict. Each key is the element name, and the value is the message to show when the element is used.
	 */
	elements: CustomRestrictedElements;
}
export interface NoSecretsOptions {
	/**
	 * Set entropy threshold (default is 41).
	 */
	entropyThreshold?: number;
}
export interface NoShadowOptions {}
export interface NoTsIgnoreOptions {}
export interface NoUnassignedVariablesOptions {}
export interface NoUnknownAtRuleOptions {}
export interface NoUnresolvedImportsOptions {}
export interface NoUnwantedPolyfillioOptions {}
export interface NoUselessBackrefInRegexOptions {}
export interface NoUselessEscapeInStringOptions {}
export interface NoUselessUndefinedOptions {}
export interface NoVueReservedKeysOptions {}
export interface NoVueReservedPropsOptions {}
export interface UseAdjacentGetterSetterOptions {}
export type UseAnchorHrefOptions = null;
export interface UseConsistentObjectDefinitionOptions {
	/**
	 * The preferred syntax to enforce.
	 */
	syntax?: ObjectPropertySyntax;
}
export interface UseConsistentResponseOptions {}
export interface UseExhaustiveSwitchCasesOptions {}
export interface UseExplicitTypeOptions {}
export interface UseExportsLastOptions {}
export interface UseForComponentOptions {}
export interface UseGoogleFontPreconnectOptions {}
export type UseImageSizeOptions = null;
export interface UseIndexOfOptions {}
export interface UseIterableCallbackReturnOptions {}
export interface UseJsonImportAttributeOptions {}
export interface UseNamedOperationOptions {}
/**
 * Rule's options.
 */
export interface UseNamingConventionOptions {
	/**
	 * Custom conventions.
	 */
	conventions: Convention[];
	/**
	 * If `false`, then non-ASCII characters are allowed.
	 */
	requireAscii: boolean;
	/**
	 * If `false`, then consecutive uppercase are allowed in _camel_ and _pascal_ cases. This does not affect other [Case].
	 */
	strictCase: boolean;
}
export interface UseNumericSeparatorsOptions {}
export interface UseObjectSpreadOptions {}
export interface UseParseIntRadixOptions {}
<<<<<<< HEAD
export interface UseQwikClasslistOptions {}
=======
export interface UseReactFunctionComponentsOptions {}
>>>>>>> 018d1886
export interface UseReadonlyClassPropertiesOptions {
	/**
	 * When `true`, the keywords `public`, `protected`, and `private` are analyzed by the rule.
	 */
	checkAllProperties: boolean;
}
export interface UseSingleJsDocAsteriskOptions {}
export interface UseSortedClassesOptions {
	/**
	 * Additional attributes that will be sorted.
	 */
	attributes?: string[];
	/**
	 * Names of the functions or tagged templates that will be sorted.
	 */
	functions?: string[];
}
export interface UseSymbolDescriptionOptions {}
export interface UseUnifiedTypeSignatureOptions {}
export interface UseUniqueElementIdsOptions {
	/**
	 * Component names that accept an `id` prop that does not translate to a DOM element id.
	 */
	excludedComponents?: string[];
}
export interface NoAccumulatingSpreadOptions {}
export interface NoBarrelFileOptions {}
export interface NoDeleteOptions {}
export interface NoDynamicNamespaceImportAccessOptions {}
export interface NoImgElementOptions {}
export interface NoNamespaceImportOptions {}
export interface NoReExportAllOptions {}
export interface UseTopLevelRegexOptions {}
export interface NoBlankTargetOptions {
	/**
	 * List of domains where `target="_blank"` is allowed without `rel="noopener"`.
	 */
	allowDomains: string[];
	/**
	 * Whether `noreferrer` is allowed in addition to `noopener`.
	 */
	allowNoReferrer?: boolean;
}
export interface NoDangerouslySetInnerHtmlOptions {}
export interface NoDangerouslySetInnerHtmlWithChildrenOptions {}
export interface NoGlobalEvalOptions {}
export interface NoCommonJsOptions {}
export interface NoDefaultExportOptions {}
export interface NoDescendingSpecificityOptions {}
export interface NoDoneCallbackOptions {}
export interface NoEnumOptions {}
export interface NoExportedImportsOptions {}
export interface NoHeadElementOptions {}
export interface NoImplicitBooleanOptions {}
export interface NoInferrableTypesOptions {}
export interface NoNamespaceOptions {}
export interface NoNegationElseOptions {}
export interface NoNestedTernaryOptions {}
export interface NoNonNullAssertionOptions {}
export interface NoParameterAssignOptions {
	/**
	 * Whether to report an error when a dependency is listed in the dependencies array but isn't used. Defaults to `allow`.
	 */
	propertyAssignment?: PropertyAssignmentMode;
}
export interface NoParameterPropertiesOptions {}
export interface NoProcessEnvOptions {}
export interface NoRestrictedGlobalsOptions {
	/**
	 * A list of names that should trigger the rule
	 */
	deniedGlobals: Record<string, string>;
}
export interface NoRestrictedImportsOptions {
	/**
	 * A list of import paths that should trigger the rule.
	 */
	paths: Record<string, CustomRestrictedImport>;
}
export interface NoRestrictedTypesOptions {
	types?: Record<string, CustomRestrictedType>;
}
export interface NoShoutyConstantsOptions {}
export interface NoSubstrOptions {}
export interface NoUnusedTemplateLiteralOptions {}
export interface NoUselessElseOptions {}
export interface NoValueAtRuleOptions {}
export interface NoYodaExpressionOptions {}
export interface UseArrayLiteralsOptions {}
export interface UseAsConstAssertionOptions {}
export interface UseAtIndexOptions {}
export interface UseBlockStatementsOptions {}
export interface UseCollapsedElseIfOptions {}
export interface UseCollapsedIfOptions {}
export interface UseComponentExportOnlyModulesOptions {
	/**
	 * Allows the export of constants. This option is for environments that support it, such as [Vite](https://vitejs.dev/)
	 */
	allowConstantExport?: boolean;
	/**
	 * A list of names that can be additionally exported from the module This option is for exports that do not hinder [React Fast Refresh](https://github.com/facebook/react/tree/main/packages/react-refresh), such as [`meta` in Remix](https://remix.run/docs/en/main/route/meta)
	 */
	allowExportNames: string[];
}
export interface UseConsistentArrayTypeOptions {
	syntax?: ConsistentArrayType;
}
export interface UseConsistentBuiltinInstantiationOptions {}
export interface UseConsistentCurlyBracesOptions {}
export interface UseConsistentMemberAccessibilityOptions {
	/**
	 * The kind of accessibility you want to enforce. Default to "noPublic"
	 */
	accessibility?: Accessibility;
}
export interface UseConstOptions {}
export interface UseDefaultParameterLastOptions {}
export interface UseDefaultSwitchClauseOptions {}
export interface UseDeprecatedReasonOptions {}
export interface UseEnumInitializersOptions {}
export interface UseExplicitLengthCheckOptions {}
export interface UseExponentiationOperatorOptions {}
export interface UseExportTypeOptions {}
export interface UseFilenamingConventionOptions {
	/**
	 * Allowed cases for file names.
	 */
	filenameCases: FilenameCases;
	/**
	 * Regular expression to enforce
	 */
	match?: Regex;
	/**
	 * If `false`, then non-ASCII characters are allowed.
	 */
	requireAscii: boolean;
	/**
	 * If `false`, then consecutive uppercase are allowed in _camel_ and _pascal_ cases. This does not affect other [Case].
	 */
	strictCase: boolean;
}
export interface UseForOfOptions {}
export interface UseFragmentSyntaxOptions {}
export interface UseImportTypeOptions {
	/**
	 * The style to apply when import types. Default to "auto"
	 */
	style?: Style2;
}
export interface UseLiteralEnumMembersOptions {}
export interface UseNodeAssertStrictOptions {}
export interface UseNodejsImportProtocolOptions {}
export interface UseNumberNamespaceOptions {}
export interface UseSelfClosingElementsOptions {
	ignoreHtmlElements?: boolean;
}
export interface UseShorthandAssignOptions {}
export interface UseShorthandFunctionTypeOptions {}
export interface UseSingleVarDeclaratorOptions {}
export interface UseTemplateOptions {}
export interface UseThrowNewErrorOptions {}
export interface UseThrowOnlyErrorOptions {}
export interface UseTrimStartEndOptions {}
export interface NoAlertOptions {}
export interface NoApproximativeNumericConstantOptions {}
export interface NoArrayIndexKeyOptions {}
export interface NoAssignInExpressionsOptions {}
export interface NoAsyncPromiseExecutorOptions {}
export interface NoCatchAssignOptions {}
export interface NoClassAssignOptions {}
export interface NoCommentTextOptions {}
export interface NoCompareNegZeroOptions {}
export interface NoConfusingLabelsOptions {
	/**
	 * A list of (non-confusing) labels that should be allowed
	 */
	allowedLabels: string[];
}
export interface NoConfusingVoidTypeOptions {}
export interface NoConsoleOptions {
	/**
	 * Allowed calls on the console object.
	 */
	allow: string[];
}
export interface NoConstEnumOptions {}
export interface NoControlCharactersInRegexOptions {}
export interface NoDebuggerOptions {}
export interface NoDocumentCookieOptions {}
export interface NoDocumentImportInPageOptions {}
export interface NoDoubleEqualsOptions {
	/**
	* If `true`, an exception is made when comparing with `null`, as it's often relied on to check both for `null` or `undefined`.

If `false`, no such exception will be made. 
	 */
	ignoreNull: boolean;
}
export interface NoDuplicateAtImportRulesOptions {}
export interface NoDuplicateCaseOptions {}
export interface NoDuplicateClassMembersOptions {}
export interface NoDuplicateCustomPropertiesOptions {}
export interface NoDuplicateElseIfOptions {}
export interface NoDuplicateFieldsOptions {}
export interface NoDuplicateFontNamesOptions {}
export interface NoDuplicateJsxPropsOptions {}
export interface NoDuplicateObjectKeysOptions {}
export interface NoDuplicateParametersOptions {}
export interface NoDuplicatePropertiesOptions {}
export interface NoDuplicateSelectorsKeyframeBlockOptions {}
export interface NoDuplicateTestHooksOptions {}
export interface NoEmptyBlockOptions {}
export interface NoEmptyBlockStatementsOptions {}
export interface NoEmptyInterfaceOptions {}
export interface NoEvolvingTypesOptions {}
export interface NoExplicitAnyOptions {}
export interface NoExportsInTestOptions {}
export interface NoExtraNonNullAssertionOptions {}
export interface NoFallthroughSwitchClauseOptions {}
export interface NoFocusedTestsOptions {}
export interface NoFunctionAssignOptions {}
export interface NoGlobalAssignOptions {}
export interface NoGlobalIsFiniteOptions {}
export interface NoGlobalIsNanOptions {}
export interface NoHeadImportInDocumentOptions {}
export interface NoImplicitAnyLetOptions {}
export interface NoImportAssignOptions {}
export interface NoImportantInKeyframeOptions {}
export interface NoIrregularWhitespaceOptions {}
export interface NoLabelVarOptions {}
export interface NoMisleadingCharacterClassOptions {}
export interface NoMisleadingInstantiatorOptions {}
export interface NoMisplacedAssertionOptions {}
export interface NoMisrefactoredShorthandAssignOptions {}
export interface NoOctalEscapeOptions {}
export interface NoPrototypeBuiltinsOptions {}
export interface NoReactSpecificPropsOptions {}
export interface NoRedeclareOptions {}
export interface NoRedundantUseStrictOptions {}
export interface NoSelfCompareOptions {}
export interface NoShadowRestrictedNamesOptions {}
export interface NoShorthandPropertyOverridesOptions {}
export interface NoSkippedTestsOptions {}
export interface NoSparseArrayOptions {}
export interface NoSuspiciousSemicolonInJsxOptions {}
export interface NoTemplateCurlyInStringOptions {}
export interface NoThenPropertyOptions {}
export interface NoUnsafeDeclarationMergingOptions {}
export interface NoUnsafeNegationOptions {}
export interface NoVarOptions {}
export interface NoWithOptions {}
export interface UseAdjacentOverloadSignaturesOptions {}
export interface UseAwaitOptions {}
export interface UseDefaultSwitchClauseLastOptions {}
export interface UseErrorMessageOptions {}
export interface UseGetterReturnOptions {}
export interface UseGoogleFontDisplayOptions {}
export interface UseGuardForInOptions {}
export interface UseIsArrayOptions {}
export interface UseNamespaceKeywordOptions {}
export interface UseNumberToFixedDigitsArgumentOptions {}
export interface UseStrictModeOptions {}
export type ImportGroup = null | GroupMatcher | GroupMatcher[];
export type Visibility = "public" | "package" | "private";
export type DependencyAvailability = boolean | string[];
export interface Hook {
	/**
	* The "position" of the closure function, starting from zero.

For example, for React's `useEffect()` hook, the closure index is 0. 
	 */
	closureIndex?: number;
	/**
	* The "position" of the array of dependencies, starting from zero.

For example, for React's `useEffect()` hook, the dependencies index is 1. 
	 */
	dependenciesIndex?: number;
	/**
	 * The name of the hook.
	 */
	name?: string;
	/**
	* Whether the result of the hook is stable.

Set to `true` to mark the identity of the hook's return value as stable, or use a number/an array of numbers to mark the "positions" in the return array as stable.

For example, for React's `useRef()` hook the value would be `true`, while for `useState()` it would be `[1]`. 
	 */
	stableResult?: StableHookResult;
}
export type CustomRestrictedElements = Record<string, string>;
export type ObjectPropertySyntax = "explicit" | "shorthand";
export interface Convention {
	/**
	 * String cases to enforce
	 */
	formats: Formats;
	/**
	 * Regular expression to enforce
	 */
	match?: Regex;
	/**
	 * Declarations concerned by this convention
	 */
	selector: Selector;
}
/**
 * Specifies whether property assignments on function parameters are allowed or denied.
 */
export type PropertyAssignmentMode = "allow" | "deny";
export type CustomRestrictedImport = string | CustomRestrictedImportOptions;
export type CustomRestrictedType = string | CustomRestrictedTypeOptions;
export type ConsistentArrayType = "shorthand" | "generic";
export type Accessibility = "noPublic" | "explicit" | "none";
export type FilenameCases = FilenameCase[];
export type Regex = string;
/**
 * Rule's options.
 */
export type Style2 = "auto" | "inlineType" | "separatedType";
export type GroupMatcher = ImportMatcher | SourceMatcher;
export type StableHookResult = boolean | number[];
export type Formats = Format[];
export interface Selector {
	/**
	 * Declaration kind
	 */
	kind: Kind;
	/**
	 * Modifiers used on the declaration
	 */
	modifiers: Modifiers;
	/**
	 * Scope of the declaration
	 */
	scope: Scope;
}
export interface CustomRestrictedImportOptions {
	/**
	 * Names of the exported members that allowed to be not be used.
	 */
	allowImportNames: string[];
	/**
	 * Names of the exported members that should not be used.
	 */
	importNames: string[];
	/**
	 * The message to display when this module is imported.
	 */
	message: string;
}
export interface CustomRestrictedTypeOptions {
	message?: string;
	use?: string;
}
/**
 * Supported cases for file names.
 */
export type FilenameCase =
	| "camelCase"
	| "export"
	| "kebab-case"
	| "PascalCase"
	| "snake_case";
export interface ImportMatcher {
	source?: SourcesMatcher;
	type?: boolean;
}
export type SourceMatcher = NegatablePredefinedSourceMatcher | ImportSourceGlob;
/**
 * Supported cases.
 */
export type Format =
	| "camelCase"
	| "CONSTANT_CASE"
	| "PascalCase"
	| "snake_case";
export type Kind =
	| "class"
	| "enum"
	| "interface"
	| "enumMember"
	| "importNamespace"
	| "exportNamespace"
	| "variable"
	| "const"
	| "let"
	| "using"
	| "var"
	| "catchParameter"
	| "indexParameter"
	| "exportAlias"
	| "importAlias"
	| "classGetter"
	| "classSetter"
	| "classMethod"
	| "objectLiteralProperty"
	| "objectLiteralGetter"
	| "objectLiteralSetter"
	| "objectLiteralMethod"
	| "typeAlias"
	| "any"
	| "typeLike"
	| "function"
	| "namespaceLike"
	| "namespace"
	| "functionParameter"
	| "typeParameter"
	| "classMember"
	| "classProperty"
	| "objectLiteralMember"
	| "typeMember"
	| "typeGetter"
	| "typeProperty"
	| "typeSetter"
	| "typeMethod";
export type Modifiers = RestrictedModifier[];
export type Scope = "any" | "global";
export type SourcesMatcher = SourceMatcher | SourceMatcher[];
export type NegatablePredefinedSourceMatcher =
	| ":ALIAS:"
	| ":BUN:"
	| ":NODE:"
	| ":PACKAGE:"
	| ":PACKAGE_WITH_PROTOCOL:"
	| ":PATH:"
	| ":URL:"
	| "!:ALIAS:"
	| "!:BUN:"
	| "!:NODE:"
	| "!:PACKAGE:"
	| "!:PACKAGE_WITH_PROTOCOL:"
	| "!:PATH:"
	| "!:URL:";
/**
 * Glob to match against import sources.
 */
export type ImportSourceGlob = Glob;
export type RestrictedModifier =
	| "abstract"
	| "private"
	| "protected"
	| "readonly"
	| "static";
export interface UpdateSettingsResult {
	diagnostics: Diagnostic[];
}
/**
 * Serializable representation for a [Diagnostic](super::Diagnostic).
 */
export interface Diagnostic {
	advices: Advices;
	category?: Category;
	description: string;
	location: Location;
	message: MarkupBuf;
	severity: Severity;
	source?: Diagnostic;
	tags: DiagnosticTags;
	verboseAdvices: Advices;
}
/**
 * Implementation of [Visitor] collecting serializable [Advice] into a vector.
 */
export interface Advices {
	advices: Advice[];
}
export type Category =
	| "lint/a11y/noAccessKey"
	| "lint/a11y/noAriaHiddenOnFocusable"
	| "lint/a11y/noAriaUnsupportedElements"
	| "lint/a11y/noAutofocus"
	| "lint/a11y/noDistractingElements"
	| "lint/a11y/noHeaderScope"
	| "lint/a11y/noInteractiveElementToNoninteractiveRole"
	| "lint/a11y/noLabelWithoutControl"
	| "lint/a11y/noNoninteractiveElementToInteractiveRole"
	| "lint/a11y/noNoninteractiveTabindex"
	| "lint/a11y/noPositiveTabindex"
	| "lint/a11y/noRedundantAlt"
	| "lint/a11y/noRedundantRoles"
	| "lint/a11y/noStaticElementInteractions"
	| "lint/a11y/noSvgWithoutTitle"
	| "lint/a11y/useAltText"
	| "lint/a11y/useAnchorContent"
	| "lint/a11y/useAriaActivedescendantWithTabindex"
	| "lint/a11y/useAriaPropsForRole"
	| "lint/a11y/useAriaPropsSupportedByRole"
	| "lint/a11y/useButtonType"
	| "lint/a11y/useFocusableInteractive"
	| "lint/a11y/useGenericFontNames"
	| "lint/a11y/useHeadingContent"
	| "lint/a11y/useHtmlLang"
	| "lint/a11y/useIframeTitle"
	| "lint/a11y/useKeyWithClickEvents"
	| "lint/a11y/useKeyWithMouseEvents"
	| "lint/a11y/useMediaCaption"
	| "lint/a11y/useSemanticElements"
	| "lint/a11y/useValidAnchor"
	| "lint/a11y/useValidAriaProps"
	| "lint/a11y/useValidAriaRole"
	| "lint/a11y/useValidAriaValues"
	| "lint/a11y/useValidAutocomplete"
	| "lint/a11y/useValidLang"
	| "lint/complexity/noAdjacentSpacesInRegex"
	| "lint/complexity/noArguments"
	| "lint/complexity/noBannedTypes"
	| "lint/complexity/noCommaOperator"
	| "lint/complexity/noEmptyTypeParameters"
	| "lint/complexity/noExcessiveCognitiveComplexity"
	| "lint/complexity/noExcessiveNestedTestSuites"
	| "lint/complexity/noExtraBooleanCast"
	| "lint/complexity/noFlatMapIdentity"
	| "lint/complexity/noForEach"
	| "lint/complexity/noStaticOnlyClass"
	| "lint/complexity/noThisInStatic"
	| "lint/complexity/noUselessCatch"
	| "lint/complexity/noUselessConstructor"
	| "lint/complexity/noUselessContinue"
	| "lint/complexity/noUselessEmptyExport"
	| "lint/complexity/noUselessEscapeInRegex"
	| "lint/complexity/noUselessFragments"
	| "lint/complexity/noUselessLabel"
	| "lint/complexity/noUselessLoneBlockStatements"
	| "lint/complexity/noUselessRename"
	| "lint/complexity/noUselessStringConcat"
	| "lint/complexity/noUselessStringRaw"
	| "lint/complexity/noUselessSwitchCase"
	| "lint/complexity/noUselessTernary"
	| "lint/complexity/noUselessThisAlias"
	| "lint/complexity/noUselessTypeConstraint"
	| "lint/complexity/noUselessUndefinedInitialization"
	| "lint/complexity/noVoid"
	| "lint/complexity/useArrowFunction"
	| "lint/complexity/useDateNow"
	| "lint/complexity/useFlatMap"
	| "lint/complexity/useLiteralKeys"
	| "lint/complexity/useNumericLiterals"
	| "lint/complexity/useOptionalChain"
	| "lint/complexity/useRegexLiterals"
	| "lint/complexity/useSimpleNumberKeys"
	| "lint/complexity/useSimplifiedLogicExpression"
	| "lint/complexity/useWhile"
	| "lint/correctness/noChildrenProp"
	| "lint/correctness/noConstAssign"
	| "lint/correctness/noConstantCondition"
	| "lint/correctness/noConstantMathMinMaxClamp"
	| "lint/correctness/noConstructorReturn"
	| "lint/correctness/noEmptyCharacterClassInRegex"
	| "lint/correctness/noEmptyPattern"
	| "lint/correctness/noGlobalObjectCalls"
	| "lint/correctness/noInnerDeclarations"
	| "lint/correctness/noInvalidBuiltinInstantiation"
	| "lint/correctness/noInvalidConstructorSuper"
	| "lint/correctness/noInvalidDirectionInLinearGradient"
	| "lint/correctness/noInvalidGridAreas"
	| "lint/correctness/noInvalidNewBuiltin"
	| "lint/correctness/noInvalidPositionAtImportRule"
	| "lint/correctness/noInvalidUseBeforeDeclaration"
	| "lint/correctness/noMissingVarFunction"
	| "lint/correctness/noNewSymbol"
	| "lint/correctness/noNodejsModules"
	| "lint/correctness/noNonoctalDecimalEscape"
	| "lint/correctness/noPrecisionLoss"
	| "lint/correctness/noPrivateImports"
	| "lint/correctness/noRenderReturnValue"
	| "lint/correctness/noSelfAssign"
	| "lint/correctness/noSetterReturn"
	| "lint/correctness/noStringCaseMismatch"
	| "lint/correctness/noSwitchDeclarations"
	| "lint/correctness/noUndeclaredDependencies"
	| "lint/correctness/noUndeclaredVariables"
	| "lint/correctness/noUnknownFunction"
	| "lint/correctness/noUnknownMediaFeatureName"
	| "lint/correctness/noUnknownProperty"
	| "lint/correctness/noUnknownPseudoClass"
	| "lint/correctness/noUnknownPseudoClassSelector"
	| "lint/correctness/noUnknownPseudoElement"
	| "lint/correctness/noUnknownTypeSelector"
	| "lint/correctness/noUnknownUnit"
	| "lint/correctness/noUnmatchableAnbSelector"
	| "lint/correctness/noUnreachable"
	| "lint/correctness/noUnreachableSuper"
	| "lint/correctness/noUnsafeFinally"
	| "lint/correctness/noUnsafeOptionalChaining"
	| "lint/correctness/noUnusedFunctionParameters"
	| "lint/correctness/noUnusedImports"
	| "lint/correctness/noUnusedLabels"
	| "lint/correctness/noUnusedPrivateClassMembers"
	| "lint/correctness/noUnusedVariables"
	| "lint/correctness/noVoidElementsWithChildren"
	| "lint/correctness/noVoidTypeReturn"
	| "lint/correctness/useExhaustiveDependencies"
	| "lint/correctness/useHookAtTopLevel"
	| "lint/correctness/useImportExtensions"
	| "lint/correctness/useIsNan"
	| "lint/correctness/useJsxKeyInIterable"
	| "lint/correctness/useValidForDirection"
	| "lint/correctness/useValidTypeof"
	| "lint/correctness/useYield"
	| "lint/nursery/colorNoInvalidHex"
	| "lint/nursery/noAwaitInLoop"
	| "lint/nursery/noBitwiseOperators"
	| "lint/nursery/noColorInvalidHex"
	| "lint/nursery/noConsole"
	| "lint/nursery/noConstantBinaryExpression"
	| "lint/nursery/noDestructuredProps"
	| "lint/nursery/noDoneCallback"
	| "lint/nursery/noDuplicateAtImportRules"
	| "lint/nursery/noExcessiveLinesPerFunction"
	| "lint/nursery/noFloatingPromises"
	| "lint/nursery/noGlobalDirnameFilename"
	| "lint/nursery/noImplicitCoercion"
	| "lint/nursery/noImportCycles"
	| "lint/nursery/noImportantInKeyframe"
	| "lint/nursery/noImportantStyles"
	| "lint/nursery/noInvalidDirectionInLinearGradient"
	| "lint/nursery/noInvalidGridAreas"
	| "lint/nursery/noInvalidPositionAtImportRule"
	| "lint/nursery/noMagicNumbers"
	| "lint/nursery/noMissingGenericFamilyKeyword"
	| "lint/nursery/noMisusedPromises"
	| "lint/nursery/noNestedComponentDefinitions"
	| "lint/nursery/noNoninteractiveElementInteractions"
	| "lint/nursery/noProcessGlobal"
	| "lint/nursery/noQuickfixBiome"
	| "lint/nursery/noReactPropAssign"
	| "lint/nursery/noReactSpecificProps"
	| "lint/nursery/noRestrictedElements"
	| "lint/nursery/noSecrets"
	| "lint/nursery/noShadow"
	| "lint/nursery/noShorthandPropertyOverrides"
	| "lint/nursery/noTsIgnore"
	| "lint/nursery/noUnassignedVariables"
	| "lint/nursery/noUndeclaredDependencies"
	| "lint/nursery/noUnknownAtRule"
	| "lint/nursery/noUnknownFunction"
	| "lint/nursery/noUnknownMediaFeatureName"
	| "lint/nursery/noUnknownProperty"
	| "lint/nursery/noUnknownSelectorPseudoElement"
	| "lint/nursery/noUnknownUnit"
	| "lint/nursery/noUnmatchableAnbSelector"
	| "lint/nursery/noUnresolvedImports"
	| "lint/nursery/noUnusedFunctionParameters"
	| "lint/nursery/noUnwantedPolyfillio"
	| "lint/nursery/noQwikUseVisibleTask"
	| "lint/nursery/noUselessBackrefInRegex"
	| "lint/nursery/noUselessEscapeInString"
	| "lint/nursery/noUselessUndefined"
	| "lint/nursery/useQwikClasslist"
	| "lint/nursery/noVueReservedKeys"
	| "lint/nursery/noVueReservedProps"
	| "lint/nursery/useAdjacentGetterSetter"
	| "lint/nursery/useBiomeSuppressionComment"
	| "lint/nursery/useConsistentObjectDefinition"
	| "lint/nursery/useConsistentResponse"
	| "lint/nursery/useExhaustiveSwitchCases"
	| "lint/nursery/useExplicitFunctionReturnType"
	| "lint/nursery/useExplicitType"
	| "lint/nursery/useExportsLast"
	| "lint/nursery/useForComponent"
	| "lint/nursery/useReactFunctionComponents"
	| "lint/nursery/useGoogleFontPreconnect"
	| "lint/nursery/useImportRestrictions"
	| "lint/nursery/useIndexOf"
	| "lint/nursery/useIterableCallbackReturn"
	| "lint/nursery/useImageSize"
	| "lint/nursery/useJsonImportAttribute"
	| "lint/nursery/useJsxCurlyBraceConvention"
	| "lint/nursery/useAnchorHref"
	| "lint/nursery/useNamedOperation"
	| "lint/nursery/useNamingConvention"
	| "lint/nursery/useNumericSeparators"
	| "lint/nursery/useObjectSpread"
	| "lint/nursery/useParseIntRadix"
	| "lint/nursery/useReadonlyClassProperties"
	| "lint/nursery/useSingleJsDocAsterisk"
	| "lint/nursery/useSortedClasses"
	| "lint/nursery/useSortedProperties"
	| "lint/nursery/useSymbolDescription"
	| "lint/nursery/useUnifiedTypeSignature"
	| "lint/nursery/useUniqueElementIds"
	| "lint/performance/noAccumulatingSpread"
	| "lint/performance/noBarrelFile"
	| "lint/performance/noDelete"
	| "lint/performance/noDynamicNamespaceImportAccess"
	| "lint/performance/noImgElement"
	| "lint/performance/noNamespaceImport"
	| "lint/performance/noReExportAll"
	| "lint/performance/useTopLevelRegex"
	| "lint/security/noBlankTarget"
	| "lint/security/noDangerouslySetInnerHtml"
	| "lint/security/noDangerouslySetInnerHtmlWithChildren"
	| "lint/security/noGlobalEval"
	| "lint/style/noCommonJs"
	| "lint/style/noDefaultExport"
	| "lint/style/noDescendingSpecificity"
	| "lint/style/noDoneCallback"
	| "lint/style/noEnum"
	| "lint/style/noExportedImports"
	| "lint/style/noHeadElement"
	| "lint/style/noImplicitBoolean"
	| "lint/style/noInferrableTypes"
	| "lint/style/noNamespace"
	| "lint/style/noNegationElse"
	| "lint/style/noNestedTernary"
	| "lint/style/noNonNullAssertion"
	| "lint/style/noParameterAssign"
	| "lint/style/noParameterProperties"
	| "lint/style/noProcessEnv"
	| "lint/style/noRestrictedGlobals"
	| "lint/style/noRestrictedImports"
	| "lint/style/noRestrictedTypes"
	| "lint/style/noShoutyConstants"
	| "lint/style/noSubstr"
	| "lint/style/noUnusedTemplateLiteral"
	| "lint/style/noUselessElse"
	| "lint/style/noValueAtRule"
	| "lint/style/noYodaExpression"
	| "lint/style/useArrayLiterals"
	| "lint/style/useAsConstAssertion"
	| "lint/style/useAtIndex"
	| "lint/style/useBlockStatements"
	| "lint/style/useCollapsedElseIf"
	| "lint/style/useCollapsedIf"
	| "lint/style/useComponentExportOnlyModules"
	| "lint/style/useConsistentArrayType"
	| "lint/style/useConsistentBuiltinInstantiation"
	| "lint/style/useConsistentCurlyBraces"
	| "lint/style/useConsistentMemberAccessibility"
	| "lint/style/useConst"
	| "lint/style/useDefaultParameterLast"
	| "lint/style/useDefaultSwitchClause"
	| "lint/style/useDeprecatedReason"
	| "lint/style/useEnumInitializers"
	| "lint/style/useExplicitLengthCheck"
	| "lint/style/useExponentiationOperator"
	| "lint/style/useExportType"
	| "lint/style/useFilenamingConvention"
	| "lint/style/useForOf"
	| "lint/style/useFragmentSyntax"
	| "lint/style/useImportType"
	| "lint/style/useLiteralEnumMembers"
	| "lint/style/useNamingConvention"
	| "lint/style/useNodeAssertStrict"
	| "lint/style/useNodejsImportProtocol"
	| "lint/style/useNumberNamespace"
	| "lint/style/useSelfClosingElements"
	| "lint/style/useShorthandArrayType"
	| "lint/style/useShorthandAssign"
	| "lint/style/useShorthandFunctionType"
	| "lint/style/useSingleCaseStatement"
	| "lint/style/useSingleVarDeclarator"
	| "lint/style/useTemplate"
	| "lint/style/useThrowNewError"
	| "lint/style/useThrowOnlyError"
	| "lint/style/useTrimStartEnd"
	| "lint/suspicious/noAlert"
	| "lint/suspicious/noApproximativeNumericConstant"
	| "lint/suspicious/noArrayIndexKey"
	| "lint/suspicious/noAssignInExpressions"
	| "lint/suspicious/noAsyncPromiseExecutor"
	| "lint/suspicious/noCatchAssign"
	| "lint/suspicious/noClassAssign"
	| "lint/suspicious/noCommentText"
	| "lint/suspicious/noCompareNegZero"
	| "lint/suspicious/noConfusingLabels"
	| "lint/suspicious/noConfusingVoidType"
	| "lint/suspicious/noConsole"
	| "lint/suspicious/noConstEnum"
	| "lint/suspicious/noControlCharactersInRegex"
	| "lint/suspicious/noDebugger"
	| "lint/suspicious/noDocumentCookie"
	| "lint/suspicious/noDocumentImportInPage"
	| "lint/suspicious/noDoubleEquals"
	| "lint/suspicious/noDuplicateAtImportRules"
	| "lint/suspicious/noDuplicateCase"
	| "lint/suspicious/noDuplicateClassMembers"
	| "lint/suspicious/noDuplicateCustomProperties"
	| "lint/suspicious/noDuplicateElseIf"
	| "lint/suspicious/noDuplicateFields"
	| "lint/suspicious/noDuplicateFontNames"
	| "lint/suspicious/noDuplicateJsxProps"
	| "lint/suspicious/noDuplicateObjectKeys"
	| "lint/suspicious/noDuplicateParameters"
	| "lint/suspicious/noDuplicateProperties"
	| "lint/suspicious/noDuplicateSelectorsKeyframeBlock"
	| "lint/suspicious/noDuplicateTestHooks"
	| "lint/suspicious/noEmptyBlock"
	| "lint/suspicious/noEmptyBlockStatements"
	| "lint/suspicious/noEmptyInterface"
	| "lint/suspicious/noEvolvingTypes"
	| "lint/suspicious/noExplicitAny"
	| "lint/suspicious/noExportsInTest"
	| "lint/suspicious/noExtraNonNullAssertion"
	| "lint/suspicious/noFallthroughSwitchClause"
	| "lint/suspicious/noFocusedTests"
	| "lint/suspicious/noFunctionAssign"
	| "lint/suspicious/noGlobalAssign"
	| "lint/suspicious/noGlobalIsFinite"
	| "lint/suspicious/noGlobalIsNan"
	| "lint/suspicious/noHeadImportInDocument"
	| "lint/suspicious/noImplicitAnyLet"
	| "lint/suspicious/noImportAssign"
	| "lint/suspicious/noImportantInKeyframe"
	| "lint/suspicious/noIrregularWhitespace"
	| "lint/suspicious/noLabelVar"
	| "lint/suspicious/noMisleadingCharacterClass"
	| "lint/suspicious/noMisleadingInstantiator"
	| "lint/suspicious/noMisplacedAssertion"
	| "lint/suspicious/noMisrefactoredShorthandAssign"
	| "lint/suspicious/noOctalEscape"
	| "lint/suspicious/noPrototypeBuiltins"
	| "lint/suspicious/noReactSpecificProps"
	| "lint/suspicious/noRedeclare"
	| "lint/suspicious/noRedundantUseStrict"
	| "lint/suspicious/noSelfCompare"
	| "lint/suspicious/noShadowRestrictedNames"
	| "lint/suspicious/noShorthandPropertyOverrides"
	| "lint/suspicious/noSkippedTests"
	| "lint/suspicious/noSparseArray"
	| "lint/suspicious/noSuspiciousSemicolonInJsx"
	| "lint/suspicious/noTemplateCurlyInString"
	| "lint/suspicious/noThenProperty"
	| "lint/suspicious/noUnsafeDeclarationMerging"
	| "lint/suspicious/noUnsafeNegation"
	| "lint/suspicious/noVar"
	| "lint/suspicious/noWith"
	| "lint/suspicious/useAdjacentOverloadSignatures"
	| "lint/suspicious/useAwait"
	| "lint/suspicious/useDefaultSwitchClauseLast"
	| "lint/suspicious/useErrorMessage"
	| "lint/suspicious/useGetterReturn"
	| "lint/suspicious/useGoogleFontDisplay"
	| "lint/suspicious/useGuardForIn"
	| "lint/suspicious/useIsArray"
	| "lint/suspicious/useNamespaceKeyword"
	| "lint/suspicious/useNumberToFixedDigitsArgument"
	| "lint/suspicious/useStrictMode"
	| "assist/source/useSortedKeys"
	| "assist/source/useSortedProperties"
	| "assist/source/useSortedAttributes"
	| "assist/source/organizeImports"
	| "syntax/correctness/noTypeOnlyImportAttributes"
	| "syntax/correctness/noSuperWithoutExtends"
	| "syntax/correctness/noInitializerWithDefinite"
	| "syntax/correctness/noDuplicatePrivateClassMembers"
	| "files/missingHandler"
	| "format"
	| "check"
	| "ci"
	| "stdin"
	| "configuration"
	| "assist"
	| "migrate"
	| "deserialize"
	| "plugin"
	| "project"
	| "search"
	| "internalError/io"
	| "internalError/fs"
	| "internalError/panic"
	| "reporter/parse"
	| "reporter/format"
	| "reporter/violations"
	| "parse"
	| "lint"
	| "lint/a11y"
	| "lint/complexity"
	| "lint/correctness"
	| "lint/nursery"
	| "lint/performance"
	| "lint/security"
	| "lint/style"
	| "lint/suspicious"
	| "lint/plugin"
	| "suppressions/parse"
	| "suppressions/unknownGroup"
	| "suppressions/unknownRule"
	| "suppressions/unknownAction"
	| "suppressions/unused"
	| "suppressions/incorrect"
	| "args/fileNotFound"
	| "flags/invalid"
	| "semanticTests";
export interface Location {
	path?: Resource_for_String;
	sourceCode?: string;
	span?: TextRange;
}
export type MarkupBuf = MarkupNodeBuf[];
/**
 * The severity to associate to a diagnostic.
 */
export type Severity = "hint" | "information" | "warning" | "error" | "fatal";
export type DiagnosticTags = DiagnosticTag[];
/**
	* Serializable representation of a [Diagnostic](super::Diagnostic) advice

See the [Visitor] trait for additional documentation on all the supported advice types. 
	 */
export type Advice =
	| { log: [LogCategory, MarkupBuf] }
	| { list: MarkupBuf[] }
	| { frame: Location }
	| { diff: TextEdit }
	| { backtrace: [MarkupBuf, Backtrace] }
	| { command: string }
	| { group: [MarkupBuf, Advices] };
/**
 * Represents the resource a diagnostic is associated with.
 */
export type Resource_for_String = "argv" | "memory" | { file: string };
export type TextRange = [TextSize, TextSize];
export interface MarkupNodeBuf {
	content: string;
	elements: MarkupElement[];
}
/**
 * Internal enum used to automatically generate bit offsets for [DiagnosticTags] and help with the implementation of `serde` and `schemars` for tags.
 */
export type DiagnosticTag =
	| "fixable"
	| "internal"
	| "unnecessaryCode"
	| "deprecatedCode"
	| "verbose";
/**
 * The category for a log advice, defines how the message should be presented to the user.
 */
export type LogCategory = "none" | "info" | "warn" | "error";
export interface TextEdit {
	dictionary: string;
	ops: CompressedOp[];
}
export type Backtrace = BacktraceFrame[];
export type TextSize = number;
/**
 * Enumeration of all the supported markup elements
 */
export type MarkupElement =
	| "Emphasis"
	| "Dim"
	| "Italic"
	| "Underline"
	| "Error"
	| "Success"
	| "Warn"
	| "Info"
	| "Debug"
	| "Trace"
	| "Inverse"
	| { Hyperlink: { href: string } };
export type CompressedOp =
	| { diffOp: DiffOp }
	| { equalLines: { line_count: number } };
/**
 * Serializable representation of a backtrace frame.
 */
export interface BacktraceFrame {
	ip: number;
	symbols: BacktraceSymbol[];
}
export type DiffOp =
	| { equal: { range: TextRange } }
	| { insert: { range: TextRange } }
	| { delete: { range: TextRange } };
/**
 * Serializable representation of a backtrace frame symbol.
 */
export interface BacktraceSymbol {
	colno?: number;
	filename?: string;
	lineno?: number;
	name?: string;
}
export interface OpenProjectParams {
	/**
	 * Whether the client wants to run only certain rules. This is needed to compute the kind of [ScanKind].
	 */
	onlyRules?: RuleCode[];
	/**
	 * Whether the folder should be opened as a project, even if no `biome.json` can be found.
	 */
	openUninitialized: boolean;
	/**
	 * The path to open
	 */
	path: BiomePath;
	/**
	 * Whether the client wants to skip some lint rule. This is needed to compute the kind of [ScanKind].
	 */
	skipRules?: RuleCode[];
}
export type RuleCode = string;
export interface OpenProjectResult {
	/**
	 * A unique identifier for this project
	 */
	projectKey: ProjectKey;
	/**
	 * How to scan this project
	 */
	scanKind: ScanKind;
}
export type ScanKind =
	| "noScanner"
	| "knownFiles"
	| {
			targetedKnownFiles: {
				/**
				 * Determines whether the file scanner should descend into subdirectories of the target paths.
				 */
				descendFromTargets: boolean;
				/**
	* The paths to target by the scanner.

If a target path indicates a folder, all files within are scanned as well.

Target paths must be absolute. 
	 */
				targetPaths: BiomePath[];
			};
	  }
	| "project";
export interface OpenFileParams {
	content: FileContent;
	documentFileSource?: DocumentFileSource;
	path: BiomePath;
	/**
	* Set to `true` to persist the node cache used during parsing, in order to speed up subsequent reparsing if the document has been edited.

This should only be enabled if reparsing is to be expected, such as when the file is opened through the LSP Proxy. 
	 */
	persistNodeCache?: boolean;
	projectKey: ProjectKey;
}
export type FileContent =
	| { content: string; type: "fromClient"; version: number }
	| { type: "fromServer" };
export type DocumentFileSource =
	| "Ignore"
	| "Unknown"
	| { Js: JsFileSource }
	| { Json: JsonFileSource }
	| { Css: CssFileSource }
	| { Graphql: GraphqlFileSource }
	| { Html: HtmlFileSource }
	| { Grit: GritFileSource };
export interface JsFileSource {
	/**
	 * Used to mark if the source is being used for an Astro, Svelte or Vue file
	 */
	embedding_kind: EmbeddingKind;
	language: Language;
	module_kind: ModuleKind;
	variant: LanguageVariant;
	version: LanguageVersion;
}
export interface JsonFileSource {
	allowComments: boolean;
	allowTrailingCommas: boolean;
	variant: JsonFileVariant;
}
export interface CssFileSource {
	variant: CssVariant;
}
export interface GraphqlFileSource {
	variant: GraphqlVariant;
}
export interface HtmlFileSource {
	variant: HtmlVariant;
}
export interface GritFileSource {
	variant: GritVariant;
}
export type EmbeddingKind = "Astro" | "Vue" | "Svelte" | "None";
export type Language =
	| "javaScript"
	| { typeScript: { definition_file: boolean } };
/**
 * Is the source file an ECMAScript Module or Script. Changes the parsing semantic.
 */
export type ModuleKind = "script" | "module";
export type LanguageVariant = "standard" | "standardRestricted" | "jsx";
/**
	* Enum of the different ECMAScript standard versions. The versions are ordered in increasing order; The newest version comes last.

Defaults to the latest stable ECMAScript standard. 
	 */
export type LanguageVersion = "eS2022" | "eSNext";
/**
 * It represents the extension of the file
 */
export type JsonFileVariant = "standard" | "jsonc";
/**
	* The style of CSS contained in the file.

Currently, Biome only supports plain CSS, and aims to be compatible with the latest Recommendation level standards. 
	 */
export type CssVariant = "standard";
/**
 * The style of GraphQL contained in the file.
 */
export type GraphqlVariant = "standard";
export type HtmlVariant = "Standard" | "Astro" | "Vue" | "Svelte";
export type GritVariant = "Standard";
export interface ChangeFileParams {
	content: string;
	path: BiomePath;
	projectKey: ProjectKey;
	version: number;
}
export interface CloseFileParams {
	path: BiomePath;
	projectKey: ProjectKey;
}
export interface GetSyntaxTreeParams {
	path: BiomePath;
	projectKey: ProjectKey;
}
export interface GetSyntaxTreeResult {
	ast: string;
	cst: string;
}
export interface FileExitsParams {
	filePath: BiomePath;
}
export interface CheckFileSizeParams {
	path: BiomePath;
	projectKey: ProjectKey;
}
export interface CheckFileSizeResult {
	fileSize: number;
	limit: number;
}
export interface GetFileContentParams {
	path: BiomePath;
	projectKey: ProjectKey;
}
export interface GetControlFlowGraphParams {
	cursor: TextSize;
	path: BiomePath;
	projectKey: ProjectKey;
}
export interface GetFormatterIRParams {
	path: BiomePath;
	projectKey: ProjectKey;
}
export interface GetTypeInfoParams {
	path: BiomePath;
	projectKey: ProjectKey;
}
export interface GetRegisteredTypesParams {
	path: BiomePath;
	projectKey: ProjectKey;
}
export interface GetSemanticModelParams {
	path: BiomePath;
	projectKey: ProjectKey;
}
export interface PullDiagnosticsParams {
	categories: RuleCategories;
	/**
	 * Rules to apply on top of the configuration
	 */
	enabledRules?: RuleCode[];
	only?: RuleCode[];
	path: BiomePath;
	projectKey: ProjectKey;
	/**
	 * When `false` the diagnostics, don't have code frames of the code actions (fixes, suppressions, etc.)
	 */
	pullCodeActions: boolean;
	skip?: RuleCode[];
}
export type RuleCategories = RuleCategory[];
export type RuleCategory = "syntax" | "lint" | "action" | "transformation";
export interface PullDiagnosticsResult {
	diagnostics: Diagnostic[];
	errors: number;
	skippedDiagnostics: number;
}
export interface PullActionsParams {
	categories?: RuleCategories;
	enabledRules?: RuleCode[];
	only?: RuleCode[];
	path: BiomePath;
	projectKey: ProjectKey;
	range?: TextRange;
	skip?: RuleCode[];
	suppressionReason?: string;
}
export interface PullActionsResult {
	actions: CodeAction[];
}
export interface CodeAction {
	category: ActionCategory;
	ruleName?: [string, string];
	suggestion: CodeSuggestion;
}
/**
	* The category of a code action, this type maps directly to the [CodeActionKind] type in the Language Server Protocol specification

[CodeActionKind]: https://microsoft.github.io/language-server-protocol/specifications/lsp/3.17/specification/#codeActionKind 
	 */
export type ActionCategory =
	| { quickFix: string }
	| { refactor: RefactorKind }
	| { source: SourceActionKind }
	| { other: OtherActionCategory };
/**
 * A Suggestion that is provided by Biome's linter, and can be reported to the user, and can be automatically applied if it has the right [`Applicability`].
 */
export interface CodeSuggestion {
	applicability: Applicability;
	labels: TextRange[];
	msg: MarkupBuf;
	span: TextRange;
	suggestion: TextEdit;
}
/**
	* The sub-category of a refactor code action.

[Check the LSP spec](https://microsoft.github.io/language-server-protocol/specifications/lsp/3.17/specification/#codeActionKind) for more information: 
	 */
export type RefactorKind =
	| "none"
	| "extract"
	| "inline"
	| "rewrite"
	| { other: string };
/**
 * The sub-category of a source code action
 */
export type SourceActionKind =
	| "fixAll"
	| "none"
	| "organizeImports"
	| { other: string };
export type OtherActionCategory =
	| "inlineSuppression"
	| "toplevelSuppression"
	| { generic: string };
/**
 * Indicates how a tool should manage this suggestion.
 */
export type Applicability = "always" | "maybeIncorrect";
export interface FormatFileParams {
	path: BiomePath;
	projectKey: ProjectKey;
}
export interface Printed {
	code: string;
	range?: TextRange;
	sourcemap: SourceMarker[];
	verbatimRanges: TextRange[];
}
/**
 * Lightweight sourcemap marker between source and output tokens
 */
export interface SourceMarker {
	/**
	 * Position of the marker in the output code
	 */
	dest: TextSize;
	/**
	 * Position of the marker in the original source
	 */
	source: TextSize;
}
export interface FormatRangeParams {
	path: BiomePath;
	projectKey: ProjectKey;
	range: TextRange;
}
export interface FormatOnTypeParams {
	offset: TextSize;
	path: BiomePath;
	projectKey: ProjectKey;
}
export interface FixFileParams {
	/**
	 * Rules to apply to the file
	 */
	enabledRules?: RuleCode[];
	fixFileMode: FixFileMode;
	only?: RuleCode[];
	path: BiomePath;
	projectKey: ProjectKey;
	ruleCategories: RuleCategories;
	shouldFormat: boolean;
	skip?: RuleCode[];
	suppressionReason?: string;
}
/**
 * Which fixes should be applied during the analyzing phase
 */
export type FixFileMode =
	| "safeFixes"
	| "safeAndUnsafeFixes"
	| "applySuppressions";
export interface FixFileResult {
	/**
	 * List of all the code actions applied to the file
	 */
	actions: FixAction[];
	/**
	 * New source code for the file with all fixes applied
	 */
	code: string;
	/**
	 * Number of errors
	 */
	errors: number;
	/**
	 * number of skipped suggested fixes
	 */
	skippedSuggestedFixes: number;
}
export interface FixAction {
	/**
	 * Source range at which this action was applied
	 */
	range: TextRange;
	/**
	 * Name of the rule group and rule that emitted this code action
	 */
	rule_name?: [string, string];
}
export interface RenameParams {
	newName: string;
	path: BiomePath;
	projectKey: ProjectKey;
	symbolAt: TextSize;
}
export interface RenameResult {
	/**
	 * List of text edit operations to apply on the source code
	 */
	indels: TextEdit;
	/**
	 * Range of source code modified by this rename operation
	 */
	range: TextRange;
}
export interface ParsePatternParams {
	defaultLanguage: GritTargetLanguage;
	pattern: string;
}
export type GritTargetLanguage = "CSS" | "JavaScript";
export interface ParsePatternResult {
	patternId: PatternId;
}
export type PatternId = string;
export interface SearchPatternParams {
	path: BiomePath;
	pattern: PatternId;
	projectKey: ProjectKey;
}
export interface SearchResults {
	matches: TextRange[];
	path: BiomePath;
}
export interface DropPatternParams {
	pattern: PatternId;
}
export interface Workspace {
	fileFeatures(params: SupportsFeatureParams): Promise<FileFeaturesResult>;
	updateSettings(params: UpdateSettingsParams): Promise<UpdateSettingsResult>;
	openProject(params: OpenProjectParams): Promise<OpenProjectResult>;
	openFile(params: OpenFileParams): Promise<void>;
	changeFile(params: ChangeFileParams): Promise<void>;
	closeFile(params: CloseFileParams): Promise<void>;
	getSyntaxTree(params: GetSyntaxTreeParams): Promise<GetSyntaxTreeResult>;
	fileExists(params: FileExitsParams): Promise<boolean>;
	checkFileSize(params: CheckFileSizeParams): Promise<CheckFileSizeResult>;
	getFileContent(params: GetFileContentParams): Promise<string>;
	getControlFlowGraph(params: GetControlFlowGraphParams): Promise<string>;
	getFormatterIr(params: GetFormatterIRParams): Promise<string>;
	getTypeInfo(params: GetTypeInfoParams): Promise<string>;
	getRegisteredTypes(params: GetRegisteredTypesParams): Promise<string>;
	getSemanticModel(params: GetSemanticModelParams): Promise<string>;
	pullDiagnostics(
		params: PullDiagnosticsParams,
	): Promise<PullDiagnosticsResult>;
	pullActions(params: PullActionsParams): Promise<PullActionsResult>;
	formatFile(params: FormatFileParams): Promise<Printed>;
	formatRange(params: FormatRangeParams): Promise<Printed>;
	formatOnType(params: FormatOnTypeParams): Promise<Printed>;
	fixFile(params: FixFileParams): Promise<FixFileResult>;
	rename(params: RenameParams): Promise<RenameResult>;
	parsePattern(params: ParsePatternParams): Promise<ParsePatternResult>;
	searchPattern(params: SearchPatternParams): Promise<SearchResults>;
	dropPattern(params: DropPatternParams): Promise<void>;
	destroy(): void;
}
export function createWorkspace(transport: Transport): Workspace {
	return {
		fileFeatures(params) {
			return transport.request("biome/file_features", params);
		},
		updateSettings(params) {
			return transport.request("biome/update_settings", params);
		},
		openProject(params) {
			return transport.request("biome/open_project", params);
		},
		openFile(params) {
			return transport.request("biome/open_file", params);
		},
		changeFile(params) {
			return transport.request("biome/change_file", params);
		},
		closeFile(params) {
			return transport.request("biome/close_file", params);
		},
		getSyntaxTree(params) {
			return transport.request("biome/get_syntax_tree", params);
		},
		fileExists(params) {
			return transport.request("biome/file_exists", params);
		},
		checkFileSize(params) {
			return transport.request("biome/check_file_size", params);
		},
		getFileContent(params) {
			return transport.request("biome/get_file_content", params);
		},
		getControlFlowGraph(params) {
			return transport.request("biome/get_control_flow_graph", params);
		},
		getFormatterIr(params) {
			return transport.request("biome/get_formatter_ir", params);
		},
		getTypeInfo(params) {
			return transport.request("biome/get_type_info", params);
		},
		getRegisteredTypes(params) {
			return transport.request("biome/get_registered_types", params);
		},
		getSemanticModel(params) {
			return transport.request("biome/get_semantic_model", params);
		},
		pullDiagnostics(params) {
			return transport.request("biome/pull_diagnostics", params);
		},
		pullActions(params) {
			return transport.request("biome/pull_actions", params);
		},
		formatFile(params) {
			return transport.request("biome/format_file", params);
		},
		formatRange(params) {
			return transport.request("biome/format_range", params);
		},
		formatOnType(params) {
			return transport.request("biome/format_on_type", params);
		},
		fixFile(params) {
			return transport.request("biome/fix_file", params);
		},
		rename(params) {
			return transport.request("biome/rename", params);
		},
		parsePattern(params) {
			return transport.request("biome/parse_pattern", params);
		},
		searchPattern(params) {
			return transport.request("biome/search_pattern", params);
		},
		dropPattern(params) {
			return transport.request("biome/drop_pattern", params);
		},
		destroy() {
			transport.destroy();
		},
	};
}<|MERGE_RESOLUTION|>--- conflicted
+++ resolved
@@ -1751,15 +1751,13 @@
 	 */
 	useParseIntRadix?: RuleFixConfiguration_for_UseParseIntRadixOptions;
 	/**
-<<<<<<< HEAD
 	 * Prefer using the class prop as a classlist over the classnames helper.
 	 */
 	useQwikClasslist?: RuleConfiguration_for_UseQwikClasslistOptions;
-=======
+	/**
 	 * Enforce that components are defined as functions and never as classes.
 	 */
 	useReactFunctionComponents?: RuleConfiguration_for_UseReactFunctionComponentsOptions;
->>>>>>> 018d1886
 	/**
 	 * Enforce marking members as readonly if they are never modified outside the constructor.
 	 */
@@ -3016,15 +3014,12 @@
 export type RuleFixConfiguration_for_UseParseIntRadixOptions =
 	| RulePlainConfiguration
 	| RuleWithFixOptions_for_UseParseIntRadixOptions;
-<<<<<<< HEAD
 export type RuleConfiguration_for_UseQwikClasslistOptions =
 	| RulePlainConfiguration
 	| RuleWithOptions_for_UseQwikClasslistOptions;
-=======
 export type RuleConfiguration_for_UseReactFunctionComponentsOptions =
 	| RulePlainConfiguration
 	| RuleWithOptions_for_UseReactFunctionComponentsOptions;
->>>>>>> 018d1886
 export type RuleFixConfiguration_for_UseReadonlyClassPropertiesOptions =
 	| RulePlainConfiguration
 	| RuleWithFixOptions_for_UseReadonlyClassPropertiesOptions;
@@ -5619,23 +5614,25 @@
 	 */
 	options: UseParseIntRadixOptions;
 }
-<<<<<<< HEAD
 export interface RuleWithOptions_for_UseQwikClasslistOptions {
-=======
+	/**
+	 * The severity of the emitted diagnostics by the rule
+	 */
+	level: RulePlainConfiguration;
+	/**
+	 * Rule's options
+	 */
+	options: UseQwikClasslistOptions;
+}
 export interface RuleWithOptions_for_UseReactFunctionComponentsOptions {
->>>>>>> 018d1886
-	/**
-	 * The severity of the emitted diagnostics by the rule
-	 */
-	level: RulePlainConfiguration;
-	/**
-	 * Rule's options
-	 */
-<<<<<<< HEAD
-	options: UseQwikClasslistOptions;
-=======
+	/**
+	 * The severity of the emitted diagnostics by the rule
+	 */
+	level: RulePlainConfiguration;
+	/**
+	 * Rule's options
+	 */
 	options: UseReactFunctionComponentsOptions;
->>>>>>> 018d1886
 }
 export interface RuleWithFixOptions_for_UseReadonlyClassPropertiesOptions {
 	/**
@@ -7863,11 +7860,8 @@
 export interface UseNumericSeparatorsOptions {}
 export interface UseObjectSpreadOptions {}
 export interface UseParseIntRadixOptions {}
-<<<<<<< HEAD
 export interface UseQwikClasslistOptions {}
-=======
 export interface UseReactFunctionComponentsOptions {}
->>>>>>> 018d1886
 export interface UseReadonlyClassPropertiesOptions {
 	/**
 	 * When `true`, the keywords `public`, `protected`, and `private` are analyzed by the rule.
