--- conflicted
+++ resolved
@@ -896,7 +896,6 @@
 	| "test"
 	| "solid"
 	| "next"
-	| "qwik"
 	| "vue"
 	| "project";
 export type RuleDomainValue = "all" | "none" | "recommended";
@@ -1615,10 +1614,6 @@
 	 */
 	noQuickfixBiome?: RuleFixConfiguration_for_NoQuickfixBiomeOptions;
 	/**
-	 * Disallow useVisibleTask$() functions in Qwik components.
-	 */
-	noQwikUseVisibleTask?: RuleConfiguration_for_NoQwikUseVisibleTaskOptions;
-	/**
 	 * Disallow assigning to React component props.
 	 */
 	noReactPropAssign?: RuleConfiguration_for_NoReactPropAssignOptions;
@@ -1683,10 +1678,6 @@
 	 */
 	useAdjacentGetterSetter?: RuleConfiguration_for_UseAdjacentGetterSetterOptions;
 	/**
-	 * Enforces href attribute for \<a> elements.
-	 */
-	useAnchorHref?: RuleConfiguration_for_UseAnchorHrefOptions;
-	/**
 	 * Require the consistent declaration of object literals. Defaults to explicit definitions.
 	 */
 	useConsistentObjectDefinition?: RuleFixConfiguration_for_UseConsistentObjectDefinitionOptions;
@@ -1715,10 +1706,6 @@
 	 */
 	useGoogleFontPreconnect?: RuleFixConfiguration_for_UseGoogleFontPreconnectOptions;
 	/**
-	 * Enforces that \<img> elements have both width and height attributes.
-	 */
-	useImageSize?: RuleConfiguration_for_UseImageSizeOptions;
-	/**
 	 * Prefer Array#{indexOf,lastIndexOf}() over Array#{findIndex,findLastIndex}() when looking for the index of an item.
 	 */
 	useIndexOf?: RuleFixConfiguration_for_UseIndexOfOptions;
@@ -1750,10 +1737,6 @@
 	 * Enforce the consistent use of the radix argument when using parseInt().
 	 */
 	useParseIntRadix?: RuleFixConfiguration_for_UseParseIntRadixOptions;
-	/**
-	 * Prefer using the class prop as a classlist over the classnames helper.
-	 */
-	useQwikClasslist?: RuleConfiguration_for_UseQwikClasslistOptions;
 	/**
 	 * Enforce marking members as readonly if they are never modified outside the constructor.
 	 */
@@ -2911,9 +2894,6 @@
 export type RuleFixConfiguration_for_NoQuickfixBiomeOptions =
 	| RulePlainConfiguration
 	| RuleWithFixOptions_for_NoQuickfixBiomeOptions;
-export type RuleConfiguration_for_NoQwikUseVisibleTaskOptions =
-	| RulePlainConfiguration
-	| RuleWithOptions_for_NoQwikUseVisibleTaskOptions;
 export type RuleConfiguration_for_NoReactPropAssignOptions =
 	| RulePlainConfiguration
 	| RuleWithOptions_for_NoReactPropAssignOptions;
@@ -2959,9 +2939,6 @@
 export type RuleConfiguration_for_UseAdjacentGetterSetterOptions =
 	| RulePlainConfiguration
 	| RuleWithOptions_for_UseAdjacentGetterSetterOptions;
-export type RuleConfiguration_for_UseAnchorHrefOptions =
-	| RulePlainConfiguration
-	| RuleWithOptions_for_UseAnchorHrefOptions;
 export type RuleFixConfiguration_for_UseConsistentObjectDefinitionOptions =
 	| RulePlainConfiguration
 	| RuleWithFixOptions_for_UseConsistentObjectDefinitionOptions;
@@ -2983,9 +2960,6 @@
 export type RuleFixConfiguration_for_UseGoogleFontPreconnectOptions =
 	| RulePlainConfiguration
 	| RuleWithFixOptions_for_UseGoogleFontPreconnectOptions;
-export type RuleConfiguration_for_UseImageSizeOptions =
-	| RulePlainConfiguration
-	| RuleWithOptions_for_UseImageSizeOptions;
 export type RuleFixConfiguration_for_UseIndexOfOptions =
 	| RulePlainConfiguration
 	| RuleWithFixOptions_for_UseIndexOfOptions;
@@ -3010,9 +2984,6 @@
 export type RuleFixConfiguration_for_UseParseIntRadixOptions =
 	| RulePlainConfiguration
 	| RuleWithFixOptions_for_UseParseIntRadixOptions;
-export type RuleConfiguration_for_UseQwikClasslistOptions =
-	| RulePlainConfiguration
-	| RuleWithOptions_for_UseQwikClasslistOptions;
 export type RuleFixConfiguration_for_UseReadonlyClassPropertiesOptions =
 	| RulePlainConfiguration
 	| RuleWithFixOptions_for_UseReadonlyClassPropertiesOptions;
@@ -5225,16 +5196,6 @@
 	 */
 	options: NoQuickfixBiomeOptions;
 }
-export interface RuleWithOptions_for_NoQwikUseVisibleTaskOptions {
-	/**
-	 * The severity of the emitted diagnostics by the rule
-	 */
-	level: RulePlainConfiguration;
-	/**
-	 * Rule's options
-	 */
-	options: NoQwikUseVisibleTaskOptions;
-}
 export interface RuleWithOptions_for_NoReactPropAssignOptions {
 	/**
 	 * The severity of the emitted diagnostics by the rule
@@ -5397,16 +5358,6 @@
 	 */
 	options: UseAdjacentGetterSetterOptions;
 }
-export interface RuleWithOptions_for_UseAnchorHrefOptions {
-	/**
-	 * The severity of the emitted diagnostics by the rule
-	 */
-	level: RulePlainConfiguration;
-	/**
-	 * Rule's options
-	 */
-	options: UseAnchorHrefOptions;
-}
 export interface RuleWithFixOptions_for_UseConsistentObjectDefinitionOptions {
 	/**
 	 * The kind of the code actions emitted by the rule
@@ -5493,16 +5444,6 @@
 	 */
 	options: UseGoogleFontPreconnectOptions;
 }
-export interface RuleWithOptions_for_UseImageSizeOptions {
-	/**
-	 * The severity of the emitted diagnostics by the rule
-	 */
-	level: RulePlainConfiguration;
-	/**
-	 * Rule's options
-	 */
-	options: UseImageSizeOptions;
-}
 export interface RuleWithFixOptions_for_UseIndexOfOptions {
 	/**
 	 * The kind of the code actions emitted by the rule
@@ -5606,16 +5547,6 @@
 	 * Rule's options
 	 */
 	options: UseParseIntRadixOptions;
-}
-export interface RuleWithOptions_for_UseQwikClasslistOptions {
-	/**
-	 * The severity of the emitted diagnostics by the rule
-	 */
-	level: RulePlainConfiguration;
-	/**
-	 * Rule's options
-	 */
-	options: UseQwikClasslistOptions;
 }
 export interface RuleWithFixOptions_for_UseReadonlyClassPropertiesOptions {
 	/**
@@ -7779,7 +7710,6 @@
 	 */
 	additionalPaths?: string[];
 }
-export interface NoQwikUseVisibleTaskOptions {}
 export interface NoReactPropAssignOptions {}
 export interface NoRestrictedElementsOptions {
 	/**
@@ -7805,7 +7735,6 @@
 export interface NoVueReservedKeysOptions {}
 export interface NoVueReservedPropsOptions {}
 export interface UseAdjacentGetterSetterOptions {}
-export type UseAnchorHrefOptions = null;
 export interface UseConsistentObjectDefinitionOptions {
 	/**
 	 * The preferred syntax to enforce.
@@ -7818,7 +7747,6 @@
 export interface UseExportsLastOptions {}
 export interface UseForComponentOptions {}
 export interface UseGoogleFontPreconnectOptions {}
-export type UseImageSizeOptions = null;
 export interface UseIndexOfOptions {}
 export interface UseIterableCallbackReturnOptions {}
 export interface UseJsonImportAttributeOptions {}
@@ -7843,7 +7771,6 @@
 export interface UseNumericSeparatorsOptions {}
 export interface UseObjectSpreadOptions {}
 export interface UseParseIntRadixOptions {}
-export interface UseQwikClasslistOptions {}
 export interface UseReadonlyClassPropertiesOptions {
 	/**
 	 * When `true`, the keywords `public`, `protected`, and `private` are analyzed by the rule.
@@ -8490,15 +8417,10 @@
 	| "lint/nursery/noUnresolvedImports"
 	| "lint/nursery/noUnusedFunctionParameters"
 	| "lint/nursery/noUnwantedPolyfillio"
-	| "lint/nursery/noQwikUseVisibleTask"
 	| "lint/nursery/noUselessBackrefInRegex"
 	| "lint/nursery/noUselessEscapeInString"
 	| "lint/nursery/noUselessUndefined"
-<<<<<<< HEAD
-	| "lint/nursery/useQwikClasslist"
-=======
 	| "lint/nursery/noVueReservedKeys"
->>>>>>> 634a667a
 	| "lint/nursery/noVueReservedProps"
 	| "lint/nursery/useAdjacentGetterSetter"
 	| "lint/nursery/useBiomeSuppressionComment"
@@ -8513,10 +8435,8 @@
 	| "lint/nursery/useImportRestrictions"
 	| "lint/nursery/useIndexOf"
 	| "lint/nursery/useIterableCallbackReturn"
-	| "lint/nursery/useImageSize"
 	| "lint/nursery/useJsonImportAttribute"
 	| "lint/nursery/useJsxCurlyBraceConvention"
-	| "lint/nursery/useAnchorHref"
 	| "lint/nursery/useNamedOperation"
 	| "lint/nursery/useNamingConvention"
 	| "lint/nursery/useNumericSeparators"
