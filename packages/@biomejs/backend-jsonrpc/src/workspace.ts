// Generated file, do not edit by hand, see `xtask/codegen`
import type { Transport } from "./transport";
export interface SupportsFeatureParams {
	features: FeatureName;
	path: BiomePath;
}
export type FeatureName = FeatureKind[];
export interface BiomePath {
	/**
	 * Determines the kind of the file inside Biome. Some files are considered as configuration files, others as manifest files, and others as files to handle
	 */
	kind: FileKind;
	/**
	 * The path to the file
	 */
	path: string;
	/**
	 * Whether this path (usually a file) was fixed as a result of a format/lint/check command with the `--write` filag.
	 */
	was_written: boolean;
}
export type FeatureKind =
	| "Format"
	| "Lint"
	| "OrganizeImports"
	| "Search"
	| "Assists";
export type FileKind = FileKind2[];
/**
 * The priority of the file
 */
export type FileKind2 =
	| "Config"
	| "Manifest"
	| "Ignore"
	| "Inspectable"
	| "Handleable";
export interface SupportsFeatureResult {
	reason?: SupportKind;
}
export type SupportKind =
	| "Supported"
	| "Ignored"
	| "Protected"
	| "FeatureNotEnabled"
	| "FileNotSupported";
export interface UpdateSettingsParams {
	configuration: PartialConfiguration;
	gitignore_matches: string[];
	vcs_base_path?: string;
	workspace_directory?: string;
}
/**
 * The configuration that is contained inside the file `biome.json`
 */
export interface PartialConfiguration {
	/**
	 * A field for the [JSON schema](https://json-schema.org/) specification
	 */
	$schema?: string;
	/**
	 * Specific configuration for assists
	 */
	assists?: PartialAssistsConfiguration;
	/**
	 * Specific configuration for the Css language
	 */
	css?: PartialCssConfiguration;
	/**
	 * A list of paths to other JSON files, used to extends the current configuration.
	 */
	extends?: StringSet;
	/**
	 * The configuration of the filesystem
	 */
	files?: PartialFilesConfiguration;
	/**
	 * The configuration of the formatter
	 */
	formatter?: PartialFormatterConfiguration;
	/**
	 * Specific configuration for the GraphQL language
	 */
	graphql?: PartialGraphqlConfiguration;
	/**
	 * Specific configuration for the JavaScript language
	 */
	javascript?: PartialJavascriptConfiguration;
	/**
	 * Specific configuration for the Json language
	 */
	json?: PartialJsonConfiguration;
	/**
	 * The configuration for the linter
	 */
	linter?: PartialLinterConfiguration;
	/**
	 * The configuration of the import sorting
	 */
	organizeImports?: PartialOrganizeImports;
	/**
	 * A list of granular patterns that should be applied only to a sub set of files
	 */
	overrides?: Overrides;
	/**
	 * The configuration of the VCS integration
	 */
	vcs?: PartialVcsConfiguration;
}
export interface PartialAssistsConfiguration {
	/**
	 * Whether Biome should fail in CLI if the assists were not applied to the code.
	 */
	actions?: Actions;
	/**
	 * Whether Biome should enable assists via LSP.
	 */
	enabled?: boolean;
	/**
	 * A list of Unix shell style patterns. The formatter will ignore files/folders that will match these patterns.
	 */
	ignore?: StringSet;
	/**
	 * A list of Unix shell style patterns. The formatter will include files/folders that will match these patterns.
	 */
	include?: StringSet;
}
/**
 * Options applied to CSS files
 */
export interface PartialCssConfiguration {
	/**
	 * CSS assists options
	 */
	assists?: PartialCssAssists;
	/**
	 * CSS formatter options
	 */
	formatter?: PartialCssFormatter;
	/**
	 * CSS linter options
	 */
	linter?: PartialCssLinter;
	/**
	 * CSS parsing options
	 */
	parser?: PartialCssParser;
}
export type StringSet = string[];
/**
 * The configuration of the filesystem
 */
export interface PartialFilesConfiguration {
	/**
	 * A list of Unix shell style patterns. Biome will ignore files/folders that will match these patterns.
	 */
	ignore?: StringSet;
	/**
	 * Tells Biome to not emit diagnostics when handling files that doesn't know
	 */
	ignoreUnknown?: boolean;
	/**
	 * A list of Unix shell style patterns. Biome will handle only those files/folders that will match these patterns.
	 */
	include?: StringSet;
	/**
	 * The maximum allowed size for source code files in bytes. Files above this limit will be ignored for performance reasons. Defaults to 1 MiB
	 */
	maxSize?: number;
}
/**
 * Generic options applied to all files
 */
export interface PartialFormatterConfiguration {
	/**
	 * The attribute position style in HTMLish languages. By default auto.
	 */
	attributePosition?: AttributePosition;
	/**
	 * Whether to insert spaces around brackets in object literals. Defaults to true.
	 */
	bracketSpacing?: BracketSpacing;
	enabled?: boolean;
	/**
	 * Stores whether formatting should be allowed to proceed if a given file has syntax errors
	 */
	formatWithErrors?: boolean;
	/**
	 * A list of Unix shell style patterns. The formatter will ignore files/folders that will match these patterns.
	 */
	ignore?: StringSet;
	/**
	 * A list of Unix shell style patterns. The formatter will include files/folders that will match these patterns.
	 */
	include?: StringSet;
	/**
	 * The size of the indentation, 2 by default (deprecated, use `indent-width`)
	 */
	indentSize?: IndentWidth;
	/**
	 * The indent style.
	 */
	indentStyle?: IndentStyle;
	/**
	 * The size of the indentation, 2 by default
	 */
	indentWidth?: IndentWidth;
	/**
	 * The type of line ending.
	 */
	lineEnding?: LineEnding;
	/**
	 * What's the max width of a line. Defaults to 80.
	 */
	lineWidth?: LineWidth;
	/**
	 * Use any `.editorconfig` files to configure the formatter. Configuration in `biome.json` will override `.editorconfig` configuration. Default: false.
	 */
	useEditorconfig?: boolean;
}
/**
 * Options applied to GraphQL files
 */
export interface PartialGraphqlConfiguration {
	/**
	 * GraphQL formatter options
	 */
	formatter?: PartialGraphqlFormatter;
	linter?: PartialGraphqlLinter;
}
/**
 * A set of options applied to the JavaScript files
 */
export interface PartialJavascriptConfiguration {
	/**
	 * Assists options
	 */
	assists?: PartialJavascriptAssists;
	/**
	 * Formatting options
	 */
	formatter?: PartialJavascriptFormatter;
	/**
	* A list of global bindings that should be ignored by the analyzers

If defined here, they should not emit diagnostics. 
	 */
	globals?: StringSet;
	/**
	 * Indicates the type of runtime or transformation used for interpreting JSX.
	 */
	jsxRuntime?: JsxRuntime;
	/**
	 * Linter options
	 */
	linter?: PartialJavascriptLinter;
	organizeImports?: PartialJavascriptOrganizeImports;
	/**
	 * Parsing options
	 */
	parser?: PartialJavascriptParser;
}
/**
 * Options applied to JSON files
 */
export interface PartialJsonConfiguration {
	/**
	 * Assists options
	 */
	assists?: PartialJsonAssists;
	/**
	 * Formatting options
	 */
	formatter?: PartialJsonFormatter;
	/**
	 * Linting options
	 */
	linter?: PartialJsonLinter;
	/**
	 * Parsing options
	 */
	parser?: PartialJsonParser;
}
export interface PartialLinterConfiguration {
	/**
	 * if `false`, it disables the feature and the linter won't be executed. `true` by default
	 */
	enabled?: boolean;
	/**
	 * A list of Unix shell style patterns. The formatter will ignore files/folders that will match these patterns.
	 */
	ignore?: StringSet;
	/**
	 * A list of Unix shell style patterns. The formatter will include files/folders that will match these patterns.
	 */
	include?: StringSet;
	/**
	 * List of rules
	 */
	rules?: Rules;
}
export interface PartialOrganizeImports {
	/**
	 * Enables the organization of imports
	 */
	enabled?: boolean;
	/**
	 * A list of Unix shell style patterns. The formatter will ignore files/folders that will match these patterns.
	 */
	ignore?: StringSet;
	/**
	 * A list of Unix shell style patterns. The formatter will include files/folders that will match these patterns.
	 */
	include?: StringSet;
}
export type Overrides = OverridePattern[];
/**
 * Set of properties to integrate Biome with a VCS software.
 */
export interface PartialVcsConfiguration {
	/**
	 * The kind of client.
	 */
	clientKind?: VcsClientKind;
	/**
	 * The main branch of the project
	 */
	defaultBranch?: string;
	/**
	 * Whether Biome should integrate itself with the VCS client
	 */
	enabled?: boolean;
	/**
	* The folder where Biome should check for VCS files. By default, Biome will use the same folder where `biome.json` was found.

If Biome can't find the configuration, it will attempt to use the current working directory. If no current working directory can't be found, Biome won't use the VCS integration, and a diagnostic will be emitted 
	 */
	root?: string;
	/**
	 * Whether Biome should use the VCS ignore file. When [true], Biome will ignore the files specified in the ignore file.
	 */
	useIgnoreFile?: boolean;
}
export interface Actions {
	source?: Source;
}
/**
 * Options that changes how the CSS assists behaves
 */
export interface PartialCssAssists {
	/**
	 * Control the assists for CSS files.
	 */
	enabled?: boolean;
}
/**
 * Options that changes how the CSS formatter behaves
 */
export interface PartialCssFormatter {
	/**
	 * Control the formatter for CSS (and its super languages) files.
	 */
	enabled?: boolean;
	/**
	 * The indent style applied to CSS (and its super languages) files.
	 */
	indentStyle?: IndentStyle;
	/**
	 * The size of the indentation applied to CSS (and its super languages) files. Default to 2.
	 */
	indentWidth?: IndentWidth;
	/**
	 * The type of line ending applied to CSS (and its super languages) files.
	 */
	lineEnding?: LineEnding;
	/**
	 * What's the max width of a line applied to CSS (and its super languages) files. Defaults to 80.
	 */
	lineWidth?: LineWidth;
	/**
	 * The type of quotes used in CSS code. Defaults to double.
	 */
	quoteStyle?: QuoteStyle;
}
/**
 * Options that changes how the CSS linter behaves
 */
export interface PartialCssLinter {
	/**
	 * Control the linter for CSS files.
	 */
	enabled?: boolean;
}
/**
 * Options that changes how the CSS parser behaves
 */
export interface PartialCssParser {
	/**
	 * Allow comments to appear on incorrect lines in `.css` files
	 */
	allowWrongLineComments?: boolean;
	/**
	 * Enables parsing of CSS Modules specific features.
	 */
	cssModules?: boolean;
}
export type AttributePosition = "auto" | "multiline";
export type BracketSpacing = boolean;
export type IndentWidth = number;
export type IndentStyle = "tab" | "space";
export type LineEnding = "lf" | "crlf" | "cr";
/**
	* Validated value for the `line_width` formatter options

The allowed range of values is 1..=320 
	 */
export type LineWidth = number;
/**
 * Options that changes how the GraphQL formatter behaves
 */
export interface PartialGraphqlFormatter {
	/**
	 * Whether to insert spaces around brackets in object literals. Defaults to true.
	 */
	bracketSpacing?: BracketSpacing;
	/**
	 * Control the formatter for GraphQL files.
	 */
	enabled?: boolean;
	/**
	 * The indent style applied to GraphQL files.
	 */
	indentStyle?: IndentStyle;
	/**
	 * The size of the indentation applied to GraphQL files. Default to 2.
	 */
	indentWidth?: IndentWidth;
	/**
	 * The type of line ending applied to GraphQL files.
	 */
	lineEnding?: LineEnding;
	/**
	 * What's the max width of a line applied to GraphQL files. Defaults to 80.
	 */
	lineWidth?: LineWidth;
	/**
	 * The type of quotes used in GraphQL code. Defaults to double.
	 */
	quoteStyle?: QuoteStyle;
}
/**
 * Options that changes how the GraphQL linter behaves
 */
export interface PartialGraphqlLinter {
	/**
	 * Control the formatter for GraphQL files.
	 */
	enabled?: boolean;
}
/**
 * Linter options specific to the JavaScript linter
 */
export interface PartialJavascriptAssists {
	/**
	 * Control the linter for JavaScript (and its super languages) files.
	 */
	enabled?: boolean;
}
/**
 * Formatting options specific to the JavaScript files
 */
export interface PartialJavascriptFormatter {
	/**
	 * Whether to add non-necessary parentheses to arrow functions. Defaults to "always".
	 */
	arrowParentheses?: ArrowParentheses;
	/**
	 * The attribute position style in jsx elements. Defaults to auto.
	 */
	attributePosition?: AttributePosition;
	/**
	 * Whether to hug the closing bracket of multiline HTML/JSX tags to the end of the last line, rather than being alone on the following line. Defaults to false.
	 */
	bracketSameLine?: boolean;
	/**
	 * Whether to insert spaces around brackets in object literals. Defaults to true.
	 */
	bracketSpacing?: BracketSpacing;
	/**
	 * Control the formatter for JavaScript (and its super languages) files.
	 */
	enabled?: boolean;
	/**
	 * The size of the indentation applied to JavaScript (and its super languages) files. Default to 2.
	 */
	indentSize?: IndentWidth;
	/**
	 * The indent style applied to JavaScript (and its super languages) files.
	 */
	indentStyle?: IndentStyle;
	/**
	 * The size of the indentation applied to JavaScript (and its super languages) files. Default to 2.
	 */
	indentWidth?: IndentWidth;
	/**
	 * The type of quotes used in JSX. Defaults to double.
	 */
	jsxQuoteStyle?: QuoteStyle;
	/**
	 * The type of line ending applied to JavaScript (and its super languages) files.
	 */
	lineEnding?: LineEnding;
	/**
	 * What's the max width of a line applied to JavaScript (and its super languages) files. Defaults to 80.
	 */
	lineWidth?: LineWidth;
	/**
	 * When properties in objects are quoted. Defaults to asNeeded.
	 */
	quoteProperties?: QuoteProperties;
	/**
	 * The type of quotes used in JavaScript code. Defaults to double.
	 */
	quoteStyle?: QuoteStyle;
	/**
	 * Whether the formatter prints semicolons for all statements or only in for statements where it is necessary because of ASI.
	 */
	semicolons?: Semicolons;
	/**
	 * Print trailing commas wherever possible in multi-line comma-separated syntactic structures. Defaults to "all".
	 */
	trailingComma?: TrailingCommas;
	/**
	 * Print trailing commas wherever possible in multi-line comma-separated syntactic structures. Defaults to "all".
	 */
	trailingCommas?: TrailingCommas;
}
/**
 * Indicates the type of runtime or transformation used for interpreting JSX.
 */
export type JsxRuntime = "transparent" | "reactClassic";
/**
 * Linter options specific to the JavaScript linter
 */
export interface PartialJavascriptLinter {
	/**
	 * Control the linter for JavaScript (and its super languages) files.
	 */
	enabled?: boolean;
}
export interface PartialJavascriptOrganizeImports {}
/**
 * Options that changes how the JavaScript parser behaves
 */
export interface PartialJavascriptParser {
	/**
	* It enables the experimental and unsafe parsing of parameter decorators

These decorators belong to an old proposal, and they are subject to change. 
	 */
	unsafeParameterDecoratorsEnabled?: boolean;
}
/**
 * Linter options specific to the JSON linter
 */
export interface PartialJsonAssists {
	/**
	 * Control the linter for JSON (and its super languages) files.
	 */
	enabled?: boolean;
}
export interface PartialJsonFormatter {
	/**
	 * Control the formatter for JSON (and its super languages) files.
	 */
	enabled?: boolean;
	/**
	 * The size of the indentation applied to JSON (and its super languages) files. Default to 2.
	 */
	indentSize?: IndentWidth;
	/**
	 * The indent style applied to JSON (and its super languages) files.
	 */
	indentStyle?: IndentStyle;
	/**
	 * The size of the indentation applied to JSON (and its super languages) files. Default to 2.
	 */
	indentWidth?: IndentWidth;
	/**
	 * The type of line ending applied to JSON (and its super languages) files.
	 */
	lineEnding?: LineEnding;
	/**
	 * What's the max width of a line applied to JSON (and its super languages) files. Defaults to 80.
	 */
	lineWidth?: LineWidth;
	/**
	 * Print trailing commas wherever possible in multi-line comma-separated syntactic structures. Defaults to "none".
	 */
	trailingCommas?: TrailingCommas2;
}
/**
 * Linter options specific to the JSON linter
 */
export interface PartialJsonLinter {
	/**
	 * Control the linter for JSON (and its super languages) files.
	 */
	enabled?: boolean;
}
/**
 * Options that changes how the JSON parser behaves
 */
export interface PartialJsonParser {
	/**
	 * Allow parsing comments in `.json` files
	 */
	allowComments?: boolean;
	/**
	 * Allow parsing trailing commas in `.json` files
	 */
	allowTrailingCommas?: boolean;
}
export interface Rules {
	a11y?: A11y;
	/**
	 * It enables ALL rules. The rules that belong to `nursery` won't be enabled.
	 */
	all?: boolean;
	complexity?: Complexity;
	correctness?: Correctness;
	nursery?: Nursery;
	performance?: Performance;
	/**
	 * It enables the lint rules recommended by Biome. `true` by default.
	 */
	recommended?: boolean;
	security?: Security;
	style?: Style;
	suspicious?: Suspicious;
}
export interface OverridePattern {
	/**
	 * Specific configuration for the Css language
	 */
	css?: PartialCssConfiguration;
	/**
	 * Specific configuration for the Json language
	 */
	formatter?: OverrideFormatterConfiguration;
	/**
	 * Specific configuration for the Graphql language
	 */
	graphql?: PartialGraphqlConfiguration;
	/**
	 * A list of Unix shell style patterns. The formatter will ignore files/folders that will match these patterns.
	 */
	ignore?: StringSet;
	/**
	 * A list of Unix shell style patterns. The formatter will include files/folders that will match these patterns.
	 */
	include?: StringSet;
	/**
	 * Specific configuration for the JavaScript language
	 */
	javascript?: PartialJavascriptConfiguration;
	/**
	 * Specific configuration for the Json language
	 */
	json?: PartialJsonConfiguration;
	/**
	 * Specific configuration for the Json language
	 */
	linter?: OverrideLinterConfiguration;
	/**
	 * Specific configuration for the Json language
	 */
	organizeImports?: OverrideOrganizeImportsConfiguration;
}
export type VcsClientKind = "git";
/**
 * A list of rules that belong to this group
 */
export interface Source {
	/**
	 * Enforce props sorting in JSX elements.
	 */
	sortJsxProps?: RuleAssistConfiguration;
	/**
	 * Sorts the keys of a JSON object in natural order
	 */
	useSortedKeys?: RuleAssistConfiguration;
}
export type QuoteStyle = "double" | "single";
export type ArrowParentheses = "always" | "asNeeded";
export type QuoteProperties = "asNeeded" | "preserve";
export type Semicolons = "always" | "asNeeded";
/**
 * Print trailing commas wherever possible in multi-line comma-separated syntactic structures.
 */
export type TrailingCommas = "all" | "es5" | "none";
export type TrailingCommas2 = "none" | "all";
/**
 * A list of rules that belong to this group
 */
export interface A11y {
	/**
	 * It enables ALL rules for this group.
	 */
	all?: boolean;
	/**
	 * Enforce that the accessKey attribute is not used on any HTML element.
	 */
	noAccessKey?: RuleFixConfiguration_for_Null;
	/**
	 * Enforce that aria-hidden="true" is not set on focusable elements.
	 */
	noAriaHiddenOnFocusable?: RuleFixConfiguration_for_Null;
	/**
	 * Enforce that elements that do not support ARIA roles, states, and properties do not have those attributes.
	 */
	noAriaUnsupportedElements?: RuleFixConfiguration_for_Null;
	/**
	 * Enforce that autoFocus prop is not used on elements.
	 */
	noAutofocus?: RuleFixConfiguration_for_Null;
	/**
	 * Disallow target="_blank" attribute without rel="noreferrer"
	 */
	noBlankTarget?: RuleFixConfiguration_for_AllowDomainOptions;
	/**
	 * Enforces that no distracting elements are used.
	 */
	noDistractingElements?: RuleFixConfiguration_for_Null;
	/**
	 * The scope prop should be used only on \<th> elements.
	 */
	noHeaderScope?: RuleFixConfiguration_for_Null;
	/**
	 * Enforce that non-interactive ARIA roles are not assigned to interactive HTML elements.
	 */
	noInteractiveElementToNoninteractiveRole?: RuleFixConfiguration_for_Null;
	/**
	 * Enforce that interactive ARIA roles are not assigned to non-interactive HTML elements.
	 */
	noNoninteractiveElementToInteractiveRole?: RuleFixConfiguration_for_Null;
	/**
	 * Enforce that tabIndex is not assigned to non-interactive HTML elements.
	 */
	noNoninteractiveTabindex?: RuleFixConfiguration_for_Null;
	/**
	 * Prevent the usage of positive integers on tabIndex property
	 */
	noPositiveTabindex?: RuleFixConfiguration_for_Null;
	/**
	 * Enforce img alt prop does not contain the word "image", "picture", or "photo".
	 */
	noRedundantAlt?: RuleConfiguration_for_Null;
	/**
	 * Enforce explicit role property is not the same as implicit/default role property on an element.
	 */
	noRedundantRoles?: RuleFixConfiguration_for_Null;
	/**
	 * Enforces the usage of the title element for the svg element.
	 */
	noSvgWithoutTitle?: RuleConfiguration_for_Null;
	/**
	 * It enables the recommended rules for this group
	 */
	recommended?: boolean;
	/**
	 * Enforce that all elements that require alternative text have meaningful information to relay back to the end user.
	 */
	useAltText?: RuleConfiguration_for_Null;
	/**
	 * Enforce that anchors have content and that the content is accessible to screen readers.
	 */
	useAnchorContent?: RuleFixConfiguration_for_Null;
	/**
	 * Enforce that tabIndex is assigned to non-interactive HTML elements with aria-activedescendant.
	 */
	useAriaActivedescendantWithTabindex?: RuleFixConfiguration_for_Null;
	/**
	 * Enforce that elements with ARIA roles must have all required ARIA attributes for that role.
	 */
	useAriaPropsForRole?: RuleConfiguration_for_Null;
	/**
	 * Enforces the usage of the attribute type for the element button
	 */
	useButtonType?: RuleConfiguration_for_Null;
	/**
	 * Enforce that heading elements (h1, h2, etc.) have content and that the content is accessible to screen readers. Accessible means that it is not hidden using the aria-hidden prop.
	 */
	useHeadingContent?: RuleConfiguration_for_Null;
	/**
	 * Enforce that html element has lang attribute.
	 */
	useHtmlLang?: RuleConfiguration_for_Null;
	/**
	 * Enforces the usage of the attribute title for the element iframe.
	 */
	useIframeTitle?: RuleConfiguration_for_Null;
	/**
	 * Enforce onClick is accompanied by at least one of the following: onKeyUp, onKeyDown, onKeyPress.
	 */
	useKeyWithClickEvents?: RuleConfiguration_for_Null;
	/**
	 * Enforce onMouseOver / onMouseOut are accompanied by onFocus / onBlur.
	 */
	useKeyWithMouseEvents?: RuleConfiguration_for_Null;
	/**
	 * Enforces that audio and video elements must have a track for captions.
	 */
	useMediaCaption?: RuleConfiguration_for_Null;
	/**
	 * Enforce that all anchors are valid, and they are navigable elements.
	 */
	useValidAnchor?: RuleConfiguration_for_Null;
	/**
	 * Ensures that ARIA properties aria-* are all valid.
	 */
	useValidAriaProps?: RuleFixConfiguration_for_Null;
	/**
	 * Elements with ARIA roles must use a valid, non-abstract ARIA role.
	 */
	useValidAriaRole?: RuleFixConfiguration_for_ValidAriaRoleOptions;
	/**
	 * Enforce that ARIA state and property values are valid.
	 */
	useValidAriaValues?: RuleConfiguration_for_Null;
	/**
	 * Ensure that the attribute passed to the lang attribute is a correct ISO language and/or country.
	 */
	useValidLang?: RuleConfiguration_for_Null;
}
/**
 * A list of rules that belong to this group
 */
export interface Complexity {
	/**
	 * It enables ALL rules for this group.
	 */
	all?: boolean;
	/**
	 * Disallow primitive type aliases and misleading types.
	 */
	noBannedTypes?: RuleFixConfiguration_for_Null;
	/**
	 * Disallow empty type parameters in type aliases and interfaces.
	 */
	noEmptyTypeParameters?: RuleConfiguration_for_Null;
	/**
	 * Disallow functions that exceed a given Cognitive Complexity score.
	 */
	noExcessiveCognitiveComplexity?: RuleConfiguration_for_ComplexityOptions;
	/**
	 * This rule enforces a maximum depth to nested describe() in test files.
	 */
	noExcessiveNestedTestSuites?: RuleConfiguration_for_Null;
	/**
	 * Disallow unnecessary boolean casts
	 */
	noExtraBooleanCast?: RuleFixConfiguration_for_Null;
	/**
	 * Prefer for...of statement instead of Array.forEach.
	 */
	noForEach?: RuleConfiguration_for_Null;
	/**
	 * Disallow unclear usage of consecutive space characters in regular expression literals
	 */
	noMultipleSpacesInRegularExpressionLiterals?: RuleFixConfiguration_for_Null;
	/**
	 * This rule reports when a class has no non-static members, such as for a class used exclusively as a static namespace.
	 */
	noStaticOnlyClass?: RuleConfiguration_for_Null;
	/**
	 * Disallow this and super in static contexts.
	 */
	noThisInStatic?: RuleFixConfiguration_for_Null;
	/**
	 * Disallow unnecessary catch clauses.
	 */
	noUselessCatch?: RuleFixConfiguration_for_Null;
	/**
	 * Disallow unnecessary constructors.
	 */
	noUselessConstructor?: RuleFixConfiguration_for_Null;
	/**
	 * Disallow empty exports that don't change anything in a module file.
	 */
	noUselessEmptyExport?: RuleFixConfiguration_for_Null;
	/**
	 * Disallow unnecessary fragments
	 */
	noUselessFragments?: RuleFixConfiguration_for_Null;
	/**
	 * Disallow unnecessary labels.
	 */
	noUselessLabel?: RuleFixConfiguration_for_Null;
	/**
	 * Disallow unnecessary nested block statements.
	 */
	noUselessLoneBlockStatements?: RuleFixConfiguration_for_Null;
	/**
	 * Disallow renaming import, export, and destructured assignments to the same name.
	 */
	noUselessRename?: RuleFixConfiguration_for_Null;
	/**
	 * Disallow useless case in switch statements.
	 */
	noUselessSwitchCase?: RuleFixConfiguration_for_Null;
	/**
	 * Disallow ternary operators when simpler alternatives exist.
	 */
	noUselessTernary?: RuleFixConfiguration_for_Null;
	/**
	 * Disallow useless this aliasing.
	 */
	noUselessThisAlias?: RuleFixConfiguration_for_Null;
	/**
	 * Disallow using any or unknown as type constraint.
	 */
	noUselessTypeConstraint?: RuleFixConfiguration_for_Null;
	/**
	 * Disallow the use of void operators, which is not a familiar operator.
	 */
	noVoid?: RuleConfiguration_for_Null;
	/**
	 * Disallow with statements in non-strict contexts.
	 */
	noWith?: RuleConfiguration_for_Null;
	/**
	 * It enables the recommended rules for this group
	 */
	recommended?: boolean;
	/**
	 * Use arrow functions over function expressions.
	 */
	useArrowFunction?: RuleFixConfiguration_for_Null;
	/**
	 * Promotes the use of .flatMap() when map().flat() are used together.
	 */
	useFlatMap?: RuleFixConfiguration_for_Null;
	/**
	 * Enforce the usage of a literal access to properties over computed property access.
	 */
	useLiteralKeys?: RuleFixConfiguration_for_Null;
	/**
	 * Enforce using concise optional chain instead of chained logical expressions.
	 */
	useOptionalChain?: RuleFixConfiguration_for_Null;
	/**
	 * Enforce the use of the regular expression literals instead of the RegExp constructor if possible.
	 */
	useRegexLiterals?: RuleFixConfiguration_for_Null;
	/**
	 * Disallow number literal object member names which are not base10 or uses underscore as separator
	 */
	useSimpleNumberKeys?: RuleFixConfiguration_for_Null;
	/**
	 * Discard redundant terms from logical expressions.
	 */
	useSimplifiedLogicExpression?: RuleFixConfiguration_for_Null;
}
/**
 * A list of rules that belong to this group
 */
export interface Correctness {
	/**
	 * It enables ALL rules for this group.
	 */
	all?: boolean;
	/**
	 * Prevent passing of children as props.
	 */
	noChildrenProp?: RuleConfiguration_for_Null;
	/**
	 * Prevents from having const variables being re-assigned.
	 */
	noConstAssign?: RuleFixConfiguration_for_Null;
	/**
	 * Disallow constant expressions in conditions
	 */
	noConstantCondition?: RuleConfiguration_for_Null;
	/**
	 * Disallow the use of Math.min and Math.max to clamp a value where the result itself is constant.
	 */
	noConstantMathMinMaxClamp?: RuleFixConfiguration_for_Null;
	/**
	 * Disallow returning a value from a constructor.
	 */
	noConstructorReturn?: RuleConfiguration_for_Null;
	/**
	 * Disallow empty character classes in regular expression literals.
	 */
	noEmptyCharacterClassInRegex?: RuleConfiguration_for_Null;
	/**
	 * Disallows empty destructuring patterns.
	 */
	noEmptyPattern?: RuleConfiguration_for_Null;
	/**
	 * Disallow to use unnecessary callback on flatMap.
	 */
	noFlatMapIdentity?: RuleFixConfiguration_for_Null;
	/**
	 * Disallow calling global object properties as functions
	 */
	noGlobalObjectCalls?: RuleConfiguration_for_Null;
	/**
	 * Disallow function and var declarations that are accessible outside their block.
	 */
	noInnerDeclarations?: RuleConfiguration_for_Null;
	/**
	 * Prevents the incorrect use of super() inside classes. It also checks whether a call super() is missing from classes that extends other constructors.
	 */
	noInvalidConstructorSuper?: RuleConfiguration_for_Null;
	/**
	 * Disallow new operators with global non-constructor functions.
	 */
	noInvalidNewBuiltin?: RuleFixConfiguration_for_Null;
	/**
	 * Disallow the use of variables and function parameters before their declaration
	 */
	noInvalidUseBeforeDeclaration?: RuleConfiguration_for_Null;
	/**
	 * Disallow new operators with the Symbol object.
	 */
	noNewSymbol?: RuleFixConfiguration_for_Null;
	/**
	 * Forbid the use of Node.js builtin modules.
	 */
	noNodejsModules?: RuleConfiguration_for_Null;
	/**
	 * Disallow \8 and \9 escape sequences in string literals.
	 */
	noNonoctalDecimalEscape?: RuleFixConfiguration_for_Null;
	/**
	 * Disallow literal numbers that lose precision
	 */
	noPrecisionLoss?: RuleConfiguration_for_Null;
	/**
	 * Prevent the usage of the return value of React.render.
	 */
	noRenderReturnValue?: RuleConfiguration_for_Null;
	/**
	 * Disallow assignments where both sides are exactly the same.
	 */
	noSelfAssign?: RuleConfiguration_for_Null;
	/**
	 * Disallow returning a value from a setter
	 */
	noSetterReturn?: RuleConfiguration_for_Null;
	/**
	 * Disallow comparison of expressions modifying the string case with non-compliant value.
	 */
	noStringCaseMismatch?: RuleFixConfiguration_for_Null;
	/**
	 * Disallow lexical declarations in switch clauses.
	 */
	noSwitchDeclarations?: RuleFixConfiguration_for_Null;
	/**
	 * Prevents the usage of variables that haven't been declared inside the document.
	 */
	noUndeclaredVariables?: RuleConfiguration_for_Null;
	/**
	 * Avoid using unnecessary continue.
	 */
	noUnnecessaryContinue?: RuleFixConfiguration_for_Null;
	/**
	 * Disallow unreachable code
	 */
	noUnreachable?: RuleConfiguration_for_Null;
	/**
	 * Ensures the super() constructor is called exactly once on every code  path in a class constructor before this is accessed if the class has a superclass
	 */
	noUnreachableSuper?: RuleConfiguration_for_Null;
	/**
	 * Disallow control flow statements in finally blocks.
	 */
	noUnsafeFinally?: RuleConfiguration_for_Null;
	/**
	 * Disallow the use of optional chaining in contexts where the undefined value is not allowed.
	 */
	noUnsafeOptionalChaining?: RuleConfiguration_for_Null;
	/**
	 * Disallow unused imports.
	 */
	noUnusedImports?: RuleFixConfiguration_for_Null;
	/**
	 * Disallow unused labels.
	 */
	noUnusedLabels?: RuleFixConfiguration_for_Null;
	/**
	 * Disallow unused private class members
	 */
	noUnusedPrivateClassMembers?: RuleFixConfiguration_for_Null;
	/**
	 * Disallow unused variables.
	 */
	noUnusedVariables?: RuleFixConfiguration_for_Null;
	/**
	 * This rules prevents void elements (AKA self-closing elements) from having children.
	 */
	noVoidElementsWithChildren?: RuleFixConfiguration_for_Null;
	/**
	 * Disallow returning a value from a function with the return type 'void'
	 */
	noVoidTypeReturn?: RuleConfiguration_for_Null;
	/**
	 * It enables the recommended rules for this group
	 */
	recommended?: boolean;
	/**
	 * Disallow Array constructors.
	 */
	useArrayLiterals?: RuleFixConfiguration_for_Null;
	/**
	 * Enforce all dependencies are correctly specified in a React hook.
	 */
	useExhaustiveDependencies?: RuleConfiguration_for_HooksOptions;
	/**
	 * Enforce that all React hooks are being called from the Top Level component functions.
	 */
	useHookAtTopLevel?: RuleConfiguration_for_DeprecatedHooksOptions;
	/**
	 * Require calls to isNaN() when checking for NaN.
	 */
	useIsNan?: RuleFixConfiguration_for_Null;
	/**
	 * Disallow missing key props in iterators/collection literals.
	 */
	useJsxKeyInIterable?: RuleConfiguration_for_Null;
	/**
	 * Enforce "for" loop update clause moving the counter in the right direction.
	 */
	useValidForDirection?: RuleConfiguration_for_Null;
	/**
	 * Require generator functions to contain yield.
	 */
	useYield?: RuleConfiguration_for_Null;
}
/**
 * A list of rules that belong to this group
 */
export interface Nursery {
	/**
	 * It enables ALL rules for this group.
	 */
	all?: boolean;
	/**
	 * Disallow the use of console.
	 */
	noConsole?: RuleFixConfiguration_for_Null;
	/**
	 * Disallow using a callback in asynchronous tests and hooks.
	 */
	noDoneCallback?: RuleConfiguration_for_Null;
	/**
	 * Disallow duplicate @import rules.
	 */
	noDuplicateAtImportRules?: RuleConfiguration_for_Null;
	/**
	 * Disallow duplicate conditions in if-else-if chains
	 */
	noDuplicateElseIf?: RuleConfiguration_for_Null;
	/**
	 * Disallow duplicate names within font families.
	 */
	noDuplicateFontNames?: RuleConfiguration_for_Null;
	/**
	 * Disallow duplicate selectors within keyframe blocks.
	 */
	noDuplicateSelectorsKeyframeBlock?: RuleConfiguration_for_Null;
	/**
	 * No duplicated fields in GraphQL operations.
	 */
	noDuplicatedFields?: RuleConfiguration_for_Null;
	/**
	 * Disallow accessing namespace imports dynamically.
	 */
	noDynamicNamespaceImportAccess?: RuleConfiguration_for_Null;
	/**
	 * Disallow CSS empty blocks.
	 */
	noEmptyBlock?: RuleConfiguration_for_Null;
	/**
	 * Disallow TypeScript enum.
	 */
	noEnum?: RuleConfiguration_for_Null;
	/**
	 * Disallow variables from evolving into any type through reassignments.
	 */
	noEvolvingTypes?: RuleConfiguration_for_Null;
	/**
	 * Disallow exporting an imported variable.
	 */
	noExportedImports?: RuleConfiguration_for_Null;
	/**
	 * Disallow invalid !important within keyframe declarations
	 */
	noImportantInKeyframe?: RuleConfiguration_for_Null;
	/**
	 * Disallow non-standard direction values for linear gradient functions.
	 */
	noInvalidDirectionInLinearGradient?: RuleConfiguration_for_Null;
	/**
	 * Disallow the use of @import at-rules in invalid positions.
	 */
	noInvalidPositionAtImportRule?: RuleConfiguration_for_Null;
	/**
	 * Disallows the use of irregular whitespace characters.
	 */
	noIrregularWhitespace?: RuleConfiguration_for_Null;
	/**
	 * Enforce that a label element or component has a text label and an associated input.
	 */
	noLabelWithoutControl?: RuleConfiguration_for_NoLabelWithoutControlOptions;
	/**
	 * Checks that the assertion function, for example expect, is placed inside an it() function call.
	 */
	noMisplacedAssertion?: RuleConfiguration_for_Null;
	/**
	 * Prevents React-specific JSX properties from being used.
	 */
	noReactSpecificProps?: RuleFixConfiguration_for_Null;
	/**
	 * Disallow specified modules when loaded by import or require.
	 */
	noRestrictedImports?: RuleConfiguration_for_RestrictedImportsOptions;
	/**
	 * Disallow primitive type aliases, misleading or user defined types.
	 */
	noRestrictedTypes?: RuleFixConfiguration_for_NoRestrictedTypesOptions;
	/**
	 * Disallow shorthand properties that override related longhand properties.
	 */
	noShorthandPropertyOverrides?: RuleConfiguration_for_Null;
	/**
	 * Enforce that static, visible elements (such as \<div>) that have click handlers use the valid role attribute.
	 */
	noStaticElementInteractions?: RuleConfiguration_for_Null;
	/**
	 * Enforce the use of String.slice() over String.substr() and String.substring().
	 */
	noSubstr?: RuleFixConfiguration_for_Null;
	/**
	 * Disallow the use of dependencies that aren't specified in the package.json.
	 */
	noUndeclaredDependencies?: RuleConfiguration_for_Null;
	/**
	 * Disallow unknown CSS value functions.
	 */
	noUnknownFunction?: RuleConfiguration_for_Null;
	/**
	 * Disallow unknown media feature names.
	 */
	noUnknownMediaFeatureName?: RuleConfiguration_for_Null;
	/**
	 * Disallow unknown properties.
	 */
	noUnknownProperty?: RuleConfiguration_for_Null;
	/**
	 * Disallow unknown pseudo-class selectors.
	 */
	noUnknownPseudoClassSelector?: RuleConfiguration_for_Null;
	/**
	 * Disallow unknown pseudo-element selectors.
	 */
	noUnknownSelectorPseudoElement?: RuleConfiguration_for_Null;
	/**
	 * Disallow unknown CSS units.
	 */
	noUnknownUnit?: RuleConfiguration_for_Null;
	/**
	 * Disallow unmatchable An+B selectors.
	 */
	noUnmatchableAnbSelector?: RuleConfiguration_for_Null;
	/**
	 * Disallow unused function parameters.
	 */
	noUnusedFunctionParameters?: RuleFixConfiguration_for_Null;
	/**
	 * Disallow unnecessary escape sequence in regular expression literals.
	 */
	noUselessEscapeInRegex?: RuleFixConfiguration_for_Null;
	/**
	 * Disallow unnecessary concatenation of string or template literals.
	 */
	noUselessStringConcat?: RuleFixConfiguration_for_Null;
	/**
	 * Disallow initializing variables to undefined.
	 */
	noUselessUndefinedInitialization?: RuleFixConfiguration_for_Null;
	/**
	 * Disallow use of @value rule in css modules.
	 */
	noValueAtRule?: RuleConfiguration_for_Null;
	/**
	 * Disallow the use of yoda expressions.
	 */
	noYodaExpression?: RuleFixConfiguration_for_Null;
	/**
	 * It enables the recommended rules for this group
	 */
	recommended?: boolean;
	/**
	 * Disallow the use of overload signatures that are not next to each other.
	 */
	useAdjacentOverloadSignatures?: RuleConfiguration_for_Null;
	/**
	 * Enforce that ARIA properties are valid for the roles that are supported by the element.
	 */
	useAriaPropsSupportedByRole?: RuleConfiguration_for_Null;
	/**
	 * Enforce the use of new for all builtins, except String, Number, Boolean, Symbol and BigInt.
	 */
	useConsistentBuiltinInstantiation?: RuleFixConfiguration_for_Null;
	/**
	 * This rule enforces consistent use of curly braces inside JSX attributes and JSX children.
	 */
	useConsistentCurlyBraces?: RuleFixConfiguration_for_Null;
	/**
	 * Disallows invalid named grid areas in CSS Grid Layouts.
	 */
	useConsistentGridAreas?: RuleConfiguration_for_Null;
	/**
	 * Require consistent accessibility modifiers on class properties and methods.
	 */
	useConsistentMemberAccessibility?: RuleConfiguration_for_ConsistentMemberAccessibilityOptions;
	/**
	 * Use Date.now() to get the number of milliseconds since the Unix Epoch.
	 */
	useDateNow?: RuleFixConfiguration_for_Null;
	/**
	 * Require the default clause in switch statements.
	 */
	useDefaultSwitchClause?: RuleConfiguration_for_Null;
	/**
	 * Require specifying the reason argument when using @deprecated directive
	 */
	useDeprecatedReason?: RuleConfiguration_for_Null;
	/**
	 * Enforce passing a message value when creating a built-in error.
	 */
	useErrorMessage?: RuleConfiguration_for_Null;
	/**
	 * Enforce explicitly comparing the length, size, byteLength or byteOffset property of a value.
	 */
	useExplicitLengthCheck?: RuleFixConfiguration_for_Null;
	/**
	 * Elements with an interactive role and interaction handlers must be focusable.
	 */
	useFocusableInteractive?: RuleConfiguration_for_Null;
	/**
	 * Disallow a missing generic family keyword within font families.
	 */
	useGenericFontNames?: RuleConfiguration_for_Null;
	/**
	 * Enforce file extensions for relative imports.
	 */
	useImportExtensions?: RuleFixConfiguration_for_UseImportExtensionsOptions;
	/**
	 * Disallows package private imports.
	 */
	useImportRestrictions?: RuleConfiguration_for_Null;
	/**
	 * Enforce using the digits argument with Number#toFixed().
	 */
	useNumberToFixedDigitsArgument?: RuleFixConfiguration_for_Null;
	/**
	 * It detects the use of role attributes in JSX elements and suggests using semantic elements instead.
	 */
	useSemanticElements?: RuleConfiguration_for_Null;
	/**
	 * Enforce the sorting of CSS utility classes.
	 */
	useSortedClasses?: RuleFixConfiguration_for_UtilityClassSortingOptions;
	/**
	 * Enforce the use of the directive "use strict" in script files.
	 */
	useStrictMode?: RuleFixConfiguration_for_Null;
	/**
	 * Require new when throwing an error.
	 */
	useThrowNewError?: RuleFixConfiguration_for_Null;
	/**
	 * Disallow throwing non-Error values.
	 */
	useThrowOnlyError?: RuleConfiguration_for_Null;
	/**
	 * Require regex literals to be declared at the top level.
	 */
	useTopLevelRegex?: RuleConfiguration_for_Null;
	/**
	 * Enforce the use of String.trimStart() and String.trimEnd() over String.trimLeft() and String.trimRight().
	 */
	useTrimStartEnd?: RuleFixConfiguration_for_Null;
	/**
	 * Use valid values for the autocomplete attribute on input elements.
	 */
	useValidAutocomplete?: RuleConfiguration_for_UseValidAutocompleteOptions;
}
/**
 * A list of rules that belong to this group
 */
export interface Performance {
	/**
	 * It enables ALL rules for this group.
	 */
	all?: boolean;
	/**
	 * Disallow the use of spread (...) syntax on accumulators.
	 */
	noAccumulatingSpread?: RuleConfiguration_for_Null;
	/**
	 * Disallow the use of barrel file.
	 */
	noBarrelFile?: RuleConfiguration_for_Null;
	/**
	 * Disallow the use of the delete operator.
	 */
	noDelete?: RuleFixConfiguration_for_Null;
	/**
	 * Avoid re-export all.
	 */
	noReExportAll?: RuleConfiguration_for_Null;
	/**
	 * It enables the recommended rules for this group
	 */
	recommended?: boolean;
}
/**
 * A list of rules that belong to this group
 */
export interface Security {
	/**
	 * It enables ALL rules for this group.
	 */
	all?: boolean;
	/**
	 * Prevent the usage of dangerous JSX props
	 */
	noDangerouslySetInnerHtml?: RuleConfiguration_for_Null;
	/**
	 * Report when a DOM element or a component uses both children and dangerouslySetInnerHTML prop.
	 */
	noDangerouslySetInnerHtmlWithChildren?: RuleConfiguration_for_Null;
	/**
	 * Disallow the use of global eval().
	 */
	noGlobalEval?: RuleConfiguration_for_Null;
	/**
	 * It enables the recommended rules for this group
	 */
	recommended?: boolean;
}
/**
 * A list of rules that belong to this group
 */
export interface Style {
	/**
	 * It enables ALL rules for this group.
	 */
	all?: boolean;
	/**
	 * Disallow the use of arguments.
	 */
	noArguments?: RuleConfiguration_for_Null;
	/**
	 * Disallow comma operator.
	 */
	noCommaOperator?: RuleConfiguration_for_Null;
	/**
	 * Disallow default exports.
	 */
	noDefaultExport?: RuleConfiguration_for_Null;
	/**
	 * Disallow implicit true values on JSX boolean attributes
	 */
	noImplicitBoolean?: RuleFixConfiguration_for_Null;
	/**
	 * Disallow type annotations for variables, parameters, and class properties initialized with a literal expression.
	 */
	noInferrableTypes?: RuleFixConfiguration_for_Null;
	/**
	 * Disallow the use of TypeScript's namespaces.
	 */
	noNamespace?: RuleConfiguration_for_Null;
	/**
	 * Disallow the use of namespace imports.
	 */
	noNamespaceImport?: RuleConfiguration_for_Null;
	/**
	 * Disallow negation in the condition of an if statement if it has an else clause.
	 */
	noNegationElse?: RuleFixConfiguration_for_Null;
	/**
	 * Disallow non-null assertions using the ! postfix operator.
	 */
	noNonNullAssertion?: RuleFixConfiguration_for_Null;
	/**
	 * Disallow reassigning function parameters.
	 */
	noParameterAssign?: RuleConfiguration_for_Null;
	/**
	 * Disallow the use of parameter properties in class constructors.
	 */
	noParameterProperties?: RuleConfiguration_for_Null;
	/**
	 * This rule allows you to specify global variable names that you don’t want to use in your application.
	 */
	noRestrictedGlobals?: RuleConfiguration_for_RestrictedGlobalsOptions;
	/**
	 * Disallow the use of constants which its value is the upper-case version of its name.
	 */
	noShoutyConstants?: RuleFixConfiguration_for_Null;
	/**
	 * Disallow template literals if interpolation and special-character handling are not needed
	 */
	noUnusedTemplateLiteral?: RuleFixConfiguration_for_Null;
	/**
	 * Disallow else block when the if block breaks early.
	 */
	noUselessElse?: RuleFixConfiguration_for_Null;
	/**
	 * Disallow the use of var
	 */
	noVar?: RuleFixConfiguration_for_Null;
	/**
	 * It enables the recommended rules for this group
	 */
	recommended?: boolean;
	/**
	 * Enforce the use of as const over literal type and type annotation.
	 */
	useAsConstAssertion?: RuleFixConfiguration_for_Null;
	/**
	 * Requires following curly brace conventions.
	 */
	useBlockStatements?: RuleFixConfiguration_for_Null;
	/**
	 * Enforce using else if instead of nested if in else clauses.
	 */
	useCollapsedElseIf?: RuleFixConfiguration_for_Null;
	/**
	 * Require consistently using either T\[] or Array\<T>
	 */
	useConsistentArrayType?: RuleFixConfiguration_for_ConsistentArrayTypeOptions;
	/**
	 * Require const declarations for variables that are only assigned once.
	 */
	useConst?: RuleFixConfiguration_for_Null;
	/**
	 * Enforce default function parameters and optional function parameters to be last.
	 */
	useDefaultParameterLast?: RuleFixConfiguration_for_Null;
	/**
	 * Require that each enum member value be explicitly initialized.
	 */
	useEnumInitializers?: RuleFixConfiguration_for_Null;
	/**
	 * Disallow the use of Math.pow in favor of the ** operator.
	 */
	useExponentiationOperator?: RuleFixConfiguration_for_Null;
	/**
	 * Promotes the use of export type for types.
	 */
	useExportType?: RuleFixConfiguration_for_Null;
	/**
	 * Enforce naming conventions for JavaScript and TypeScript filenames.
	 */
	useFilenamingConvention?: RuleConfiguration_for_FilenamingConventionOptions;
	/**
	 * This rule recommends a for-of loop when in a for loop, the index used to extract an item from the iterated array.
	 */
	useForOf?: RuleConfiguration_for_Null;
	/**
	 * This rule enforces the use of \<>...\</> over \<Fragment>...\</Fragment>.
	 */
	useFragmentSyntax?: RuleFixConfiguration_for_Null;
	/**
	 * Promotes the use of import type for types.
	 */
	useImportType?: RuleFixConfiguration_for_Null;
	/**
	 * Require all enum members to be literal values.
	 */
	useLiteralEnumMembers?: RuleConfiguration_for_Null;
	/**
	 * Enforce naming conventions for everything across a codebase.
	 */
	useNamingConvention?: RuleFixConfiguration_for_NamingConventionOptions;
	/**
	 * Promotes the usage of node:assert/strict over node:assert.
	 */
	useNodeAssertStrict?: RuleFixConfiguration_for_Null;
	/**
	 * Enforces using the node: protocol for Node.js builtin modules.
	 */
	useNodejsImportProtocol?: RuleFixConfiguration_for_Null;
	/**
	 * Use the Number properties instead of global ones.
	 */
	useNumberNamespace?: RuleFixConfiguration_for_Null;
	/**
	 * Disallow parseInt() and Number.parseInt() in favor of binary, octal, and hexadecimal literals
	 */
	useNumericLiterals?: RuleFixConfiguration_for_Null;
	/**
	 * Prevent extra closing tags for components without children
	 */
	useSelfClosingElements?: RuleFixConfiguration_for_Null;
	/**
	 * When expressing array types, this rule promotes the usage of T\[] shorthand instead of Array\<T>.
	 */
	useShorthandArrayType?: RuleFixConfiguration_for_Null;
	/**
	 * Require assignment operator shorthand where possible.
	 */
	useShorthandAssign?: RuleFixConfiguration_for_Null;
	/**
	 * Enforce using function types instead of object type with call signatures.
	 */
	useShorthandFunctionType?: RuleFixConfiguration_for_Null;
	/**
	 * Enforces switch clauses have a single statement, emits a quick fix wrapping the statements in a block.
	 */
	useSingleCaseStatement?: RuleFixConfiguration_for_Null;
	/**
	 * Disallow multiple variable declarations in the same variable statement
	 */
	useSingleVarDeclarator?: RuleFixConfiguration_for_Null;
	/**
	 * Prefer template literals over string concatenation.
	 */
	useTemplate?: RuleFixConfiguration_for_Null;
	/**
	 * Enforce the use of while loops instead of for loops when the initializer and update expressions are not needed.
	 */
	useWhile?: RuleFixConfiguration_for_Null;
}
/**
 * A list of rules that belong to this group
 */
export interface Suspicious {
	/**
	 * It enables ALL rules for this group.
	 */
	all?: boolean;
	/**
	 * Use standard constants instead of approximated literals.
	 */
	noApproximativeNumericConstant?: RuleFixConfiguration_for_Null;
	/**
	 * Discourage the usage of Array index in keys.
	 */
	noArrayIndexKey?: RuleConfiguration_for_Null;
	/**
	 * Disallow assignments in expressions.
	 */
	noAssignInExpressions?: RuleConfiguration_for_Null;
	/**
	 * Disallows using an async function as a Promise executor.
	 */
	noAsyncPromiseExecutor?: RuleConfiguration_for_Null;
	/**
	 * Disallow reassigning exceptions in catch clauses.
	 */
	noCatchAssign?: RuleConfiguration_for_Null;
	/**
	 * Disallow reassigning class members.
	 */
	noClassAssign?: RuleConfiguration_for_Null;
	/**
	 * Prevent comments from being inserted as text nodes
	 */
	noCommentText?: RuleFixConfiguration_for_Null;
	/**
	 * Disallow comparing against -0
	 */
	noCompareNegZero?: RuleFixConfiguration_for_Null;
	/**
	 * Disallow labeled statements that are not loops.
	 */
	noConfusingLabels?: RuleConfiguration_for_Null;
	/**
	 * Disallow void type outside of generic or return types.
	 */
	noConfusingVoidType?: RuleFixConfiguration_for_Null;
	/**
	 * Disallow the use of console.log
	 */
	noConsoleLog?: RuleFixConfiguration_for_Null;
	/**
	 * Disallow TypeScript const enum
	 */
	noConstEnum?: RuleFixConfiguration_for_Null;
	/**
	 * Prevents from having control characters and some escape sequences that match control characters in regular expressions.
	 */
	noControlCharactersInRegex?: RuleConfiguration_for_Null;
	/**
	 * Disallow the use of debugger
	 */
	noDebugger?: RuleFixConfiguration_for_Null;
	/**
	 * Require the use of === and !==
	 */
	noDoubleEquals?: RuleFixConfiguration_for_NoDoubleEqualsOptions;
	/**
	 * Disallow duplicate case labels.
	 */
	noDuplicateCase?: RuleConfiguration_for_Null;
	/**
	 * Disallow duplicate class members.
	 */
	noDuplicateClassMembers?: RuleConfiguration_for_Null;
	/**
	 * Prevents JSX properties to be assigned multiple times.
	 */
	noDuplicateJsxProps?: RuleConfiguration_for_Null;
	/**
	 * Disallow two keys with the same name inside objects.
	 */
	noDuplicateObjectKeys?: RuleConfiguration_for_Null;
	/**
	 * Disallow duplicate function parameter name.
	 */
	noDuplicateParameters?: RuleConfiguration_for_Null;
	/**
	 * A describe block should not contain duplicate hooks.
	 */
	noDuplicateTestHooks?: RuleConfiguration_for_Null;
	/**
	 * Disallow empty block statements and static blocks.
	 */
	noEmptyBlockStatements?: RuleConfiguration_for_Null;
	/**
	 * Disallow the declaration of empty interfaces.
	 */
	noEmptyInterface?: RuleFixConfiguration_for_Null;
	/**
	 * Disallow the any type usage.
	 */
	noExplicitAny?: RuleConfiguration_for_Null;
	/**
	 * Disallow using export or module.exports in files containing tests
	 */
	noExportsInTest?: RuleConfiguration_for_Null;
	/**
	 * Prevents the wrong usage of the non-null assertion operator (!) in TypeScript files.
	 */
	noExtraNonNullAssertion?: RuleFixConfiguration_for_Null;
	/**
	 * Disallow fallthrough of switch clauses.
	 */
	noFallthroughSwitchClause?: RuleConfiguration_for_Null;
	/**
	 * Disallow focused tests.
	 */
	noFocusedTests?: RuleFixConfiguration_for_Null;
	/**
	 * Disallow reassigning function declarations.
	 */
	noFunctionAssign?: RuleConfiguration_for_Null;
	/**
	 * Disallow assignments to native objects and read-only global variables.
	 */
	noGlobalAssign?: RuleConfiguration_for_Null;
	/**
	 * Use Number.isFinite instead of global isFinite.
	 */
	noGlobalIsFinite?: RuleFixConfiguration_for_Null;
	/**
	 * Use Number.isNaN instead of global isNaN.
	 */
	noGlobalIsNan?: RuleFixConfiguration_for_Null;
	/**
	 * Disallow use of implicit any type on variable declarations.
	 */
	noImplicitAnyLet?: RuleConfiguration_for_Null;
	/**
	 * Disallow assigning to imported bindings
	 */
	noImportAssign?: RuleConfiguration_for_Null;
	/**
	 * Disallow labels that share a name with a variable
	 */
	noLabelVar?: RuleConfiguration_for_Null;
	/**
	 * Disallow characters made with multiple code points in character class syntax.
	 */
	noMisleadingCharacterClass?: RuleFixConfiguration_for_Null;
	/**
	 * Enforce proper usage of new and constructor.
	 */
	noMisleadingInstantiator?: RuleConfiguration_for_Null;
	/**
	 * Disallow shorthand assign when variable appears on both sides.
	 */
	noMisrefactoredShorthandAssign?: RuleFixConfiguration_for_Null;
	/**
	 * Disallow direct use of Object.prototype builtins.
	 */
	noPrototypeBuiltins?: RuleConfiguration_for_Null;
	/**
	 * Disallow variable, function, class, and type redeclarations in the same scope.
	 */
	noRedeclare?: RuleConfiguration_for_Null;
	/**
	 * Prevents from having redundant "use strict".
	 */
	noRedundantUseStrict?: RuleFixConfiguration_for_Null;
	/**
	 * Disallow comparisons where both sides are exactly the same.
	 */
	noSelfCompare?: RuleConfiguration_for_Null;
	/**
	 * Disallow identifiers from shadowing restricted names.
	 */
	noShadowRestrictedNames?: RuleConfiguration_for_Null;
	/**
	 * Disallow disabled tests.
	 */
	noSkippedTests?: RuleFixConfiguration_for_Null;
	/**
	 * Disallow sparse arrays
	 */
	noSparseArray?: RuleFixConfiguration_for_Null;
	/**
	 * It detects possible "wrong" semicolons inside JSX elements.
	 */
	noSuspiciousSemicolonInJsx?: RuleConfiguration_for_Null;
	/**
	 * Disallow then property.
	 */
	noThenProperty?: RuleConfiguration_for_Null;
	/**
	 * Disallow unsafe declaration merging between interfaces and classes.
	 */
	noUnsafeDeclarationMerging?: RuleConfiguration_for_Null;
	/**
	 * Disallow using unsafe negation.
	 */
	noUnsafeNegation?: RuleFixConfiguration_for_Null;
	/**
	 * It enables the recommended rules for this group
	 */
	recommended?: boolean;
	/**
	 * Ensure async functions utilize await.
	 */
	useAwait?: RuleConfiguration_for_Null;
	/**
	 * Enforce default clauses in switch statements to be last
	 */
	useDefaultSwitchClauseLast?: RuleConfiguration_for_Null;
	/**
	 * Enforce get methods to always return a value.
	 */
	useGetterReturn?: RuleConfiguration_for_Null;
	/**
	 * Use Array.isArray() instead of instanceof Array.
	 */
	useIsArray?: RuleFixConfiguration_for_Null;
	/**
	 * Require using the namespace keyword over the module keyword to declare TypeScript namespaces.
	 */
	useNamespaceKeyword?: RuleFixConfiguration_for_Null;
	/**
	 * This rule verifies the result of typeof $expr unary expressions is being compared to valid values, either string literals containing valid type names or other typeof expressions
	 */
	useValidTypeof?: RuleFixConfiguration_for_Null;
}
export interface OverrideFormatterConfiguration {
	/**
	 * The attribute position style.
	 */
	attributePosition?: AttributePosition;
	/**
	 * Whether to insert spaces around brackets in object literals. Defaults to true.
	 */
	bracketSpacing?: BracketSpacing;
	enabled?: boolean;
	/**
	 * Stores whether formatting should be allowed to proceed if a given file has syntax errors
	 */
	formatWithErrors?: boolean;
	/**
	 * The size of the indentation, 2 by default (deprecated, use `indent-width`)
	 */
	indentSize?: IndentWidth;
	/**
	 * The indent style.
	 */
	indentStyle?: IndentStyle;
	/**
	 * The size of the indentation, 2 by default
	 */
	indentWidth?: IndentWidth;
	/**
	 * The type of line ending.
	 */
	lineEnding?: LineEnding;
	/**
	 * What's the max width of a line. Defaults to 80.
	 */
	lineWidth?: LineWidth;
}
export interface OverrideLinterConfiguration {
	/**
	 * if `false`, it disables the feature and the linter won't be executed. `true` by default
	 */
	enabled?: boolean;
	/**
	 * List of rules
	 */
	rules?: Rules;
}
export interface OverrideOrganizeImportsConfiguration {
	/**
	 * if `false`, it disables the feature and the linter won't be executed. `true` by default
	 */
	enabled?: boolean;
}
export type RuleAssistConfiguration = "on" | "off";
export type RuleFixConfiguration_for_Null =
	| RulePlainConfiguration
	| RuleWithFixOptions_for_Null;
export type RuleFixConfiguration_for_AllowDomainOptions =
	| RulePlainConfiguration
	| RuleWithFixOptions_for_AllowDomainOptions;
export type RuleConfiguration_for_Null =
	| RulePlainConfiguration
	| RuleWithOptions_for_Null;
export type RuleFixConfiguration_for_ValidAriaRoleOptions =
	| RulePlainConfiguration
	| RuleWithFixOptions_for_ValidAriaRoleOptions;
export type RuleConfiguration_for_ComplexityOptions =
	| RulePlainConfiguration
	| RuleWithOptions_for_ComplexityOptions;
export type RuleConfiguration_for_HooksOptions =
	| RulePlainConfiguration
	| RuleWithOptions_for_HooksOptions;
export type RuleConfiguration_for_DeprecatedHooksOptions =
	| RulePlainConfiguration
	| RuleWithOptions_for_DeprecatedHooksOptions;
export type RuleConfiguration_for_NoLabelWithoutControlOptions =
	| RulePlainConfiguration
	| RuleWithOptions_for_NoLabelWithoutControlOptions;
export type RuleConfiguration_for_RestrictedImportsOptions =
	| RulePlainConfiguration
	| RuleWithOptions_for_RestrictedImportsOptions;
<<<<<<< HEAD
export type RuleFixConfiguration_for_NoRestrictedTypesOptions =
	| RulePlainConfiguration
	| RuleWithFixOptions_for_NoRestrictedTypesOptions;
=======
export type RuleConfiguration_for_ConsistentMemberAccessibilityOptions =
	| RulePlainConfiguration
	| RuleWithOptions_for_ConsistentMemberAccessibilityOptions;
>>>>>>> 4899b798
export type RuleFixConfiguration_for_UseImportExtensionsOptions =
	| RulePlainConfiguration
	| RuleWithFixOptions_for_UseImportExtensionsOptions;
export type RuleFixConfiguration_for_UtilityClassSortingOptions =
	| RulePlainConfiguration
	| RuleWithFixOptions_for_UtilityClassSortingOptions;
export type RuleConfiguration_for_UseValidAutocompleteOptions =
	| RulePlainConfiguration
	| RuleWithOptions_for_UseValidAutocompleteOptions;
export type RuleConfiguration_for_RestrictedGlobalsOptions =
	| RulePlainConfiguration
	| RuleWithOptions_for_RestrictedGlobalsOptions;
export type RuleFixConfiguration_for_ConsistentArrayTypeOptions =
	| RulePlainConfiguration
	| RuleWithFixOptions_for_ConsistentArrayTypeOptions;
export type RuleConfiguration_for_FilenamingConventionOptions =
	| RulePlainConfiguration
	| RuleWithOptions_for_FilenamingConventionOptions;
export type RuleFixConfiguration_for_NamingConventionOptions =
	| RulePlainConfiguration
	| RuleWithFixOptions_for_NamingConventionOptions;
export type RuleFixConfiguration_for_NoDoubleEqualsOptions =
	| RulePlainConfiguration
	| RuleWithFixOptions_for_NoDoubleEqualsOptions;
export type RulePlainConfiguration = "warn" | "error" | "info" | "off";
export interface RuleWithFixOptions_for_Null {
	/**
	 * The kind of the code actions emitted by the rule
	 */
	fix?: FixKind;
	/**
	 * The severity of the emitted diagnostics by the rule
	 */
	level: RulePlainConfiguration;
	/**
	 * Rule's options
	 */
	options: null;
}
export interface RuleWithFixOptions_for_AllowDomainOptions {
	/**
	 * The kind of the code actions emitted by the rule
	 */
	fix?: FixKind;
	/**
	 * The severity of the emitted diagnostics by the rule
	 */
	level: RulePlainConfiguration;
	/**
	 * Rule's options
	 */
	options: AllowDomainOptions;
}
export interface RuleWithOptions_for_Null {
	/**
	 * The severity of the emitted diagnostics by the rule
	 */
	level: RulePlainConfiguration;
	/**
	 * Rule's options
	 */
	options: null;
}
export interface RuleWithFixOptions_for_ValidAriaRoleOptions {
	/**
	 * The kind of the code actions emitted by the rule
	 */
	fix?: FixKind;
	/**
	 * The severity of the emitted diagnostics by the rule
	 */
	level: RulePlainConfiguration;
	/**
	 * Rule's options
	 */
	options: ValidAriaRoleOptions;
}
export interface RuleWithOptions_for_ComplexityOptions {
	/**
	 * The severity of the emitted diagnostics by the rule
	 */
	level: RulePlainConfiguration;
	/**
	 * Rule's options
	 */
	options: ComplexityOptions;
}
export interface RuleWithOptions_for_HooksOptions {
	/**
	 * The severity of the emitted diagnostics by the rule
	 */
	level: RulePlainConfiguration;
	/**
	 * Rule's options
	 */
	options: HooksOptions;
}
export interface RuleWithOptions_for_DeprecatedHooksOptions {
	/**
	 * The severity of the emitted diagnostics by the rule
	 */
	level: RulePlainConfiguration;
	/**
	 * Rule's options
	 */
	options: DeprecatedHooksOptions;
}
export interface RuleWithOptions_for_NoLabelWithoutControlOptions {
	/**
	 * The severity of the emitted diagnostics by the rule
	 */
	level: RulePlainConfiguration;
	/**
	 * Rule's options
	 */
	options: NoLabelWithoutControlOptions;
}
export interface RuleWithOptions_for_RestrictedImportsOptions {
	/**
	 * The severity of the emitted diagnostics by the rule
	 */
	level: RulePlainConfiguration;
	/**
	 * Rule's options
	 */
	options: RestrictedImportsOptions;
}
<<<<<<< HEAD
export interface RuleWithFixOptions_for_NoRestrictedTypesOptions {
	/**
	 * The kind of the code actions emitted by the rule
	 */
	fix?: FixKind;
=======
export interface RuleWithOptions_for_ConsistentMemberAccessibilityOptions {
>>>>>>> 4899b798
	/**
	 * The severity of the emitted diagnostics by the rule
	 */
	level: RulePlainConfiguration;
	/**
	 * Rule's options
	 */
<<<<<<< HEAD
	options: NoRestrictedTypesOptions;
=======
	options: ConsistentMemberAccessibilityOptions;
>>>>>>> 4899b798
}
export interface RuleWithFixOptions_for_UseImportExtensionsOptions {
	/**
	 * The kind of the code actions emitted by the rule
	 */
	fix?: FixKind;
	/**
	 * The severity of the emitted diagnostics by the rule
	 */
	level: RulePlainConfiguration;
	/**
	 * Rule's options
	 */
	options: UseImportExtensionsOptions;
}
export interface RuleWithFixOptions_for_UtilityClassSortingOptions {
	/**
	 * The kind of the code actions emitted by the rule
	 */
	fix?: FixKind;
	/**
	 * The severity of the emitted diagnostics by the rule
	 */
	level: RulePlainConfiguration;
	/**
	 * Rule's options
	 */
	options: UtilityClassSortingOptions;
}
export interface RuleWithOptions_for_UseValidAutocompleteOptions {
	/**
	 * The severity of the emitted diagnostics by the rule
	 */
	level: RulePlainConfiguration;
	/**
	 * Rule's options
	 */
	options: UseValidAutocompleteOptions;
}
export interface RuleWithOptions_for_RestrictedGlobalsOptions {
	/**
	 * The severity of the emitted diagnostics by the rule
	 */
	level: RulePlainConfiguration;
	/**
	 * Rule's options
	 */
	options: RestrictedGlobalsOptions;
}
export interface RuleWithFixOptions_for_ConsistentArrayTypeOptions {
	/**
	 * The kind of the code actions emitted by the rule
	 */
	fix?: FixKind;
	/**
	 * The severity of the emitted diagnostics by the rule
	 */
	level: RulePlainConfiguration;
	/**
	 * Rule's options
	 */
	options: ConsistentArrayTypeOptions;
}
export interface RuleWithOptions_for_FilenamingConventionOptions {
	/**
	 * The severity of the emitted diagnostics by the rule
	 */
	level: RulePlainConfiguration;
	/**
	 * Rule's options
	 */
	options: FilenamingConventionOptions;
}
export interface RuleWithFixOptions_for_NamingConventionOptions {
	/**
	 * The kind of the code actions emitted by the rule
	 */
	fix?: FixKind;
	/**
	 * The severity of the emitted diagnostics by the rule
	 */
	level: RulePlainConfiguration;
	/**
	 * Rule's options
	 */
	options: NamingConventionOptions;
}
export interface RuleWithFixOptions_for_NoDoubleEqualsOptions {
	/**
	 * The kind of the code actions emitted by the rule
	 */
	fix?: FixKind;
	/**
	 * The severity of the emitted diagnostics by the rule
	 */
	level: RulePlainConfiguration;
	/**
	 * Rule's options
	 */
	options: NoDoubleEqualsOptions;
}
/**
 * Used to identify the kind of code action emitted by a rule
 */
export type FixKind = "none" | "safe" | "unsafe";
export interface AllowDomainOptions {
	/**
	 * List of domains to allow `target="_blank"` without `rel="noreferrer"`
	 */
	allowDomains: string[];
}
export interface ValidAriaRoleOptions {
	allowInvalidRoles: string[];
	ignoreNonDom: boolean;
}
/**
 * Options for the rule `noExcessiveCognitiveComplexity`.
 */
export interface ComplexityOptions {
	/**
	 * The maximum complexity score that we allow. Anything higher is considered excessive.
	 */
	maxAllowedComplexity: number;
}
/**
 * Options for the rule `useExhaustiveDependencies`
 */
export interface HooksOptions {
	/**
	 * List of hooks of which the dependencies should be validated.
	 */
	hooks: Hook[];
}
/**
 * Options for the `useHookAtTopLevel` rule have been deprecated, since we now use the React hook naming convention to determine whether a function is a hook.
 */
export interface DeprecatedHooksOptions {}
export interface NoLabelWithoutControlOptions {
	/**
	 * Array of component names that should be considered the same as an `input` element.
	 */
	inputComponents: string[];
	/**
	 * Array of attributes that should be treated as the `label` accessible text content.
	 */
	labelAttributes: string[];
	/**
	 * Array of component names that should be considered the same as a `label` element.
	 */
	labelComponents: string[];
}
/**
 * Options for the rule `noRestrictedImports`.
 */
export interface RestrictedImportsOptions {
	/**
	 * A list of names that should trigger the rule
	 */
	paths: {};
}
<<<<<<< HEAD
export interface NoRestrictedTypesOptions {
	extendDefaults?: boolean;
	types: {};
=======
export interface ConsistentMemberAccessibilityOptions {
	accessibility: Accessibility;
>>>>>>> 4899b798
}
export interface UseImportExtensionsOptions {
	/**
	 * A map of custom import extension mappings, where the key is the inspected file extension, and the value is a pair of `module` extension and `component` import extension
	 */
	suggestedExtensions: {};
}
export interface UtilityClassSortingOptions {
	/**
	 * Additional attributes that will be sorted.
	 */
	attributes?: string[];
	/**
	 * Names of the functions or tagged templates that will be sorted.
	 */
	functions?: string[];
}
export interface UseValidAutocompleteOptions {
	/**
	 * `input` like custom components that should be checked.
	 */
	inputComponents: string[];
}
/**
 * Options for the rule `noRestrictedGlobals`.
 */
export interface RestrictedGlobalsOptions {
	/**
	 * A list of names that should trigger the rule
	 */
	deniedGlobals: string[];
}
export interface ConsistentArrayTypeOptions {
	syntax: ConsistentArrayType;
}
/**
 * Rule's options.
 */
export interface FilenamingConventionOptions {
	/**
	 * Allowed cases for file names.
	 */
	filenameCases: FilenameCases;
	/**
	 * If `false`, then non-ASCII characters are allowed.
	 */
	requireAscii: boolean;
	/**
	 * If `false`, then consecutive uppercase are allowed in _camel_ and _pascal_ cases. This does not affect other [Case].
	 */
	strictCase: boolean;
}
/**
 * Rule's options.
 */
export interface NamingConventionOptions {
	/**
	 * Custom conventions.
	 */
	conventions: Convention[];
	/**
	 * Allowed cases for _TypeScript_ `enum` member names.
	 */
	enumMemberCase: Format;
	/**
	 * If `false`, then non-ASCII characters are allowed.
	 */
	requireAscii: boolean;
	/**
	 * If `false`, then consecutive uppercase are allowed in _camel_ and _pascal_ cases. This does not affect other [Case].
	 */
	strictCase: boolean;
}
/**
 * Rule's options
 */
export interface NoDoubleEqualsOptions {
	/**
	* If `true`, an exception is made when comparing with `null`, as it's often relied on to check both for `null` or `undefined`.

If `false`, no such exception will be made. 
	 */
	ignoreNull: boolean;
}
export interface Hook {
	/**
	* The "position" of the closure function, starting from zero.

For example, for React's `useEffect()` hook, the closure index is 0. 
	 */
	closureIndex?: number;
	/**
	* The "position" of the array of dependencies, starting from zero.

For example, for React's `useEffect()` hook, the dependencies index is 1. 
	 */
	dependenciesIndex?: number;
	/**
	 * The name of the hook.
	 */
	name: string;
	/**
	* Whether the result of the hook is stable.

Set to `true` to mark the identity of the hook's return value as stable, or use a number/an array of numbers to mark the "positions" in the return array as stable.

For example, for React's `useRef()` hook the value would be `true`, while for `useState()` it would be `[1]`. 
	 */
	stableResult: StableHookResult;
}
export type Accessibility = "noPublic" | "explicit" | "none";
export type ConsistentArrayType = "shorthand" | "generic";
export type FilenameCases = FilenameCase[];
export interface Convention {
	/**
	 * String cases to enforce
	 */
	formats: Formats;
	/**
	 * Regular expression to enforce
	 */
	match?: Regex;
	/**
	 * Declarations concerned by this convention
	 */
	selector: Selector;
}
/**
 * Supported cases.
 */
export type Format =
	| "camelCase"
	| "CONSTANT_CASE"
	| "PascalCase"
	| "snake_case";
export type StableHookResult = boolean | number[];
/**
 * Supported cases for file names.
 */
export type FilenameCase =
	| "camelCase"
	| "export"
	| "kebab-case"
	| "PascalCase"
	| "snake_case";
export type Formats = Format[];
export type Regex = string;
export interface Selector {
	/**
	 * Declaration kind
	 */
	kind: Kind;
	/**
	 * Modifiers used on the declaration
	 */
	modifiers: Modifiers;
	/**
	 * Scope of the declaration
	 */
	scope: Scope;
}
export type Kind =
	| "class"
	| "enum"
	| "interface"
	| "enumMember"
	| "importNamespace"
	| "exportNamespace"
	| "variable"
	| "const"
	| "let"
	| "using"
	| "var"
	| "catchParameter"
	| "indexParameter"
	| "exportAlias"
	| "importAlias"
	| "classGetter"
	| "classSetter"
	| "classMethod"
	| "objectLiteralProperty"
	| "objectLiteralGetter"
	| "objectLiteralSetter"
	| "objectLiteralMethod"
	| "typeAlias"
	| "any"
	| "typeLike"
	| "function"
	| "namespaceLike"
	| "namespace"
	| "functionParameter"
	| "typeParameter"
	| "classMember"
	| "classProperty"
	| "objectLiteralMember"
	| "typeMember"
	| "typeGetter"
	| "typeProperty"
	| "typeSetter"
	| "typeMethod";
export type Modifiers = RestrictedModifier[];
export type Scope = "any" | "global";
export type RestrictedModifier =
	| "abstract"
	| "private"
	| "protected"
	| "readonly"
	| "static";
export interface RegisterProjectFolderParams {
	path?: string;
	setAsCurrentWorkspace: boolean;
}
export type ProjectKey = string;
export interface SetManifestForProjectParams {
	content: string;
	manifest_path: BiomePath;
	version: number;
}
export interface OpenFileParams {
	content: string;
	document_file_source?: DocumentFileSource;
	path: BiomePath;
	version: number;
}
export type DocumentFileSource =
	| "Unknown"
	| { Js: JsFileSource }
	| { Json: JsonFileSource }
	| { Css: CssFileSource }
	| { Graphql: GraphqlFileSource };
export interface JsFileSource {
	/**
	 * Used to mark if the source is being used for an Astro, Svelte or Vue file
	 */
	embedding_kind: EmbeddingKind;
	language: Language;
	module_kind: ModuleKind;
	variant: LanguageVariant;
	version: LanguageVersion;
}
export interface JsonFileSource {
	allow_comments: boolean;
	allow_trailing_commas: boolean;
}
export interface CssFileSource {
	variant: CssVariant;
}
export interface GraphqlFileSource {
	variant: GraphqlVariant;
}
export type EmbeddingKind = "Astro" | "Vue" | "Svelte" | "None";
export type Language =
	| "JavaScript"
	| { TypeScript: { definition_file: boolean } };
/**
 * Is the source file an ECMAScript Module or Script. Changes the parsing semantic.
 */
export type ModuleKind = "Script" | "Module";
export type LanguageVariant = "Standard" | "StandardRestricted" | "Jsx";
/**
	* Enum of the different ECMAScript standard versions. The versions are ordered in increasing order; The newest version comes last.

Defaults to the latest stable ECMAScript standard. 
	 */
export type LanguageVersion = "ES2022" | "ESNext";
/**
	* The style of CSS contained in the file.

Currently, Biome only supports plain CSS, and aims to be compatible with the latest Recommendation level standards. 
	 */
export type CssVariant = "Standard";
/**
 * The style of GraphQL contained in the file.
 */
export type GraphqlVariant = "Standard";
export interface ChangeFileParams {
	content: string;
	path: BiomePath;
	version: number;
}
export interface CloseFileParams {
	path: BiomePath;
}
export interface GetSyntaxTreeParams {
	path: BiomePath;
}
export interface GetSyntaxTreeResult {
	ast: string;
	cst: string;
}
export interface OrganizeImportsParams {
	path: BiomePath;
}
export interface OrganizeImportsResult {
	code: string;
}
export interface GetFileContentParams {
	path: BiomePath;
}
export interface GetControlFlowGraphParams {
	cursor: TextSize;
	path: BiomePath;
}
export type TextSize = number;
export interface GetFormatterIRParams {
	path: BiomePath;
}
export interface PullDiagnosticsParams {
	categories: RuleCategories;
	max_diagnostics: number;
	only: RuleCode[];
	path: BiomePath;
	skip: RuleCode[];
}
export type RuleCategories = RuleCategory[];
export type RuleCode = string;
export type RuleCategory = "Syntax" | "Lint" | "Action" | "Transformation";
export interface PullDiagnosticsResult {
	diagnostics: Diagnostic[];
	errors: number;
	skipped_diagnostics: number;
}
/**
 * Serializable representation for a [Diagnostic](super::Diagnostic).
 */
export interface Diagnostic {
	advices: Advices;
	category?: Category;
	description: string;
	location: Location;
	message: MarkupBuf;
	severity: Severity;
	source?: Diagnostic;
	tags: DiagnosticTags;
	verboseAdvices: Advices;
}
/**
 * Implementation of [Visitor] collecting serializable [Advice] into a vector.
 */
export interface Advices {
	advices: Advice[];
}
export type Category =
	| "lint/a11y/noAccessKey"
	| "lint/a11y/noAriaHiddenOnFocusable"
	| "lint/a11y/noAriaUnsupportedElements"
	| "lint/a11y/noAutofocus"
	| "lint/a11y/noBlankTarget"
	| "lint/a11y/noDistractingElements"
	| "lint/a11y/noHeaderScope"
	| "lint/a11y/noInteractiveElementToNoninteractiveRole"
	| "lint/a11y/noNoninteractiveElementToInteractiveRole"
	| "lint/a11y/noNoninteractiveTabindex"
	| "lint/a11y/noPositiveTabindex"
	| "lint/a11y/noRedundantAlt"
	| "lint/a11y/noRedundantRoles"
	| "lint/a11y/noSvgWithoutTitle"
	| "lint/a11y/useAltText"
	| "lint/a11y/useAnchorContent"
	| "lint/a11y/useAriaActivedescendantWithTabindex"
	| "lint/a11y/useAriaPropsForRole"
	| "lint/a11y/useButtonType"
	| "lint/a11y/useHeadingContent"
	| "lint/a11y/useHtmlLang"
	| "lint/a11y/useIframeTitle"
	| "lint/a11y/useKeyWithClickEvents"
	| "lint/a11y/useKeyWithMouseEvents"
	| "lint/a11y/useMediaCaption"
	| "lint/a11y/useValidAnchor"
	| "lint/a11y/useValidAriaProps"
	| "lint/a11y/useValidAriaRole"
	| "lint/a11y/useValidAriaValues"
	| "lint/a11y/useValidLang"
	| "lint/complexity/noBannedTypes"
	| "lint/complexity/noEmptyTypeParameters"
	| "lint/complexity/noExcessiveCognitiveComplexity"
	| "lint/complexity/noExcessiveNestedTestSuites"
	| "lint/complexity/noExtraBooleanCast"
	| "lint/complexity/noForEach"
	| "lint/complexity/noMultipleSpacesInRegularExpressionLiterals"
	| "lint/complexity/noStaticOnlyClass"
	| "lint/complexity/noThisInStatic"
	| "lint/complexity/noUselessCatch"
	| "lint/complexity/noUselessConstructor"
	| "lint/complexity/noUselessEmptyExport"
	| "lint/complexity/noUselessFragments"
	| "lint/complexity/noUselessLabel"
	| "lint/complexity/noUselessLoneBlockStatements"
	| "lint/complexity/noUselessRename"
	| "lint/complexity/noUselessSwitchCase"
	| "lint/complexity/noUselessTernary"
	| "lint/complexity/noUselessThisAlias"
	| "lint/complexity/noUselessTypeConstraint"
	| "lint/complexity/noVoid"
	| "lint/complexity/noWith"
	| "lint/complexity/useArrowFunction"
	| "lint/complexity/useFlatMap"
	| "lint/complexity/useLiteralKeys"
	| "lint/complexity/useOptionalChain"
	| "lint/complexity/useRegexLiterals"
	| "lint/complexity/useSimpleNumberKeys"
	| "lint/complexity/useSimplifiedLogicExpression"
	| "lint/correctness/noChildrenProp"
	| "lint/correctness/noConstAssign"
	| "lint/correctness/noConstantCondition"
	| "lint/correctness/noConstantMathMinMaxClamp"
	| "lint/correctness/noConstructorReturn"
	| "lint/correctness/noEmptyCharacterClassInRegex"
	| "lint/correctness/noEmptyPattern"
	| "lint/correctness/noFlatMapIdentity"
	| "lint/correctness/noGlobalObjectCalls"
	| "lint/correctness/noInnerDeclarations"
	| "lint/correctness/noInvalidConstructorSuper"
	| "lint/correctness/noInvalidNewBuiltin"
	| "lint/correctness/noInvalidUseBeforeDeclaration"
	| "lint/correctness/noNewSymbol"
	| "lint/correctness/noNodejsModules"
	| "lint/correctness/noNonoctalDecimalEscape"
	| "lint/correctness/noPrecisionLoss"
	| "lint/correctness/noRenderReturnValue"
	| "lint/correctness/noSelfAssign"
	| "lint/correctness/noSetterReturn"
	| "lint/correctness/noStringCaseMismatch"
	| "lint/correctness/noSwitchDeclarations"
	| "lint/correctness/noUndeclaredVariables"
	| "lint/correctness/noUnnecessaryContinue"
	| "lint/correctness/noUnreachable"
	| "lint/correctness/noUnreachableSuper"
	| "lint/correctness/noUnsafeFinally"
	| "lint/correctness/noUnsafeOptionalChaining"
	| "lint/correctness/noUnusedImports"
	| "lint/correctness/noUnusedLabels"
	| "lint/correctness/noUnusedPrivateClassMembers"
	| "lint/correctness/noUnusedVariables"
	| "lint/correctness/noVoidElementsWithChildren"
	| "lint/correctness/noVoidTypeReturn"
	| "lint/correctness/useArrayLiterals"
	| "lint/correctness/useExhaustiveDependencies"
	| "lint/correctness/useHookAtTopLevel"
	| "lint/correctness/useIsNan"
	| "lint/correctness/useJsxKeyInIterable"
	| "lint/correctness/useValidForDirection"
	| "lint/correctness/useYield"
	| "lint/nursery/colorNoInvalidHex"
	| "lint/nursery/noColorInvalidHex"
	| "lint/nursery/noConsole"
	| "lint/nursery/noDoneCallback"
	| "lint/nursery/noDuplicateAtImportRules"
	| "lint/nursery/noDuplicateElseIf"
	| "lint/nursery/noDuplicateFontNames"
	| "lint/nursery/noDuplicateSelectorsKeyframeBlock"
	| "lint/nursery/noDuplicatedFields"
	| "lint/nursery/noDynamicNamespaceImportAccess"
	| "lint/nursery/noEmptyBlock"
	| "lint/nursery/noEnum"
	| "lint/nursery/noEvolvingTypes"
	| "lint/nursery/noExportedImports"
	| "lint/nursery/noImportantInKeyframe"
	| "lint/nursery/noInvalidDirectionInLinearGradient"
	| "lint/nursery/noInvalidPositionAtImportRule"
	| "lint/nursery/noIrregularWhitespace"
	| "lint/nursery/noLabelWithoutControl"
	| "lint/nursery/noMisplacedAssertion"
	| "lint/nursery/noMissingGenericFamilyKeyword"
	| "lint/nursery/noReactSpecificProps"
	| "lint/nursery/noRestrictedImports"
<<<<<<< HEAD
	| "lint/nursery/noRestrictedTypes"
=======
>>>>>>> 4899b798
	| "lint/nursery/noShorthandPropertyOverrides"
	| "lint/nursery/noStaticElementInteractions"
	| "lint/nursery/noSubstr"
	| "lint/nursery/noUndeclaredDependencies"
	| "lint/nursery/noUnknownFunction"
	| "lint/nursery/noUnknownMediaFeatureName"
	| "lint/nursery/noUnknownProperty"
	| "lint/nursery/noUnknownPseudoClassSelector"
	| "lint/nursery/noUnknownSelectorPseudoElement"
	| "lint/nursery/noUnknownUnit"
	| "lint/nursery/noUnmatchableAnbSelector"
	| "lint/nursery/noUnusedFunctionParameters"
	| "lint/nursery/noUselessEscapeInRegex"
	| "lint/nursery/noUselessStringConcat"
	| "lint/nursery/noUselessUndefinedInitialization"
	| "lint/nursery/noValueAtRule"
	| "lint/nursery/noYodaExpression"
	| "lint/nursery/useAdjacentOverloadSignatures"
	| "lint/nursery/useAriaPropsSupportedByRole"
	| "lint/nursery/useBiomeSuppressionComment"
	| "lint/nursery/useConsistentBuiltinInstantiation"
	| "lint/nursery/useConsistentCurlyBraces"
	| "lint/nursery/useConsistentGridAreas"
	| "lint/nursery/useConsistentMemberAccessibility"
	| "lint/nursery/useDateNow"
	| "lint/nursery/useDefaultSwitchClause"
	| "lint/nursery/useDeprecatedReason"
	| "lint/nursery/useErrorMessage"
	| "lint/nursery/useExplicitLengthCheck"
	| "lint/nursery/useFocusableInteractive"
	| "lint/nursery/useGenericFontNames"
	| "lint/nursery/useImportExtensions"
	| "lint/nursery/useImportRestrictions"
	| "lint/nursery/useJsxCurlyBraceConvention"
	| "lint/nursery/useNumberToFixedDigitsArgument"
	| "lint/nursery/useSemanticElements"
	| "lint/nursery/useSortedClasses"
	| "lint/nursery/useStrictMode"
	| "lint/nursery/useThrowNewError"
	| "lint/nursery/useThrowOnlyError"
	| "lint/nursery/useTopLevelRegex"
	| "lint/nursery/useTrimStartEnd"
	| "lint/nursery/useValidAutocomplete"
	| "lint/performance/noAccumulatingSpread"
	| "lint/performance/noBarrelFile"
	| "lint/performance/noDelete"
	| "lint/performance/noReExportAll"
	| "lint/security/noDangerouslySetInnerHtml"
	| "lint/security/noDangerouslySetInnerHtmlWithChildren"
	| "lint/security/noGlobalEval"
	| "lint/style/noArguments"
	| "lint/style/noCommaOperator"
	| "lint/style/noDefaultExport"
	| "lint/style/noImplicitBoolean"
	| "lint/style/noInferrableTypes"
	| "lint/style/noNamespace"
	| "lint/style/noNamespaceImport"
	| "lint/style/noNegationElse"
	| "lint/style/noNonNullAssertion"
	| "lint/style/noParameterAssign"
	| "lint/style/noParameterProperties"
	| "lint/style/noRestrictedGlobals"
	| "lint/style/noShoutyConstants"
	| "lint/style/noUnusedTemplateLiteral"
	| "lint/style/noUselessElse"
	| "lint/style/noVar"
	| "lint/style/useAsConstAssertion"
	| "lint/style/useBlockStatements"
	| "lint/style/useCollapsedElseIf"
	| "lint/style/useConsistentArrayType"
	| "lint/style/useConst"
	| "lint/style/useDefaultParameterLast"
	| "lint/style/useEnumInitializers"
	| "lint/style/useExponentiationOperator"
	| "lint/style/useExportType"
	| "lint/style/useFilenamingConvention"
	| "lint/style/useForOf"
	| "lint/style/useFragmentSyntax"
	| "lint/style/useImportType"
	| "lint/style/useLiteralEnumMembers"
	| "lint/style/useNamingConvention"
	| "lint/style/useNodeAssertStrict"
	| "lint/style/useNodejsImportProtocol"
	| "lint/style/useNumberNamespace"
	| "lint/style/useNumericLiterals"
	| "lint/style/useSelfClosingElements"
	| "lint/style/useShorthandArrayType"
	| "lint/style/useShorthandAssign"
	| "lint/style/useShorthandFunctionType"
	| "lint/style/useSingleCaseStatement"
	| "lint/style/useSingleVarDeclarator"
	| "lint/style/useTemplate"
	| "lint/style/useWhile"
	| "lint/suspicious/noApproximativeNumericConstant"
	| "lint/suspicious/noArrayIndexKey"
	| "lint/suspicious/noAssignInExpressions"
	| "lint/suspicious/noAsyncPromiseExecutor"
	| "lint/suspicious/noCatchAssign"
	| "lint/suspicious/noClassAssign"
	| "lint/suspicious/noCommentText"
	| "lint/suspicious/noCompareNegZero"
	| "lint/suspicious/noConfusingLabels"
	| "lint/suspicious/noConfusingVoidType"
	| "lint/suspicious/noConsoleLog"
	| "lint/suspicious/noConstEnum"
	| "lint/suspicious/noControlCharactersInRegex"
	| "lint/suspicious/noDebugger"
	| "lint/suspicious/noDoubleEquals"
	| "lint/suspicious/noDuplicateCase"
	| "lint/suspicious/noDuplicateClassMembers"
	| "lint/suspicious/noDuplicateJsxProps"
	| "lint/suspicious/noDuplicateObjectKeys"
	| "lint/suspicious/noDuplicateParameters"
	| "lint/suspicious/noDuplicateTestHooks"
	| "lint/suspicious/noEmptyBlockStatements"
	| "lint/suspicious/noEmptyInterface"
	| "lint/suspicious/noExplicitAny"
	| "lint/suspicious/noExportsInTest"
	| "lint/suspicious/noExtraNonNullAssertion"
	| "lint/suspicious/noFallthroughSwitchClause"
	| "lint/suspicious/noFocusedTests"
	| "lint/suspicious/noFunctionAssign"
	| "lint/suspicious/noGlobalAssign"
	| "lint/suspicious/noGlobalIsFinite"
	| "lint/suspicious/noGlobalIsNan"
	| "lint/suspicious/noImplicitAnyLet"
	| "lint/suspicious/noImportAssign"
	| "lint/suspicious/noLabelVar"
	| "lint/suspicious/noMisleadingCharacterClass"
	| "lint/suspicious/noMisleadingInstantiator"
	| "lint/suspicious/noMisrefactoredShorthandAssign"
	| "lint/suspicious/noPrototypeBuiltins"
	| "lint/suspicious/noRedeclare"
	| "lint/suspicious/noRedundantUseStrict"
	| "lint/suspicious/noSelfCompare"
	| "lint/suspicious/noShadowRestrictedNames"
	| "lint/suspicious/noSkippedTests"
	| "lint/suspicious/noSparseArray"
	| "lint/suspicious/noSuspiciousSemicolonInJsx"
	| "lint/suspicious/noThenProperty"
	| "lint/suspicious/noUnsafeDeclarationMerging"
	| "lint/suspicious/noUnsafeNegation"
	| "lint/suspicious/useAwait"
	| "lint/suspicious/useDefaultSwitchClauseLast"
	| "lint/suspicious/useGetterReturn"
	| "lint/suspicious/useIsArray"
	| "lint/suspicious/useNamespaceKeyword"
	| "lint/suspicious/useValidTypeof"
	| "assists/source/useSortedKeys"
	| "syntax/nursery/noTypeOnlyImportAttributes"
	| "syntax/correctness/noSuperWithoutExtends"
	| "syntax/correctness/noInitializerWithDefinite"
	| "syntax/correctness/noDuplicatePrivateClassMembers"
	| "files/missingHandler"
	| "format"
	| "check"
	| "ci"
	| "stdin"
	| "configuration"
	| "organizeImports"
	| "assists"
	| "migrate"
	| "deserialize"
	| "project"
	| "search"
	| "internalError/io"
	| "internalError/fs"
	| "internalError/panic"
	| "parse"
	| "lint"
	| "lint/a11y"
	| "lint/complexity"
	| "lint/correctness"
	| "lint/nursery"
	| "lint/performance"
	| "lint/security"
	| "lint/style"
	| "lint/suspicious"
	| "suppressions/parse"
	| "suppressions/unknownGroup"
	| "suppressions/unknownRule"
	| "suppressions/unused"
	| "suppressions/deprecatedSuppressionComment"
	| "args/fileNotFound"
	| "flags/invalid"
	| "semanticTests";
export interface Location {
	path?: Resource_for_String;
	sourceCode?: string;
	span?: TextRange;
}
export type MarkupBuf = MarkupNodeBuf[];
/**
 * The severity to associate to a diagnostic.
 */
export type Severity = "hint" | "information" | "warning" | "error" | "fatal";
export type DiagnosticTags = DiagnosticTag[];
/**
	* Serializable representation of a [Diagnostic](super::Diagnostic) advice

See the [Visitor] trait for additional documentation on all the supported advice types. 
	 */
export type Advice =
	| { log: [LogCategory, MarkupBuf] }
	| { list: MarkupBuf[] }
	| { frame: Location }
	| { diff: TextEdit }
	| { backtrace: [MarkupBuf, Backtrace] }
	| { command: string }
	| { group: [MarkupBuf, Advices] };
/**
 * Represents the resource a diagnostic is associated with.
 */
export type Resource_for_String = "argv" | "memory" | { file: string };
export type TextRange = [TextSize, TextSize];
export interface MarkupNodeBuf {
	content: string;
	elements: MarkupElement[];
}
/**
 * Internal enum used to automatically generate bit offsets for [DiagnosticTags] and help with the implementation of `serde` and `schemars` for tags.
 */
export type DiagnosticTag =
	| "fixable"
	| "internal"
	| "unnecessaryCode"
	| "deprecatedCode"
	| "verbose";
/**
 * The category for a log advice, defines how the message should be presented to the user.
 */
export type LogCategory = "none" | "info" | "warn" | "error";
export interface TextEdit {
	dictionary: string;
	ops: CompressedOp[];
}
export type Backtrace = BacktraceFrame[];
/**
 * Enumeration of all the supported markup elements
 */
export type MarkupElement =
	| "Emphasis"
	| "Dim"
	| "Italic"
	| "Underline"
	| "Error"
	| "Success"
	| "Warn"
	| "Info"
	| "Debug"
	| "Trace"
	| "Inverse"
	| { Hyperlink: { href: string } };
export type CompressedOp =
	| { diffOp: DiffOp }
	| { equalLines: { line_count: number } };
/**
 * Serializable representation of a backtrace frame.
 */
export interface BacktraceFrame {
	ip: number;
	symbols: BacktraceSymbol[];
}
export type DiffOp =
	| { equal: { range: TextRange } }
	| { insert: { range: TextRange } }
	| { delete: { range: TextRange } };
/**
 * Serializable representation of a backtrace frame symbol.
 */
export interface BacktraceSymbol {
	colno?: number;
	filename?: string;
	lineno?: number;
	name?: string;
}
export interface PullActionsParams {
	only: RuleCode[];
	path: BiomePath;
	range?: TextRange;
	skip: RuleCode[];
}
export interface PullActionsResult {
	actions: CodeAction[];
}
export interface CodeAction {
	category: ActionCategory;
	rule_name?: [string, string];
	suggestion: CodeSuggestion;
}
/**
	* The category of a code action, this type maps directly to the [CodeActionKind] type in the Language Server Protocol specification

[CodeActionKind]: https://microsoft.github.io/language-server-protocol/specifications/lsp/3.17/specification/#codeActionKind 
	 */
export type ActionCategory =
	| "QuickFix"
	| { Refactor: RefactorKind }
	| { Source: SourceActionKind }
	| { Other: string };
/**
 * A Suggestion that is provided by Biome's linter, and can be reported to the user, and can be automatically applied if it has the right [`Applicability`].
 */
export interface CodeSuggestion {
	applicability: Applicability;
	labels: TextRange[];
	msg: MarkupBuf;
	span: TextRange;
	suggestion: TextEdit;
}
/**
	* The sub-category of a refactor code action.

[Check the LSP spec](https://microsoft.github.io/language-server-protocol/specifications/lsp/3.17/specification/#codeActionKind) for more information: 
	 */
export type RefactorKind =
	| "None"
	| "Extract"
	| "Inline"
	| "Rewrite"
	| { Other: string };
/**
 * The sub-category of a source code action
 */
export type SourceActionKind =
	| "FixAll"
	| "None"
	| "OrganizeImports"
	| { Other: string };
/**
 * Indicates how a tool should manage this suggestion.
 */
export type Applicability = "Always" | "MaybeIncorrect";
export interface FormatFileParams {
	path: BiomePath;
}
export interface Printed {
	code: string;
	range?: TextRange;
	sourcemap: SourceMarker[];
	verbatim_ranges: TextRange[];
}
/**
 * Lightweight sourcemap marker between source and output tokens
 */
export interface SourceMarker {
	/**
	 * Position of the marker in the output code
	 */
	dest: TextSize;
	/**
	 * Position of the marker in the original source
	 */
	source: TextSize;
}
export interface FormatRangeParams {
	path: BiomePath;
	range: TextRange;
}
export interface FormatOnTypeParams {
	offset: TextSize;
	path: BiomePath;
}
export interface FixFileParams {
	fix_file_mode: FixFileMode;
	only: RuleCode[];
	path: BiomePath;
	rule_categories: RuleCategories;
	should_format: boolean;
	skip: RuleCode[];
}
/**
 * Which fixes should be applied during the analyzing phase
 */
export type FixFileMode = "SafeFixes" | "SafeAndUnsafeFixes";
export interface FixFileResult {
	/**
	 * List of all the code actions applied to the file
	 */
	actions: FixAction[];
	/**
	 * New source code for the file with all fixes applied
	 */
	code: string;
	/**
	 * Number of errors
	 */
	errors: number;
	/**
	 * number of skipped suggested fixes
	 */
	skipped_suggested_fixes: number;
}
export interface FixAction {
	/**
	 * Source range at which this action was applied
	 */
	range: TextRange;
	/**
	 * Name of the rule group and rule that emitted this code action
	 */
	rule_name?: [string, string];
}
export interface RenameParams {
	new_name: string;
	path: BiomePath;
	symbol_at: TextSize;
}
export interface RenameResult {
	/**
	 * List of text edit operations to apply on the source code
	 */
	indels: TextEdit;
	/**
	 * Range of source code modified by this rename operation
	 */
	range: TextRange;
}
export type Configuration = PartialConfiguration;
export interface Workspace {
	fileFeatures(params: SupportsFeatureParams): Promise<SupportsFeatureResult>;
	updateSettings(params: UpdateSettingsParams): Promise<void>;
	registerProjectFolder(
		params: RegisterProjectFolderParams,
	): Promise<ProjectKey>;
	setManifestForProject(params: SetManifestForProjectParams): Promise<void>;
	openFile(params: OpenFileParams): Promise<void>;
	changeFile(params: ChangeFileParams): Promise<void>;
	closeFile(params: CloseFileParams): Promise<void>;
	getSyntaxTree(params: GetSyntaxTreeParams): Promise<GetSyntaxTreeResult>;
	organizeImports(
		params: OrganizeImportsParams,
	): Promise<OrganizeImportsResult>;
	getFileContent(params: GetFileContentParams): Promise<string>;
	getControlFlowGraph(params: GetControlFlowGraphParams): Promise<string>;
	getFormatterIr(params: GetFormatterIRParams): Promise<string>;
	pullDiagnostics(
		params: PullDiagnosticsParams,
	): Promise<PullDiagnosticsResult>;
	pullActions(params: PullActionsParams): Promise<PullActionsResult>;
	formatFile(params: FormatFileParams): Promise<Printed>;
	formatRange(params: FormatRangeParams): Promise<Printed>;
	formatOnType(params: FormatOnTypeParams): Promise<Printed>;
	fixFile(params: FixFileParams): Promise<FixFileResult>;
	rename(params: RenameParams): Promise<RenameResult>;
	destroy(): void;
}
export function createWorkspace(transport: Transport): Workspace {
	return {
		fileFeatures(params) {
			return transport.request("biome/file_features", params);
		},
		updateSettings(params) {
			return transport.request("biome/update_settings", params);
		},
		registerProjectFolder(params) {
			return transport.request("biome/register_project_folder", params);
		},
		setManifestForProject(params) {
			return transport.request("biome/set_manifest_for_project", params);
		},
		openFile(params) {
			return transport.request("biome/open_file", params);
		},
		changeFile(params) {
			return transport.request("biome/change_file", params);
		},
		closeFile(params) {
			return transport.request("biome/close_file", params);
		},
		getSyntaxTree(params) {
			return transport.request("biome/get_syntax_tree", params);
		},
		organizeImports(params) {
			return transport.request("biome/organize_imports", params);
		},
		getFileContent(params) {
			return transport.request("biome/get_file_content", params);
		},
		getControlFlowGraph(params) {
			return transport.request("biome/get_control_flow_graph", params);
		},
		getFormatterIr(params) {
			return transport.request("biome/get_formatter_ir", params);
		},
		pullDiagnostics(params) {
			return transport.request("biome/pull_diagnostics", params);
		},
		pullActions(params) {
			return transport.request("biome/pull_actions", params);
		},
		formatFile(params) {
			return transport.request("biome/format_file", params);
		},
		formatRange(params) {
			return transport.request("biome/format_range", params);
		},
		formatOnType(params) {
			return transport.request("biome/format_on_type", params);
		},
		fixFile(params) {
			return transport.request("biome/fix_file", params);
		},
		rename(params) {
			return transport.request("biome/rename", params);
		},
		destroy() {
			transport.destroy();
		},
	};
}<|MERGE_RESOLUTION|>--- conflicted
+++ resolved
@@ -1951,15 +1951,12 @@
 export type RuleConfiguration_for_RestrictedImportsOptions =
 	| RulePlainConfiguration
 	| RuleWithOptions_for_RestrictedImportsOptions;
-<<<<<<< HEAD
 export type RuleFixConfiguration_for_NoRestrictedTypesOptions =
 	| RulePlainConfiguration
 	| RuleWithFixOptions_for_NoRestrictedTypesOptions;
-=======
 export type RuleConfiguration_for_ConsistentMemberAccessibilityOptions =
 	| RulePlainConfiguration
 	| RuleWithOptions_for_ConsistentMemberAccessibilityOptions;
->>>>>>> 4899b798
 export type RuleFixConfiguration_for_UseImportExtensionsOptions =
 	| RulePlainConfiguration
 	| RuleWithFixOptions_for_UseImportExtensionsOptions;
@@ -2087,15 +2084,21 @@
 	 */
 	options: RestrictedImportsOptions;
 }
-<<<<<<< HEAD
 export interface RuleWithFixOptions_for_NoRestrictedTypesOptions {
 	/**
 	 * The kind of the code actions emitted by the rule
 	 */
 	fix?: FixKind;
-=======
+	/**
+	 * The severity of the emitted diagnostics by the rule
+	 */
+	level: RulePlainConfiguration;
+	/**
+	 * Rule's options
+	 */
+	options: NoRestrictedTypesOptions;
+}
 export interface RuleWithOptions_for_ConsistentMemberAccessibilityOptions {
->>>>>>> 4899b798
 	/**
 	 * The severity of the emitted diagnostics by the rule
 	 */
@@ -2103,11 +2106,7 @@
 	/**
 	 * Rule's options
 	 */
-<<<<<<< HEAD
-	options: NoRestrictedTypesOptions;
-=======
 	options: ConsistentMemberAccessibilityOptions;
->>>>>>> 4899b798
 }
 export interface RuleWithFixOptions_for_UseImportExtensionsOptions {
 	/**
@@ -2268,14 +2267,12 @@
 	 */
 	paths: {};
 }
-<<<<<<< HEAD
 export interface NoRestrictedTypesOptions {
 	extendDefaults?: boolean;
 	types: {};
-=======
+}
 export interface ConsistentMemberAccessibilityOptions {
 	accessibility: Accessibility;
->>>>>>> 4899b798
 }
 export interface UseImportExtensionsOptions {
 	/**
@@ -2742,10 +2739,7 @@
 	| "lint/nursery/noMissingGenericFamilyKeyword"
 	| "lint/nursery/noReactSpecificProps"
 	| "lint/nursery/noRestrictedImports"
-<<<<<<< HEAD
 	| "lint/nursery/noRestrictedTypes"
-=======
->>>>>>> 4899b798
 	| "lint/nursery/noShorthandPropertyOverrides"
 	| "lint/nursery/noStaticElementInteractions"
 	| "lint/nursery/noSubstr"
