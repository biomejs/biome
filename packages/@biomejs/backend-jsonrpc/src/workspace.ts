--- conflicted
+++ resolved
@@ -1857,13 +1857,6 @@
  */
 export interface Nursery {
 	/**
-<<<<<<< HEAD
-	 * Enforce Playwright async APIs to be awaited or returned.
-	 */
-	missingPlaywrightAwait?: RuleFixConfiguration_for_MissingPlaywrightAwaitOptions;
-	/**
-	 * Restrict imports of deprecated exports.
-=======
 	* Disallow continue statements.
 See https://biomejs.dev/linter/rules/no-continue 
 	 */
@@ -1916,7 +1909,6 @@
 	/**
 	* Disallow string literals inside JSX elements.
 See https://biomejs.dev/linter/rules/no-jsx-literals 
->>>>>>> 8de2774f
 	 */
 	noJsxLiterals?: NoJsxLiteralsConfiguration;
 	/**
@@ -1945,6 +1937,66 @@
 	 */
 	noParametersOnlyUsedInRecursion?: NoParametersOnlyUsedInRecursionConfiguration;
 	/**
+	* Disallow usage of element handles (page.$() and page.$$()).
+See https://biomejs.dev/linter/rules/no-playwright-element-handle 
+	 */
+	noPlaywrightElementHandle?: NoPlaywrightElementHandleConfiguration;
+	/**
+	* Disallow usage of page.$eval() and page.$$eval().
+See https://biomejs.dev/linter/rules/no-playwright-eval 
+	 */
+	noPlaywrightEval?: NoPlaywrightEvalConfiguration;
+	/**
+	* Disallow usage of the { force: true } option.
+See https://biomejs.dev/linter/rules/no-playwright-force-option 
+	 */
+	noPlaywrightForceOption?: NoPlaywrightForceOptionConfiguration;
+	/**
+	* Enforce Playwright async APIs to be awaited or returned.
+See https://biomejs.dev/linter/rules/no-playwright-missing-await 
+	 */
+	noPlaywrightMissingAwait?: NoPlaywrightMissingAwaitConfiguration;
+	/**
+	* Disallow usage of the networkidle option.
+See https://biomejs.dev/linter/rules/no-playwright-networkidle 
+	 */
+	noPlaywrightNetworkidle?: NoPlaywrightNetworkidleConfiguration;
+	/**
+	* Disallow using page.pause().
+See https://biomejs.dev/linter/rules/no-playwright-page-pause 
+	 */
+	noPlaywrightPagePause?: NoPlaywrightPagePauseConfiguration;
+	/**
+	* Disallow usage of .skip annotation in Playwright tests.
+See https://biomejs.dev/linter/rules/no-playwright-skipped-test 
+	 */
+	noPlaywrightSkippedTest?: NoPlaywrightSkippedTestConfiguration;
+	/**
+	* Disallow unnecessary await for Playwright methods that don't return promises.
+See https://biomejs.dev/linter/rules/no-playwright-useless-await 
+	 */
+	noPlaywrightUselessAwait?: NoPlaywrightUselessAwaitConfiguration;
+	/**
+	* Enforce valid describe() callback.
+See https://biomejs.dev/linter/rules/no-playwright-valid-describe-callback 
+	 */
+	noPlaywrightValidDescribeCallback?: NoPlaywrightValidDescribeCallbackConfiguration;
+	/**
+	* Disallow using page.waitForNavigation().
+See https://biomejs.dev/linter/rules/no-playwright-wait-for-navigation 
+	 */
+	noPlaywrightWaitForNavigation?: NoPlaywrightWaitForNavigationConfiguration;
+	/**
+	* Disallow using page.waitForSelector().
+See https://biomejs.dev/linter/rules/no-playwright-wait-for-selector 
+	 */
+	noPlaywrightWaitForSelector?: NoPlaywrightWaitForSelectorConfiguration;
+	/**
+	* Disallow using page.waitForTimeout().
+See https://biomejs.dev/linter/rules/no-playwright-wait-for-timeout 
+	 */
+	noPlaywrightWaitForTimeout?: NoPlaywrightWaitForTimeoutConfiguration;
+	/**
 	* Disallow the use of the __proto__ property.
 See https://biomejs.dev/linter/rules/no-proto 
 	 */
@@ -1960,56 +2012,8 @@
 	 */
 	noShadow?: NoShadowConfiguration;
 	/**
-<<<<<<< HEAD
-	 * Disallow usage of element handles (page.$() and page.$$()).
-	 */
-	noPlaywrightElementHandle?: RuleConfiguration_for_NoPlaywrightElementHandleOptions;
-	/**
-	 * Disallow usage of page.$eval() and page.$$eval().
-	 */
-	noPlaywrightEval?: RuleConfiguration_for_NoPlaywrightEvalOptions;
-	/**
-	 * Disallow usage of the { force: true } option.
-	 */
-	noPlaywrightForceOption?: RuleConfiguration_for_NoPlaywrightForceOptionOptions;
-	/**
-	 * Disallow usage of the networkidle option.
-	 */
-	noPlaywrightNetworkidle?: RuleConfiguration_for_NoPlaywrightNetworkidleOptions;
-	/**
-	 * Disallow using page.pause().
-	 */
-	noPlaywrightPagePause?: RuleConfiguration_for_NoPlaywrightPagePauseOptions;
-	/**
-	 * Disallow usage of .skip annotation in Playwright tests.
-	 */
-	noPlaywrightSkippedTest?: RuleConfiguration_for_NoPlaywrightSkippedTestOptions;
-	/**
-	 * Disallow unnecessary await for Playwright methods that don't return promises.
-	 */
-	noPlaywrightUselessAwait?: RuleFixConfiguration_for_NoPlaywrightUselessAwaitOptions;
-	/**
-	 * Enforce valid describe() callback.
-	 */
-	noPlaywrightValidDescribeCallback?: RuleConfiguration_for_NoPlaywrightValidDescribeCallbackOptions;
-	/**
-	 * Disallow using page.waitForNavigation().
-	 */
-	noPlaywrightWaitForNavigation?: RuleConfiguration_for_NoPlaywrightWaitForNavigationOptions;
-	/**
-	 * Disallow using page.waitForSelector().
-	 */
-	noPlaywrightWaitForSelector?: RuleConfiguration_for_NoPlaywrightWaitForSelectorOptions;
-	/**
-	 * Disallow using page.waitForTimeout().
-	 */
-	noPlaywrightWaitForTimeout?: RuleConfiguration_for_NoPlaywrightWaitForTimeoutOptions;
-	/**
-	 * Disallow useVisibleTask$() functions in Qwik components.
-=======
 	* Prevent the usage of synchronous scripts.
 See https://biomejs.dev/linter/rules/no-sync-scripts 
->>>>>>> 8de2774f
 	 */
 	noSyncScripts?: NoSyncScriptsConfiguration;
 	/**
@@ -3673,6 +3677,42 @@
 export type NoParametersOnlyUsedInRecursionConfiguration =
 	| RulePlainConfiguration
 	| RuleWithNoParametersOnlyUsedInRecursionOptions;
+export type NoPlaywrightElementHandleConfiguration =
+	| RulePlainConfiguration
+	| RuleWithNoPlaywrightElementHandleOptions;
+export type NoPlaywrightEvalConfiguration =
+	| RulePlainConfiguration
+	| RuleWithNoPlaywrightEvalOptions;
+export type NoPlaywrightForceOptionConfiguration =
+	| RulePlainConfiguration
+	| RuleWithNoPlaywrightForceOptionOptions;
+export type NoPlaywrightMissingAwaitConfiguration =
+	| RulePlainConfiguration
+	| RuleWithNoPlaywrightMissingAwaitOptions;
+export type NoPlaywrightNetworkidleConfiguration =
+	| RulePlainConfiguration
+	| RuleWithNoPlaywrightNetworkidleOptions;
+export type NoPlaywrightPagePauseConfiguration =
+	| RulePlainConfiguration
+	| RuleWithNoPlaywrightPagePauseOptions;
+export type NoPlaywrightSkippedTestConfiguration =
+	| RulePlainConfiguration
+	| RuleWithNoPlaywrightSkippedTestOptions;
+export type NoPlaywrightUselessAwaitConfiguration =
+	| RulePlainConfiguration
+	| RuleWithNoPlaywrightUselessAwaitOptions;
+export type NoPlaywrightValidDescribeCallbackConfiguration =
+	| RulePlainConfiguration
+	| RuleWithNoPlaywrightValidDescribeCallbackOptions;
+export type NoPlaywrightWaitForNavigationConfiguration =
+	| RulePlainConfiguration
+	| RuleWithNoPlaywrightWaitForNavigationOptions;
+export type NoPlaywrightWaitForSelectorConfiguration =
+	| RulePlainConfiguration
+	| RuleWithNoPlaywrightWaitForSelectorOptions;
+export type NoPlaywrightWaitForTimeoutConfiguration =
+	| RulePlainConfiguration
+	| RuleWithNoPlaywrightWaitForTimeoutOptions;
 export type NoProtoConfiguration =
 	| RulePlainConfiguration
 	| RuleWithNoProtoOptions;
@@ -3681,16 +3721,8 @@
 	| RuleWithNoReactForwardRefOptions;
 export type NoShadowConfiguration =
 	| RulePlainConfiguration
-<<<<<<< HEAD
-	| RuleWithOptions_for_UseYieldOptions;
-export type RuleFixConfiguration_for_MissingPlaywrightAwaitOptions =
-	| RulePlainConfiguration
-	| RuleWithFixOptions_for_MissingPlaywrightAwaitOptions;
-export type RuleConfiguration_for_NoDeprecatedImportsOptions =
-=======
 	| RuleWithNoShadowOptions;
 export type NoSyncScriptsConfiguration =
->>>>>>> 8de2774f
 	| RulePlainConfiguration
 	| RuleWithNoSyncScriptsOptions;
 export type NoTernaryConfiguration =
@@ -3716,46 +3748,8 @@
 	| RuleWithNoUselessUndefinedOptions;
 export type NoVueDataObjectDeclarationConfiguration =
 	| RulePlainConfiguration
-<<<<<<< HEAD
-	| RuleWithOptions_for_NoNonNullAssertedOptionalChainOptions;
-export type RuleConfiguration_for_NoPlaywrightElementHandleOptions =
-	| RulePlainConfiguration
-	| RuleWithOptions_for_NoPlaywrightElementHandleOptions;
-export type RuleConfiguration_for_NoPlaywrightEvalOptions =
-	| RulePlainConfiguration
-	| RuleWithOptions_for_NoPlaywrightEvalOptions;
-export type RuleConfiguration_for_NoPlaywrightForceOptionOptions =
-	| RulePlainConfiguration
-	| RuleWithOptions_for_NoPlaywrightForceOptionOptions;
-export type RuleConfiguration_for_NoPlaywrightNetworkidleOptions =
-	| RulePlainConfiguration
-	| RuleWithOptions_for_NoPlaywrightNetworkidleOptions;
-export type RuleConfiguration_for_NoPlaywrightPagePauseOptions =
-	| RulePlainConfiguration
-	| RuleWithOptions_for_NoPlaywrightPagePauseOptions;
-export type RuleConfiguration_for_NoPlaywrightSkippedTestOptions =
-	| RulePlainConfiguration
-	| RuleWithOptions_for_NoPlaywrightSkippedTestOptions;
-export type RuleFixConfiguration_for_NoPlaywrightUselessAwaitOptions =
-	| RulePlainConfiguration
-	| RuleWithFixOptions_for_NoPlaywrightUselessAwaitOptions;
-export type RuleConfiguration_for_NoPlaywrightValidDescribeCallbackOptions =
-	| RulePlainConfiguration
-	| RuleWithOptions_for_NoPlaywrightValidDescribeCallbackOptions;
-export type RuleConfiguration_for_NoPlaywrightWaitForNavigationOptions =
-	| RulePlainConfiguration
-	| RuleWithOptions_for_NoPlaywrightWaitForNavigationOptions;
-export type RuleConfiguration_for_NoPlaywrightWaitForSelectorOptions =
-	| RulePlainConfiguration
-	| RuleWithOptions_for_NoPlaywrightWaitForSelectorOptions;
-export type RuleConfiguration_for_NoPlaywrightWaitForTimeoutOptions =
-	| RulePlainConfiguration
-	| RuleWithOptions_for_NoPlaywrightWaitForTimeoutOptions;
-export type RuleConfiguration_for_NoQwikUseVisibleTaskOptions =
-=======
 	| RuleWithNoVueDataObjectDeclarationOptions;
 export type NoVueDuplicateKeysConfiguration =
->>>>>>> 8de2774f
 	| RulePlainConfiguration
 	| RuleWithNoVueDuplicateKeysOptions;
 export type NoVueReservedKeysConfiguration =
@@ -5069,28 +5063,7 @@
 	level: RulePlainConfiguration;
 	options?: UseYieldOptions;
 }
-<<<<<<< HEAD
-export interface RuleWithFixOptions_for_MissingPlaywrightAwaitOptions {
-	/**
-	 * The kind of the code actions emitted by the rule
-	 */
-	fix?: FixKind;
-	/**
-	 * The severity of the emitted diagnostics by the rule
-	 */
-	level: RulePlainConfiguration;
-	/**
-	 * Rule's options
-	 */
-	options: MissingPlaywrightAwaitOptions;
-}
-export interface RuleWithOptions_for_NoDeprecatedImportsOptions {
-	/**
-	 * The severity of the emitted diagnostics by the rule
-	 */
-=======
 export interface RuleWithNoContinueOptions {
->>>>>>> 8de2774f
 	level: RulePlainConfiguration;
 	options?: NoContinueOptions;
 }
@@ -5153,131 +5126,60 @@
 	level: RulePlainConfiguration;
 	options?: NoNextAsyncClientComponentOptions;
 }
-<<<<<<< HEAD
-export interface RuleWithOptions_for_NoPlaywrightElementHandleOptions {
-	/**
-	 * The severity of the emitted diagnostics by the rule
-	 */
-	level: RulePlainConfiguration;
-	/**
-	 * Rule's options
-	 */
-	options: NoPlaywrightElementHandleOptions;
-}
-export interface RuleWithOptions_for_NoPlaywrightEvalOptions {
-	/**
-	 * The severity of the emitted diagnostics by the rule
-	 */
-	level: RulePlainConfiguration;
-	/**
-	 * Rule's options
-	 */
-	options: NoPlaywrightEvalOptions;
-}
-export interface RuleWithOptions_for_NoPlaywrightForceOptionOptions {
-	/**
-	 * The severity of the emitted diagnostics by the rule
-	 */
-	level: RulePlainConfiguration;
-	/**
-	 * Rule's options
-	 */
-	options: NoPlaywrightForceOptionOptions;
-}
-export interface RuleWithOptions_for_NoPlaywrightNetworkidleOptions {
-	/**
-	 * The severity of the emitted diagnostics by the rule
-	 */
-	level: RulePlainConfiguration;
-	/**
-	 * Rule's options
-	 */
-	options: NoPlaywrightNetworkidleOptions;
-}
-export interface RuleWithOptions_for_NoPlaywrightPagePauseOptions {
-	/**
-	 * The severity of the emitted diagnostics by the rule
-	 */
-	level: RulePlainConfiguration;
-	/**
-	 * Rule's options
-	 */
-	options: NoPlaywrightPagePauseOptions;
-}
-export interface RuleWithOptions_for_NoPlaywrightSkippedTestOptions {
-	/**
-	 * The severity of the emitted diagnostics by the rule
-	 */
-	level: RulePlainConfiguration;
-	/**
-	 * Rule's options
-	 */
-	options: NoPlaywrightSkippedTestOptions;
-}
-export interface RuleWithFixOptions_for_NoPlaywrightUselessAwaitOptions {
-	/**
-	 * The kind of the code actions emitted by the rule
-	 */
-	fix?: FixKind;
-	/**
-	 * The severity of the emitted diagnostics by the rule
-	 */
-	level: RulePlainConfiguration;
-	/**
-	 * Rule's options
-	 */
-	options: NoPlaywrightUselessAwaitOptions;
-}
-export interface RuleWithOptions_for_NoPlaywrightValidDescribeCallbackOptions {
-	/**
-	 * The severity of the emitted diagnostics by the rule
-	 */
-	level: RulePlainConfiguration;
-	/**
-	 * Rule's options
-	 */
-	options: NoPlaywrightValidDescribeCallbackOptions;
-}
-export interface RuleWithOptions_for_NoPlaywrightWaitForNavigationOptions {
-	/**
-	 * The severity of the emitted diagnostics by the rule
-	 */
-	level: RulePlainConfiguration;
-	/**
-	 * Rule's options
-	 */
-	options: NoPlaywrightWaitForNavigationOptions;
-}
-export interface RuleWithOptions_for_NoPlaywrightWaitForSelectorOptions {
-	/**
-	 * The severity of the emitted diagnostics by the rule
-	 */
-	level: RulePlainConfiguration;
-	/**
-	 * Rule's options
-	 */
-	options: NoPlaywrightWaitForSelectorOptions;
-}
-export interface RuleWithOptions_for_NoPlaywrightWaitForTimeoutOptions {
-	/**
-	 * The severity of the emitted diagnostics by the rule
-	 */
-	level: RulePlainConfiguration;
-	/**
-	 * Rule's options
-	 */
-	options: NoPlaywrightWaitForTimeoutOptions;
-}
-export interface RuleWithOptions_for_NoQwikUseVisibleTaskOptions {
-	/**
-	 * The severity of the emitted diagnostics by the rule
-	 */
-=======
 export interface RuleWithNoParametersOnlyUsedInRecursionOptions {
 	fix?: FixKind;
->>>>>>> 8de2774f
 	level: RulePlainConfiguration;
 	options?: NoParametersOnlyUsedInRecursionOptions;
+}
+export interface RuleWithNoPlaywrightElementHandleOptions {
+	level: RulePlainConfiguration;
+	options?: NoPlaywrightElementHandleOptions;
+}
+export interface RuleWithNoPlaywrightEvalOptions {
+	level: RulePlainConfiguration;
+	options?: NoPlaywrightEvalOptions;
+}
+export interface RuleWithNoPlaywrightForceOptionOptions {
+	level: RulePlainConfiguration;
+	options?: NoPlaywrightForceOptionOptions;
+}
+export interface RuleWithNoPlaywrightMissingAwaitOptions {
+	fix?: FixKind;
+	level: RulePlainConfiguration;
+	options?: NoPlaywrightMissingAwaitOptions;
+}
+export interface RuleWithNoPlaywrightNetworkidleOptions {
+	level: RulePlainConfiguration;
+	options?: NoPlaywrightNetworkidleOptions;
+}
+export interface RuleWithNoPlaywrightPagePauseOptions {
+	level: RulePlainConfiguration;
+	options?: NoPlaywrightPagePauseOptions;
+}
+export interface RuleWithNoPlaywrightSkippedTestOptions {
+	level: RulePlainConfiguration;
+	options?: NoPlaywrightSkippedTestOptions;
+}
+export interface RuleWithNoPlaywrightUselessAwaitOptions {
+	fix?: FixKind;
+	level: RulePlainConfiguration;
+	options?: NoPlaywrightUselessAwaitOptions;
+}
+export interface RuleWithNoPlaywrightValidDescribeCallbackOptions {
+	level: RulePlainConfiguration;
+	options?: NoPlaywrightValidDescribeCallbackOptions;
+}
+export interface RuleWithNoPlaywrightWaitForNavigationOptions {
+	level: RulePlainConfiguration;
+	options?: NoPlaywrightWaitForNavigationOptions;
+}
+export interface RuleWithNoPlaywrightWaitForSelectorOptions {
+	level: RulePlainConfiguration;
+	options?: NoPlaywrightWaitForSelectorOptions;
+}
+export interface RuleWithNoPlaywrightWaitForTimeoutOptions {
+	level: RulePlainConfiguration;
+	options?: NoPlaywrightWaitForTimeoutOptions;
 }
 export interface RuleWithNoProtoOptions {
 	level: RulePlainConfiguration;
@@ -6545,14 +6447,6 @@
 	 */
 	excludedComponents?: string[];
 }
-<<<<<<< HEAD
-export interface UseValidForDirectionOptions {}
-export interface UseValidTypeofOptions {}
-export interface UseYieldOptions {}
-export interface MissingPlaywrightAwaitOptions {}
-export interface NoDeprecatedImportsOptions {}
-export interface NoDuplicateDependenciesOptions {}
-=======
 export type UseValidForDirectionOptions = {};
 export type UseValidTypeofOptions = {};
 export type UseYieldOptions = {};
@@ -6560,7 +6454,6 @@
 export type NoDeprecatedImportsOptions = {};
 export type NoDuplicateDependenciesOptions = {};
 export type NoDuplicatedSpreadPropsOptions = {};
->>>>>>> 8de2774f
 export interface NoEmptySourceOptions {
 	/**
 	 * Whether comments are considered meaningful
@@ -6599,39 +6492,23 @@
 	 */
 	noStrings?: boolean;
 }
-<<<<<<< HEAD
-export interface NoMisusedPromisesOptions {}
-export interface NoNextAsyncClientComponentOptions {}
-export interface NoNonNullAssertedOptionalChainOptions {}
-export interface NoPlaywrightElementHandleOptions {}
-export interface NoPlaywrightEvalOptions {}
-export interface NoPlaywrightForceOptionOptions {}
-export interface NoPlaywrightNetworkidleOptions {}
-export interface NoPlaywrightPagePauseOptions {}
-export interface NoPlaywrightSkippedTestOptions {}
-export interface NoPlaywrightUselessAwaitOptions {}
-export interface NoPlaywrightValidDescribeCallbackOptions {}
-export interface NoPlaywrightWaitForNavigationOptions {}
-export interface NoPlaywrightWaitForSelectorOptions {}
-export interface NoPlaywrightWaitForTimeoutOptions {}
-export interface NoQwikUseVisibleTaskOptions {}
-export interface NoReactForwardRefOptions {}
-export interface NoSecretsOptions {
-	/**
-	 * Set entropy threshold (default is 41).
-	 */
-	entropyThreshold?: number;
-}
-export interface NoShadowOptions {}
-export interface NoUnnecessaryConditionsOptions {}
-export interface NoUnresolvedImportsOptions {}
-export interface NoUnusedExpressionsOptions {}
-=======
 export type NoLeakedRenderOptions = {};
 export type NoMisusedPromisesOptions = {};
 export type NoMultiStrOptions = {};
 export type NoNextAsyncClientComponentOptions = {};
 export type NoParametersOnlyUsedInRecursionOptions = {};
+export type NoPlaywrightElementHandleOptions = {};
+export type NoPlaywrightEvalOptions = {};
+export type NoPlaywrightForceOptionOptions = {};
+export type NoPlaywrightMissingAwaitOptions = {};
+export type NoPlaywrightNetworkidleOptions = {};
+export type NoPlaywrightPagePauseOptions = {};
+export type NoPlaywrightSkippedTestOptions = {};
+export type NoPlaywrightUselessAwaitOptions = {};
+export type NoPlaywrightValidDescribeCallbackOptions = {};
+export type NoPlaywrightWaitForNavigationOptions = {};
+export type NoPlaywrightWaitForSelectorOptions = {};
+export type NoPlaywrightWaitForTimeoutOptions = {};
 export type NoProtoOptions = {};
 export type NoReactForwardRefOptions = {};
 export type NoShadowOptions = {};
@@ -6643,7 +6520,6 @@
 export type NoUnnecessaryConditionsOptions = {};
 export type NoUnresolvedImportsOptions = {};
 export type NoUnusedExpressionsOptions = {};
->>>>>>> 8de2774f
 /**
 	* Options for the `noUselessCatchBinding` rule.
 Currently empty; reserved for future extensions (e.g. allowlist of names). 
@@ -7474,26 +7350,20 @@
 	| "lint/nursery/noMisusedPromises"
 	| "lint/nursery/noMultiStr"
 	| "lint/nursery/noNextAsyncClientComponent"
-<<<<<<< HEAD
-	| "lint/nursery/missingPlaywrightAwait"
-	| "lint/nursery/noNonNullAssertedOptionalChain"
+	| "lint/nursery/noParametersOnlyUsedInRecursion"
 	| "lint/nursery/noPlaywrightElementHandle"
 	| "lint/nursery/noPlaywrightEval"
-	| "lint/nursery/noPlaywrightFocusedTest"
 	| "lint/nursery/noPlaywrightForceOption"
+	| "lint/nursery/noPlaywrightMissingAwait"
 	| "lint/nursery/noPlaywrightNetworkidle"
-	| "lint/nursery/noPlaywrightUselessAwait"
 	| "lint/nursery/noPlaywrightPagePause"
 	| "lint/nursery/noPlaywrightSkippedTest"
+	| "lint/nursery/noPlaywrightUselessAwait"
 	| "lint/nursery/noPlaywrightValidDescribeCallback"
 	| "lint/nursery/noPlaywrightWaitForNavigation"
 	| "lint/nursery/noPlaywrightWaitForSelector"
 	| "lint/nursery/noPlaywrightWaitForTimeout"
-	| "lint/nursery/noQwikUseVisibleTask"
-=======
-	| "lint/nursery/noParametersOnlyUsedInRecursion"
 	| "lint/nursery/noProto"
->>>>>>> 8de2774f
 	| "lint/nursery/noReactForwardRef"
 	| "lint/nursery/noShadow"
 	| "lint/nursery/noDuplicatedSpreadProps"
