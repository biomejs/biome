--- conflicted
+++ resolved
@@ -5716,6 +5716,16 @@
 	 */
 	options: UseExhaustiveSwitchCasesOptions;
 }
+export interface RuleWithOptions_for_UseExplicitTestAssertionsOptions {
+	/**
+	 * The severity of the emitted diagnostics by the rule
+	 */
+	level: RulePlainConfiguration;
+	/**
+	 * Rule's options
+	 */
+	options: UseExplicitTestAssertionsOptions;
+}
 export interface RuleWithOptions_for_UseExplicitTypeOptions {
 	/**
 	 * The severity of the emitted diagnostics by the rule
@@ -5776,165 +5786,7 @@
 	 */
 	options: UseQwikValidLexicalScopeOptions;
 }
-<<<<<<< HEAD
-export interface RuleWithOptions_for_UseExplicitTestAssertionsOptions {
-	/**
-	 * The severity of the emitted diagnostics by the rule
-	 */
-	level: RulePlainConfiguration;
-	/**
-	 * Rule's options
-	 */
-	options: UseExplicitTestAssertionsOptions;
-}
-export interface RuleWithOptions_for_UseExplicitTypeOptions {
-	/**
-	 * The severity of the emitted diagnostics by the rule
-	 */
-	level: RulePlainConfiguration;
-	/**
-	 * Rule's options
-	 */
-	options: UseExplicitTypeOptions;
-}
-export interface RuleWithOptions_for_UseExportsLastOptions {
-	/**
-	 * The severity of the emitted diagnostics by the rule
-	 */
-	level: RulePlainConfiguration;
-	/**
-	 * Rule's options
-	 */
-	options: UseExportsLastOptions;
-}
-export interface RuleWithOptions_for_UseForComponentOptions {
-	/**
-	 * The severity of the emitted diagnostics by the rule
-	 */
-	level: RulePlainConfiguration;
-	/**
-	 * Rule's options
-	 */
-	options: UseForComponentOptions;
-}
-export interface RuleWithFixOptions_for_UseGoogleFontPreconnectOptions {
-	/**
-	 * The kind of the code actions emitted by the rule
-	 */
-	fix?: FixKind;
-	/**
-	 * The severity of the emitted diagnostics by the rule
-	 */
-	level: RulePlainConfiguration;
-	/**
-	 * Rule's options
-	 */
-	options: UseGoogleFontPreconnectOptions;
-}
-export interface RuleWithOptions_for_UseImageSizeOptions {
-	/**
-	 * The severity of the emitted diagnostics by the rule
-	 */
-	level: RulePlainConfiguration;
-	/**
-	 * Rule's options
-	 */
-	options: UseImageSizeOptions;
-}
-export interface RuleWithFixOptions_for_UseIndexOfOptions {
-	/**
-	 * The kind of the code actions emitted by the rule
-	 */
-	fix?: FixKind;
-	/**
-	 * The severity of the emitted diagnostics by the rule
-	 */
-	level: RulePlainConfiguration;
-	/**
-	 * Rule's options
-	 */
-	options: UseIndexOfOptions;
-}
-export interface RuleWithOptions_for_UseIterableCallbackReturnOptions {
-	/**
-	 * The severity of the emitted diagnostics by the rule
-	 */
-	level: RulePlainConfiguration;
-	/**
-	 * Rule's options
-	 */
-	options: UseIterableCallbackReturnOptions;
-}
-export interface RuleWithFixOptions_for_UseJsonImportAttributeOptions {
-	/**
-	 * The kind of the code actions emitted by the rule
-	 */
-	fix?: FixKind;
-	/**
-	 * The severity of the emitted diagnostics by the rule
-	 */
-	level: RulePlainConfiguration;
-	/**
-	 * Rule's options
-	 */
-	options: UseJsonImportAttributeOptions;
-}
-export interface RuleWithOptions_for_UseMaxParamsOptions {
-	/**
-	 * The severity of the emitted diagnostics by the rule
-	 */
-	level: RulePlainConfiguration;
-	/**
-	 * Rule's options
-	 */
-	options: UseMaxParamsOptions;
-}
-export interface RuleWithFixOptions_for_UseNamedOperationOptions {
-	/**
-	 * The kind of the code actions emitted by the rule
-	 */
-	fix?: FixKind;
-	/**
-	 * The severity of the emitted diagnostics by the rule
-	 */
-	level: RulePlainConfiguration;
-	/**
-	 * Rule's options
-	 */
-	options: UseNamedOperationOptions;
-}
-export interface RuleWithOptions_for_UseNamingConventionOptions {
-	/**
-	 * The severity of the emitted diagnostics by the rule
-	 */
-	level: RulePlainConfiguration;
-	/**
-	 * Rule's options
-	 */
-	options: UseNamingConventionOptions;
-}
-export interface RuleWithFixOptions_for_UseNumericSeparatorsOptions {
-	/**
-	 * The kind of the code actions emitted by the rule
-	 */
-	fix?: FixKind;
-	/**
-	 * The severity of the emitted diagnostics by the rule
-	 */
-	level: RulePlainConfiguration;
-	/**
-	 * Rule's options
-	 */
-	options: UseNumericSeparatorsOptions;
-}
-export interface RuleWithFixOptions_for_UseObjectSpreadOptions {
-	/**
-	 * The kind of the code actions emitted by the rule
-	 */
-	fix?: FixKind;
-=======
 export interface RuleWithOptions_for_UseReactFunctionComponentsOptions {
->>>>>>> b6224257
 	/**
 	 * The severity of the emitted diagnostics by the rule
 	 */
