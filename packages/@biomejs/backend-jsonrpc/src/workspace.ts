// Generated file, do not edit by hand, see `xtask/codegen`
import type { Transport } from "./transport";
export interface SupportsFeatureParams {
	features: FeatureName;
	path: BiomePath;
}
export type FeatureName = FeatureKind[];
export interface BiomePath {
	/**
	 * Determines the kind of the file inside Biome. Some files are considered as configuration files, others as manifest files, and others as files to handle
	 */
	kind: FileKind;
	/**
	 * The path to the file
	 */
	path: string;
	/**
	 * Whether this path (usually a file) was fixed as a result of a format/lint/check command with the `--write` filag.
	 */
	was_written: boolean;
}
export type FeatureKind =
	| "Format"
	| "Lint"
	| "OrganizeImports"
	| "Search"
	| "Assists";
export type FileKind = FileKind2[];
/**
 * The priority of the file
 */
export type FileKind2 =
	| "Config"
	| "Manifest"
	| "Ignore"
	| "Inspectable"
	| "Handleable";
export interface SupportsFeatureResult {
	reason?: SupportKind;
}
export type SupportKind =
	| "Supported"
	| "Ignored"
	| "Protected"
	| "FeatureNotEnabled"
	| "FileNotSupported";
export interface UpdateSettingsParams {
	configuration: PartialConfiguration;
	gitignore_matches: string[];
	vcs_base_path?: string;
	workspace_directory?: string;
}
/**
 * The configuration that is contained inside the file `biome.json`
 */
export interface PartialConfiguration {
	/**
	 * A field for the [JSON schema](https://json-schema.org/) specification
	 */
	$schema?: string;
	/**
	 * Specific configuration for assists
	 */
	assists?: PartialAssistsConfiguration;
	/**
	 * Specific configuration for the Css language
	 */
	css?: PartialCssConfiguration;
	/**
	 * A list of paths to other JSON files, used to extends the current configuration.
	 */
	extends?: StringSet;
	/**
	 * The configuration of the filesystem
	 */
	files?: PartialFilesConfiguration;
	/**
	 * The configuration of the formatter
	 */
	formatter?: PartialFormatterConfiguration;
	/**
	 * Specific configuration for the GraphQL language
	 */
	graphql?: PartialGraphqlConfiguration;
	/**
	 * Specific configuration for the JavaScript language
	 */
	javascript?: PartialJavascriptConfiguration;
	/**
	 * Specific configuration for the Json language
	 */
	json?: PartialJsonConfiguration;
	/**
	 * The configuration for the linter
	 */
	linter?: PartialLinterConfiguration;
	/**
	 * The configuration of the import sorting
	 */
	organizeImports?: PartialOrganizeImports;
	/**
	 * A list of granular patterns that should be applied only to a sub set of files
	 */
	overrides?: Overrides;
	/**
	 * The configuration of the VCS integration
	 */
	vcs?: PartialVcsConfiguration;
}
export interface PartialAssistsConfiguration {
	/**
	 * Whether Biome should fail in CLI if the assists were not applied to the code.
	 */
	actions?: Actions;
	/**
	 * Whether Biome should enable assists via LSP.
	 */
	enabled?: boolean;
	/**
	 * A list of Unix shell style patterns. The formatter will ignore files/folders that will match these patterns.
	 */
	ignore?: StringSet;
	/**
	 * A list of Unix shell style patterns. The formatter will include files/folders that will match these patterns.
	 */
	include?: StringSet;
}
/**
 * Options applied to CSS files
 */
export interface PartialCssConfiguration {
	/**
	 * CSS assists options
	 */
	assists?: PartialCssAssists;
	/**
	 * CSS formatter options
	 */
	formatter?: PartialCssFormatter;
	/**
	 * CSS linter options
	 */
	linter?: PartialCssLinter;
	/**
	 * CSS parsing options
	 */
	parser?: PartialCssParser;
}
export type StringSet = string[];
/**
 * The configuration of the filesystem
 */
export interface PartialFilesConfiguration {
	/**
	 * A list of Unix shell style patterns. Biome will ignore files/folders that will match these patterns.
	 */
	ignore?: StringSet;
	/**
	 * Tells Biome to not emit diagnostics when handling files that doesn't know
	 */
	ignoreUnknown?: boolean;
	/**
	 * A list of Unix shell style patterns. Biome will handle only those files/folders that will match these patterns.
	 */
	include?: StringSet;
	/**
	 * The maximum allowed size for source code files in bytes. Files above this limit will be ignored for performance reasons. Defaults to 1 MiB
	 */
	maxSize?: number;
}
/**
 * Generic options applied to all files
 */
export interface PartialFormatterConfiguration {
	/**
	 * The attribute position style in HTMLish languages. By default auto.
	 */
	attributePosition?: AttributePosition;
	/**
	 * Whether to insert spaces around brackets in object literals. Defaults to true.
	 */
	bracketSpacing?: BracketSpacing;
	enabled?: boolean;
	/**
	 * Stores whether formatting should be allowed to proceed if a given file has syntax errors
	 */
	formatWithErrors?: boolean;
	/**
	 * A list of Unix shell style patterns. The formatter will ignore files/folders that will match these patterns.
	 */
	ignore?: StringSet;
	/**
	 * A list of Unix shell style patterns. The formatter will include files/folders that will match these patterns.
	 */
	include?: StringSet;
	/**
	 * The size of the indentation, 2 by default (deprecated, use `indent-width`)
	 */
	indentSize?: IndentWidth;
	/**
	 * The indent style.
	 */
	indentStyle?: IndentStyle;
	/**
	 * The size of the indentation, 2 by default
	 */
	indentWidth?: IndentWidth;
	/**
	 * The type of line ending.
	 */
	lineEnding?: LineEnding;
	/**
	 * What's the max width of a line. Defaults to 80.
	 */
	lineWidth?: LineWidth;
	/**
	 * Use any `.editorconfig` files to configure the formatter. Configuration in `biome.json` will override `.editorconfig` configuration. Default: false.
	 */
	useEditorconfig?: boolean;
}
/**
 * Options applied to GraphQL files
 */
export interface PartialGraphqlConfiguration {
	/**
	 * GraphQL formatter options
	 */
	formatter?: PartialGraphqlFormatter;
	linter?: PartialGraphqlLinter;
}
/**
 * A set of options applied to the JavaScript files
 */
export interface PartialJavascriptConfiguration {
	/**
	 * Assists options
	 */
	assists?: PartialJavascriptAssists;
	/**
	 * Formatting options
	 */
	formatter?: PartialJavascriptFormatter;
	/**
	* A list of global bindings that should be ignored by the analyzers

If defined here, they should not emit diagnostics. 
	 */
	globals?: StringSet;
	/**
	 * Indicates the type of runtime or transformation used for interpreting JSX.
	 */
	jsxRuntime?: JsxRuntime;
	/**
	 * Linter options
	 */
	linter?: PartialJavascriptLinter;
	organizeImports?: PartialJavascriptOrganizeImports;
	/**
	 * Parsing options
	 */
	parser?: PartialJavascriptParser;
}
/**
 * Options applied to JSON files
 */
export interface PartialJsonConfiguration {
	/**
	 * Assists options
	 */
	assists?: PartialJsonAssists;
	/**
	 * Formatting options
	 */
	formatter?: PartialJsonFormatter;
	/**
	 * Linting options
	 */
	linter?: PartialJsonLinter;
	/**
	 * Parsing options
	 */
	parser?: PartialJsonParser;
}
export interface PartialLinterConfiguration {
	/**
	 * if `false`, it disables the feature and the linter won't be executed. `true` by default
	 */
	enabled?: boolean;
	/**
	 * A list of Unix shell style patterns. The formatter will ignore files/folders that will match these patterns.
	 */
	ignore?: StringSet;
	/**
	 * A list of Unix shell style patterns. The formatter will include files/folders that will match these patterns.
	 */
	include?: StringSet;
	/**
	 * List of rules
	 */
	rules?: Rules;
}
export interface PartialOrganizeImports {
	/**
	 * Enables the organization of imports
	 */
	enabled?: boolean;
	/**
	 * A list of Unix shell style patterns. The formatter will ignore files/folders that will match these patterns.
	 */
	ignore?: StringSet;
	/**
	 * A list of Unix shell style patterns. The formatter will include files/folders that will match these patterns.
	 */
	include?: StringSet;
}
export type Overrides = OverridePattern[];
/**
 * Set of properties to integrate Biome with a VCS software.
 */
export interface PartialVcsConfiguration {
	/**
	 * The kind of client.
	 */
	clientKind?: VcsClientKind;
	/**
	 * The main branch of the project
	 */
	defaultBranch?: string;
	/**
	 * Whether Biome should integrate itself with the VCS client
	 */
	enabled?: boolean;
	/**
	* The folder where Biome should check for VCS files. By default, Biome will use the same folder where `biome.json` was found.

If Biome can't find the configuration, it will attempt to use the current working directory. If no current working directory can't be found, Biome won't use the VCS integration, and a diagnostic will be emitted 
	 */
	root?: string;
	/**
	 * Whether Biome should use the VCS ignore file. When [true], Biome will ignore the files specified in the ignore file.
	 */
	useIgnoreFile?: boolean;
}
export interface Actions {
	source?: Source;
}
/**
 * Options that changes how the CSS assists behaves
 */
export interface PartialCssAssists {
	/**
	 * Control the assists for CSS files.
	 */
	enabled?: boolean;
}
/**
 * Options that changes how the CSS formatter behaves
 */
export interface PartialCssFormatter {
	/**
	 * Control the formatter for CSS (and its super languages) files.
	 */
	enabled?: boolean;
	/**
	 * The indent style applied to CSS (and its super languages) files.
	 */
	indentStyle?: IndentStyle;
	/**
	 * The size of the indentation applied to CSS (and its super languages) files. Default to 2.
	 */
	indentWidth?: IndentWidth;
	/**
	 * The type of line ending applied to CSS (and its super languages) files.
	 */
	lineEnding?: LineEnding;
	/**
	 * What's the max width of a line applied to CSS (and its super languages) files. Defaults to 80.
	 */
	lineWidth?: LineWidth;
	/**
	 * The type of quotes used in CSS code. Defaults to double.
	 */
	quoteStyle?: QuoteStyle;
}
/**
 * Options that changes how the CSS linter behaves
 */
export interface PartialCssLinter {
	/**
	 * Control the linter for CSS files.
	 */
	enabled?: boolean;
}
/**
 * Options that changes how the CSS parser behaves
 */
export interface PartialCssParser {
	/**
	 * Allow comments to appear on incorrect lines in `.css` files
	 */
	allowWrongLineComments?: boolean;
	/**
	 * Enables parsing of CSS Modules specific features.
	 */
	cssModules?: boolean;
}
export type AttributePosition = "auto" | "multiline";
export type BracketSpacing = boolean;
export type IndentWidth = number;
export type IndentStyle = "tab" | "space";
export type LineEnding = "lf" | "crlf" | "cr";
/**
	* Validated value for the `line_width` formatter options

The allowed range of values is 1..=320 
	 */
export type LineWidth = number;
/**
 * Options that changes how the GraphQL formatter behaves
 */
export interface PartialGraphqlFormatter {
	/**
	 * Whether to insert spaces around brackets in object literals. Defaults to true.
	 */
	bracketSpacing?: BracketSpacing;
	/**
	 * Control the formatter for GraphQL files.
	 */
	enabled?: boolean;
	/**
	 * The indent style applied to GraphQL files.
	 */
	indentStyle?: IndentStyle;
	/**
	 * The size of the indentation applied to GraphQL files. Default to 2.
	 */
	indentWidth?: IndentWidth;
	/**
	 * The type of line ending applied to GraphQL files.
	 */
	lineEnding?: LineEnding;
	/**
	 * What's the max width of a line applied to GraphQL files. Defaults to 80.
	 */
	lineWidth?: LineWidth;
	/**
	 * The type of quotes used in GraphQL code. Defaults to double.
	 */
	quoteStyle?: QuoteStyle;
}
/**
 * Options that changes how the GraphQL linter behaves
 */
export interface PartialGraphqlLinter {
	/**
	 * Control the formatter for GraphQL files.
	 */
	enabled?: boolean;
}
/**
 * Linter options specific to the JavaScript linter
 */
export interface PartialJavascriptAssists {
	/**
	 * Control the linter for JavaScript (and its super languages) files.
	 */
	enabled?: boolean;
}
/**
 * Formatting options specific to the JavaScript files
 */
export interface PartialJavascriptFormatter {
	/**
	 * Whether to add non-necessary parentheses to arrow functions. Defaults to "always".
	 */
	arrowParentheses?: ArrowParentheses;
	/**
	 * The attribute position style in jsx elements. Defaults to auto.
	 */
	attributePosition?: AttributePosition;
	/**
	 * Whether to hug the closing bracket of multiline HTML/JSX tags to the end of the last line, rather than being alone on the following line. Defaults to false.
	 */
	bracketSameLine?: boolean;
	/**
	 * Whether to insert spaces around brackets in object literals. Defaults to true.
	 */
	bracketSpacing?: BracketSpacing;
	/**
	 * Control the formatter for JavaScript (and its super languages) files.
	 */
	enabled?: boolean;
	/**
	 * The size of the indentation applied to JavaScript (and its super languages) files. Default to 2.
	 */
	indentSize?: IndentWidth;
	/**
	 * The indent style applied to JavaScript (and its super languages) files.
	 */
	indentStyle?: IndentStyle;
	/**
	 * The size of the indentation applied to JavaScript (and its super languages) files. Default to 2.
	 */
	indentWidth?: IndentWidth;
	/**
	 * The type of quotes used in JSX. Defaults to double.
	 */
	jsxQuoteStyle?: QuoteStyle;
	/**
	 * The type of line ending applied to JavaScript (and its super languages) files.
	 */
	lineEnding?: LineEnding;
	/**
	 * What's the max width of a line applied to JavaScript (and its super languages) files. Defaults to 80.
	 */
	lineWidth?: LineWidth;
	/**
	 * When properties in objects are quoted. Defaults to asNeeded.
	 */
	quoteProperties?: QuoteProperties;
	/**
	 * The type of quotes used in JavaScript code. Defaults to double.
	 */
	quoteStyle?: QuoteStyle;
	/**
	 * Whether the formatter prints semicolons for all statements or only in for statements where it is necessary because of ASI.
	 */
	semicolons?: Semicolons;
	/**
	 * Print trailing commas wherever possible in multi-line comma-separated syntactic structures. Defaults to "all".
	 */
	trailingComma?: TrailingCommas;
	/**
	 * Print trailing commas wherever possible in multi-line comma-separated syntactic structures. Defaults to "all".
	 */
	trailingCommas?: TrailingCommas;
}
/**
 * Indicates the type of runtime or transformation used for interpreting JSX.
 */
export type JsxRuntime = "transparent" | "reactClassic";
/**
 * Linter options specific to the JavaScript linter
 */
export interface PartialJavascriptLinter {
	/**
	 * Control the linter for JavaScript (and its super languages) files.
	 */
	enabled?: boolean;
}
export interface PartialJavascriptOrganizeImports {}
/**
 * Options that changes how the JavaScript parser behaves
 */
export interface PartialJavascriptParser {
	/**
	* It enables the experimental and unsafe parsing of parameter decorators

These decorators belong to an old proposal, and they are subject to change. 
	 */
	unsafeParameterDecoratorsEnabled?: boolean;
}
/**
 * Linter options specific to the JSON linter
 */
export interface PartialJsonAssists {
	/**
	 * Control the linter for JSON (and its super languages) files.
	 */
	enabled?: boolean;
}
export interface PartialJsonFormatter {
	/**
	 * Control the formatter for JSON (and its super languages) files.
	 */
	enabled?: boolean;
	/**
	 * The size of the indentation applied to JSON (and its super languages) files. Default to 2.
	 */
	indentSize?: IndentWidth;
	/**
	 * The indent style applied to JSON (and its super languages) files.
	 */
	indentStyle?: IndentStyle;
	/**
	 * The size of the indentation applied to JSON (and its super languages) files. Default to 2.
	 */
	indentWidth?: IndentWidth;
	/**
	 * The type of line ending applied to JSON (and its super languages) files.
	 */
	lineEnding?: LineEnding;
	/**
	 * What's the max width of a line applied to JSON (and its super languages) files. Defaults to 80.
	 */
	lineWidth?: LineWidth;
	/**
	 * Print trailing commas wherever possible in multi-line comma-separated syntactic structures. Defaults to "none".
	 */
	trailingCommas?: TrailingCommas2;
}
/**
 * Linter options specific to the JSON linter
 */
export interface PartialJsonLinter {
	/**
	 * Control the linter for JSON (and its super languages) files.
	 */
	enabled?: boolean;
}
/**
 * Options that changes how the JSON parser behaves
 */
export interface PartialJsonParser {
	/**
	 * Allow parsing comments in `.json` files
	 */
	allowComments?: boolean;
	/**
	 * Allow parsing trailing commas in `.json` files
	 */
	allowTrailingCommas?: boolean;
}
export interface Rules {
	a11y?: A11y;
	/**
	 * It enables ALL rules. The rules that belong to `nursery` won't be enabled.
	 */
	all?: boolean;
	complexity?: Complexity;
	correctness?: Correctness;
	nursery?: Nursery;
	performance?: Performance;
	/**
	 * It enables the lint rules recommended by Biome. `true` by default.
	 */
	recommended?: boolean;
	security?: Security;
	style?: Style;
	suspicious?: Suspicious;
}
export interface OverridePattern {
	/**
	 * Specific configuration for the Css language
	 */
	css?: PartialCssConfiguration;
	/**
	 * Specific configuration for the Json language
	 */
	formatter?: OverrideFormatterConfiguration;
	/**
	 * Specific configuration for the Graphql language
	 */
	graphql?: PartialGraphqlConfiguration;
	/**
	 * A list of Unix shell style patterns. The formatter will ignore files/folders that will match these patterns.
	 */
	ignore?: StringSet;
	/**
	 * A list of Unix shell style patterns. The formatter will include files/folders that will match these patterns.
	 */
	include?: StringSet;
	/**
	 * Specific configuration for the JavaScript language
	 */
	javascript?: PartialJavascriptConfiguration;
	/**
	 * Specific configuration for the Json language
	 */
	json?: PartialJsonConfiguration;
	/**
	 * Specific configuration for the Json language
	 */
	linter?: OverrideLinterConfiguration;
	/**
	 * Specific configuration for the Json language
	 */
	organizeImports?: OverrideOrganizeImportsConfiguration;
}
export type VcsClientKind = "git";
/**
 * A list of rules that belong to this group
 */
export interface Source {
	/**
	 * Enforce props sorting in JSX elements.
	 */
	sortJsxProps?: RuleAssistConfiguration;
	/**
	 * Sorts the keys of a JSON object in natural order
	 */
	useSortedKeys?: RuleAssistConfiguration;
}
export type QuoteStyle = "double" | "single";
export type ArrowParentheses = "always" | "asNeeded";
export type QuoteProperties = "asNeeded" | "preserve";
export type Semicolons = "always" | "asNeeded";
/**
 * Print trailing commas wherever possible in multi-line comma-separated syntactic structures.
 */
export type TrailingCommas = "all" | "es5" | "none";
export type TrailingCommas2 = "none" | "all";
/**
 * A list of rules that belong to this group
 */
export interface A11y {
	/**
	 * It enables ALL rules for this group.
	 */
	all?: boolean;
	/**
	 * Enforce that the accessKey attribute is not used on any HTML element.
	 */
	noAccessKey?: RuleFixConfiguration_for_Null;
	/**
	 * Enforce that aria-hidden="true" is not set on focusable elements.
	 */
	noAriaHiddenOnFocusable?: RuleFixConfiguration_for_Null;
	/**
	 * Enforce that elements that do not support ARIA roles, states, and properties do not have those attributes.
	 */
	noAriaUnsupportedElements?: RuleFixConfiguration_for_Null;
	/**
	 * Enforce that autoFocus prop is not used on elements.
	 */
	noAutofocus?: RuleFixConfiguration_for_Null;
	/**
	 * Disallow target="_blank" attribute without rel="noreferrer"
	 */
	noBlankTarget?: RuleFixConfiguration_for_AllowDomainOptions;
	/**
	 * Enforces that no distracting elements are used.
	 */
	noDistractingElements?: RuleFixConfiguration_for_Null;
	/**
	 * The scope prop should be used only on \<th> elements.
	 */
	noHeaderScope?: RuleFixConfiguration_for_Null;
	/**
	 * Enforce that non-interactive ARIA roles are not assigned to interactive HTML elements.
	 */
	noInteractiveElementToNoninteractiveRole?: RuleFixConfiguration_for_Null;
	/**
	 * Enforce that a label element or component has a text label and an associated input.
	 */
	noLabelWithoutControl?: RuleConfiguration_for_NoLabelWithoutControlOptions;
	/**
	 * Enforce that interactive ARIA roles are not assigned to non-interactive HTML elements.
	 */
	noNoninteractiveElementToInteractiveRole?: RuleFixConfiguration_for_Null;
	/**
	 * Enforce that tabIndex is not assigned to non-interactive HTML elements.
	 */
	noNoninteractiveTabindex?: RuleFixConfiguration_for_Null;
	/**
	 * Prevent the usage of positive integers on tabIndex property
	 */
	noPositiveTabindex?: RuleFixConfiguration_for_Null;
	/**
	 * Enforce img alt prop does not contain the word "image", "picture", or "photo".
	 */
	noRedundantAlt?: RuleConfiguration_for_Null;
	/**
	 * Enforce explicit role property is not the same as implicit/default role property on an element.
	 */
	noRedundantRoles?: RuleFixConfiguration_for_Null;
	/**
	 * Enforces the usage of the title element for the svg element.
	 */
	noSvgWithoutTitle?: RuleConfiguration_for_Null;
	/**
	 * It enables the recommended rules for this group
	 */
	recommended?: boolean;
	/**
	 * Enforce that all elements that require alternative text have meaningful information to relay back to the end user.
	 */
	useAltText?: RuleConfiguration_for_Null;
	/**
	 * Enforce that anchors have content and that the content is accessible to screen readers.
	 */
	useAnchorContent?: RuleFixConfiguration_for_Null;
	/**
	 * Enforce that tabIndex is assigned to non-interactive HTML elements with aria-activedescendant.
	 */
	useAriaActivedescendantWithTabindex?: RuleFixConfiguration_for_Null;
	/**
	 * Enforce that elements with ARIA roles must have all required ARIA attributes for that role.
	 */
	useAriaPropsForRole?: RuleConfiguration_for_Null;
	/**
	 * Enforces the usage of the attribute type for the element button
	 */
	useButtonType?: RuleConfiguration_for_Null;
	/**
	 * Elements with an interactive role and interaction handlers must be focusable.
	 */
	useFocusableInteractive?: RuleConfiguration_for_Null;
	/**
	 * Disallow a missing generic family keyword within font families.
	 */
	useGenericFontNames?: RuleConfiguration_for_Null;
	/**
	 * Enforce that heading elements (h1, h2, etc.) have content and that the content is accessible to screen readers. Accessible means that it is not hidden using the aria-hidden prop.
	 */
	useHeadingContent?: RuleConfiguration_for_Null;
	/**
	 * Enforce that html element has lang attribute.
	 */
	useHtmlLang?: RuleConfiguration_for_Null;
	/**
	 * Enforces the usage of the attribute title for the element iframe.
	 */
	useIframeTitle?: RuleConfiguration_for_Null;
	/**
	 * Enforce onClick is accompanied by at least one of the following: onKeyUp, onKeyDown, onKeyPress.
	 */
	useKeyWithClickEvents?: RuleConfiguration_for_Null;
	/**
	 * Enforce onMouseOver / onMouseOut are accompanied by onFocus / onBlur.
	 */
	useKeyWithMouseEvents?: RuleConfiguration_for_Null;
	/**
	 * Enforces that audio and video elements must have a track for captions.
	 */
	useMediaCaption?: RuleConfiguration_for_Null;
	/**
	 * It detects the use of role attributes in JSX elements and suggests using semantic elements instead.
	 */
	useSemanticElements?: RuleConfiguration_for_Null;
	/**
	 * Enforce that all anchors are valid, and they are navigable elements.
	 */
	useValidAnchor?: RuleConfiguration_for_Null;
	/**
	 * Ensures that ARIA properties aria-* are all valid.
	 */
	useValidAriaProps?: RuleFixConfiguration_for_Null;
	/**
	 * Elements with ARIA roles must use a valid, non-abstract ARIA role.
	 */
	useValidAriaRole?: RuleFixConfiguration_for_ValidAriaRoleOptions;
	/**
	 * Enforce that ARIA state and property values are valid.
	 */
	useValidAriaValues?: RuleConfiguration_for_Null;
	/**
	 * Ensure that the attribute passed to the lang attribute is a correct ISO language and/or country.
	 */
	useValidLang?: RuleConfiguration_for_Null;
}
/**
 * A list of rules that belong to this group
 */
export interface Complexity {
	/**
	 * It enables ALL rules for this group.
	 */
	all?: boolean;
	/**
	 * Disallow primitive type aliases and misleading types.
	 */
	noBannedTypes?: RuleFixConfiguration_for_Null;
	/**
	 * Disallow empty type parameters in type aliases and interfaces.
	 */
	noEmptyTypeParameters?: RuleConfiguration_for_Null;
	/**
	 * Disallow functions that exceed a given Cognitive Complexity score.
	 */
	noExcessiveCognitiveComplexity?: RuleConfiguration_for_ComplexityOptions;
	/**
	 * This rule enforces a maximum depth to nested describe() in test files.
	 */
	noExcessiveNestedTestSuites?: RuleConfiguration_for_Null;
	/**
	 * Disallow unnecessary boolean casts
	 */
	noExtraBooleanCast?: RuleFixConfiguration_for_Null;
	/**
	 * Prefer for...of statement instead of Array.forEach.
	 */
	noForEach?: RuleConfiguration_for_Null;
	/**
	 * Disallow unclear usage of consecutive space characters in regular expression literals
	 */
	noMultipleSpacesInRegularExpressionLiterals?: RuleFixConfiguration_for_Null;
	/**
	 * This rule reports when a class has no non-static members, such as for a class used exclusively as a static namespace.
	 */
	noStaticOnlyClass?: RuleConfiguration_for_Null;
	/**
	 * Disallow this and super in static contexts.
	 */
	noThisInStatic?: RuleFixConfiguration_for_Null;
	/**
	 * Disallow unnecessary catch clauses.
	 */
	noUselessCatch?: RuleFixConfiguration_for_Null;
	/**
	 * Disallow unnecessary constructors.
	 */
	noUselessConstructor?: RuleFixConfiguration_for_Null;
	/**
	 * Disallow empty exports that don't change anything in a module file.
	 */
	noUselessEmptyExport?: RuleFixConfiguration_for_Null;
	/**
	 * Disallow unnecessary fragments
	 */
	noUselessFragments?: RuleFixConfiguration_for_Null;
	/**
	 * Disallow unnecessary labels.
	 */
	noUselessLabel?: RuleFixConfiguration_for_Null;
	/**
	 * Disallow unnecessary nested block statements.
	 */
	noUselessLoneBlockStatements?: RuleFixConfiguration_for_Null;
	/**
	 * Disallow renaming import, export, and destructured assignments to the same name.
	 */
	noUselessRename?: RuleFixConfiguration_for_Null;
	/**
	 * Disallow unnecessary concatenation of string or template literals.
	 */
	noUselessStringConcat?: RuleFixConfiguration_for_Null;
	/**
	 * Disallow useless case in switch statements.
	 */
	noUselessSwitchCase?: RuleFixConfiguration_for_Null;
	/**
	 * Disallow ternary operators when simpler alternatives exist.
	 */
	noUselessTernary?: RuleFixConfiguration_for_Null;
	/**
	 * Disallow useless this aliasing.
	 */
	noUselessThisAlias?: RuleFixConfiguration_for_Null;
	/**
	 * Disallow using any or unknown as type constraint.
	 */
	noUselessTypeConstraint?: RuleFixConfiguration_for_Null;
	/**
	 * Disallow initializing variables to undefined.
	 */
	noUselessUndefinedInitialization?: RuleFixConfiguration_for_Null;
	/**
	 * Disallow the use of void operators, which is not a familiar operator.
	 */
	noVoid?: RuleConfiguration_for_Null;
	/**
	 * Disallow with statements in non-strict contexts.
	 */
	noWith?: RuleConfiguration_for_Null;
	/**
	 * It enables the recommended rules for this group
	 */
	recommended?: boolean;
	/**
	 * Use arrow functions over function expressions.
	 */
	useArrowFunction?: RuleFixConfiguration_for_Null;
	/**
	 * Use Date.now() to get the number of milliseconds since the Unix Epoch.
	 */
	useDateNow?: RuleFixConfiguration_for_Null;
	/**
	 * Promotes the use of .flatMap() when map().flat() are used together.
	 */
	useFlatMap?: RuleFixConfiguration_for_Null;
	/**
	 * Enforce the usage of a literal access to properties over computed property access.
	 */
	useLiteralKeys?: RuleFixConfiguration_for_Null;
	/**
	 * Enforce using concise optional chain instead of chained logical expressions.
	 */
	useOptionalChain?: RuleFixConfiguration_for_Null;
	/**
	 * Enforce the use of the regular expression literals instead of the RegExp constructor if possible.
	 */
	useRegexLiterals?: RuleFixConfiguration_for_Null;
	/**
	 * Disallow number literal object member names which are not base10 or uses underscore as separator
	 */
	useSimpleNumberKeys?: RuleFixConfiguration_for_Null;
	/**
	 * Discard redundant terms from logical expressions.
	 */
	useSimplifiedLogicExpression?: RuleFixConfiguration_for_Null;
}
/**
 * A list of rules that belong to this group
 */
export interface Correctness {
	/**
	 * It enables ALL rules for this group.
	 */
	all?: boolean;
	/**
	 * Prevent passing of children as props.
	 */
	noChildrenProp?: RuleConfiguration_for_Null;
	/**
	 * Prevents from having const variables being re-assigned.
	 */
	noConstAssign?: RuleFixConfiguration_for_Null;
	/**
	 * Disallow constant expressions in conditions
	 */
	noConstantCondition?: RuleConfiguration_for_Null;
	/**
	 * Disallow the use of Math.min and Math.max to clamp a value where the result itself is constant.
	 */
	noConstantMathMinMaxClamp?: RuleFixConfiguration_for_Null;
	/**
	 * Disallow returning a value from a constructor.
	 */
	noConstructorReturn?: RuleConfiguration_for_Null;
	/**
	 * Disallow empty character classes in regular expression literals.
	 */
	noEmptyCharacterClassInRegex?: RuleConfiguration_for_Null;
	/**
	 * Disallows empty destructuring patterns.
	 */
	noEmptyPattern?: RuleConfiguration_for_Null;
	/**
	 * Disallow to use unnecessary callback on flatMap.
	 */
	noFlatMapIdentity?: RuleFixConfiguration_for_Null;
	/**
	 * Disallow calling global object properties as functions
	 */
	noGlobalObjectCalls?: RuleConfiguration_for_Null;
	/**
	 * Disallow function and var declarations that are accessible outside their block.
	 */
	noInnerDeclarations?: RuleConfiguration_for_Null;
	/**
	 * Ensure that builtins are correctly instantiated.
	 */
	noInvalidBuiltinInstantiation?: RuleFixConfiguration_for_Null;
	/**
	 * Prevents the incorrect use of super() inside classes. It also checks whether a call super() is missing from classes that extends other constructors.
	 */
	noInvalidConstructorSuper?: RuleConfiguration_for_Null;
	/**
	 * Disallow non-standard direction values for linear gradient functions.
	 */
	noInvalidDirectionInLinearGradient?: RuleConfiguration_for_Null;
	/**
	 * Disallows invalid named grid areas in CSS Grid Layouts.
	 */
	noInvalidGridAreas?: RuleConfiguration_for_Null;
	/**
	 * Disallow new operators with global non-constructor functions.
	 */
	noInvalidNewBuiltin?: RuleFixConfiguration_for_Null;
	/**
	 * Disallow the use of @import at-rules in invalid positions.
	 */
	noInvalidPositionAtImportRule?: RuleConfiguration_for_Null;
	/**
	 * Disallow the use of variables and function parameters before their declaration
	 */
	noInvalidUseBeforeDeclaration?: RuleConfiguration_for_Null;
	/**
	 * Disallow new operators with the Symbol object.
	 */
	noNewSymbol?: RuleFixConfiguration_for_Null;
	/**
	 * Forbid the use of Node.js builtin modules.
	 */
	noNodejsModules?: RuleConfiguration_for_Null;
	/**
	 * Disallow \8 and \9 escape sequences in string literals.
	 */
	noNonoctalDecimalEscape?: RuleFixConfiguration_for_Null;
	/**
	 * Disallow literal numbers that lose precision
	 */
	noPrecisionLoss?: RuleConfiguration_for_Null;
	/**
	 * Prevent the usage of the return value of React.render.
	 */
	noRenderReturnValue?: RuleConfiguration_for_Null;
	/**
	 * Disallow assignments where both sides are exactly the same.
	 */
	noSelfAssign?: RuleConfiguration_for_Null;
	/**
	 * Disallow returning a value from a setter
	 */
	noSetterReturn?: RuleConfiguration_for_Null;
	/**
	 * Disallow comparison of expressions modifying the string case with non-compliant value.
	 */
	noStringCaseMismatch?: RuleFixConfiguration_for_Null;
	/**
	 * Disallow lexical declarations in switch clauses.
	 */
	noSwitchDeclarations?: RuleFixConfiguration_for_Null;
	/**
	 * Disallow the use of dependencies that aren't specified in the package.json.
	 */
	noUndeclaredDependencies?: RuleConfiguration_for_Null;
	/**
	 * Prevents the usage of variables that haven't been declared inside the document.
	 */
	noUndeclaredVariables?: RuleConfiguration_for_Null;
	/**
	 * Disallow unknown CSS value functions.
	 */
	noUnknownFunction?: RuleConfiguration_for_Null;
	/**
	 * Disallow unknown media feature names.
	 */
	noUnknownMediaFeatureName?: RuleConfiguration_for_Null;
	/**
	 * Disallow unknown properties.
	 */
	noUnknownProperty?: RuleConfiguration_for_Null;
	/**
	 * Disallow unknown CSS units.
	 */
	noUnknownUnit?: RuleConfiguration_for_Null;
	/**
	 * Disallow unmatchable An+B selectors.
	 */
	noUnmatchableAnbSelector?: RuleConfiguration_for_Null;
	/**
	 * Avoid using unnecessary continue.
	 */
	noUnnecessaryContinue?: RuleFixConfiguration_for_Null;
	/**
	 * Disallow unreachable code
	 */
	noUnreachable?: RuleConfiguration_for_Null;
	/**
	 * Ensures the super() constructor is called exactly once on every code  path in a class constructor before this is accessed if the class has a superclass
	 */
	noUnreachableSuper?: RuleConfiguration_for_Null;
	/**
	 * Disallow control flow statements in finally blocks.
	 */
	noUnsafeFinally?: RuleConfiguration_for_Null;
	/**
	 * Disallow the use of optional chaining in contexts where the undefined value is not allowed.
	 */
	noUnsafeOptionalChaining?: RuleConfiguration_for_Null;
	/**
	 * Disallow unused function parameters.
	 */
	noUnusedFunctionParameters?: RuleFixConfiguration_for_Null;
	/**
	 * Disallow unused imports.
	 */
	noUnusedImports?: RuleFixConfiguration_for_Null;
	/**
	 * Disallow unused labels.
	 */
	noUnusedLabels?: RuleFixConfiguration_for_Null;
	/**
	 * Disallow unused private class members
	 */
	noUnusedPrivateClassMembers?: RuleFixConfiguration_for_Null;
	/**
	 * Disallow unused variables.
	 */
	noUnusedVariables?: RuleFixConfiguration_for_Null;
	/**
	 * This rules prevents void elements (AKA self-closing elements) from having children.
	 */
	noVoidElementsWithChildren?: RuleFixConfiguration_for_Null;
	/**
	 * Disallow returning a value from a function with the return type 'void'
	 */
	noVoidTypeReturn?: RuleConfiguration_for_Null;
	/**
	 * It enables the recommended rules for this group
	 */
	recommended?: boolean;
	/**
	 * Disallow Array constructors.
	 */
	useArrayLiterals?: RuleFixConfiguration_for_Null;
	/**
	 * Enforce all dependencies are correctly specified in a React hook.
	 */
	useExhaustiveDependencies?: RuleConfiguration_for_HooksOptions;
	/**
	 * Enforce that all React hooks are being called from the Top Level component functions.
	 */
	useHookAtTopLevel?: RuleConfiguration_for_DeprecatedHooksOptions;
	/**
	 * Enforce file extensions for relative imports.
	 */
	useImportExtensions?: RuleFixConfiguration_for_UseImportExtensionsOptions;
	/**
	 * Require calls to isNaN() when checking for NaN.
	 */
	useIsNan?: RuleFixConfiguration_for_Null;
	/**
	 * Disallow missing key props in iterators/collection literals.
	 */
	useJsxKeyInIterable?: RuleConfiguration_for_Null;
	/**
	 * Enforce "for" loop update clause moving the counter in the right direction.
	 */
	useValidForDirection?: RuleConfiguration_for_Null;
	/**
	 * Require generator functions to contain yield.
	 */
	useYield?: RuleConfiguration_for_Null;
}
/**
 * A list of rules that belong to this group
 */
export interface Nursery {
	/**
	 * It enables ALL rules for this group.
	 */
	all?: boolean;
	/**
	 * Disallow use of CommonJs module system in favor of ESM style imports.
	 */
	noCommonJs?: RuleConfiguration_for_Null;
	/**
	 * Disallow duplicate custom properties within declaration blocks.
	 */
	noDuplicateCustomProperties?: RuleConfiguration_for_Null;
	/**
	 * Disallow duplicate conditions in if-else-if chains
	 */
	noDuplicateElseIf?: RuleConfiguration_for_Null;
	/**
	 * No duplicated fields in GraphQL operations.
	 */
	noDuplicatedFields?: RuleConfiguration_for_Null;
	/**
	 * Disallow accessing namespace imports dynamically.
	 */
	noDynamicNamespaceImportAccess?: RuleConfiguration_for_Null;
	/**
	 * Disallow TypeScript enum.
	 */
	noEnum?: RuleConfiguration_for_Null;
	/**
	 * Disallow exporting an imported variable.
	 */
	noExportedImports?: RuleConfiguration_for_Null;
	/**
	 * Disallows the use of irregular whitespace characters.
	 */
	noIrregularWhitespace?: RuleConfiguration_for_Null;
	/**
<<<<<<< HEAD
	 * Enforce that a label element or component has a text label and an associated input.
	 */
	noLabelWithoutControl?: RuleConfiguration_for_NoLabelWithoutControlOptions;
	/**
	 * Checks that the assertion function, for example expect, is placed inside an it() function call.
	 */
	noMisplacedAssertion?: RuleConfiguration_for_Null;
	/**
	 * Disallow the use of process.env.
	 */
	noProcessEnv?: RuleConfiguration_for_Null;
	/**
	 * Prevents React-specific JSX properties from being used.
	 */
	noReactSpecificProps?: RuleFixConfiguration_for_Null;
	/**
=======
>>>>>>> 12688b65
	 * Disallow specified modules when loaded by import or require.
	 */
	noRestrictedImports?: RuleConfiguration_for_RestrictedImportsOptions;
	/**
	 * Disallow user defined types.
	 */
	noRestrictedTypes?: RuleFixConfiguration_for_NoRestrictedTypesOptions;
	/**
	 * Disallow usage of sensitive data such as API keys and tokens.
	 */
	noSecrets?: RuleConfiguration_for_Null;
	/**
	 * Enforce that static, visible elements (such as \<div>) that have click handlers use the valid role attribute.
	 */
	noStaticElementInteractions?: RuleConfiguration_for_Null;
	/**
	 * Enforce the use of String.slice() over String.substr() and String.substring().
	 */
	noSubstr?: RuleFixConfiguration_for_Null;
	/**
	 * Disallow unknown pseudo-class selectors.
	 */
	noUnknownPseudoClass?: RuleConfiguration_for_Null;
	/**
	 * Disallow unknown pseudo-element selectors.
	 */
	noUnknownPseudoElement?: RuleConfiguration_for_Null;
	/**
	 * Disallow unnecessary escape sequence in regular expression literals.
	 */
	noUselessEscapeInRegex?: RuleFixConfiguration_for_Null;
	/**
	 * Disallow use of @value rule in css modules.
	 */
	noValueAtRule?: RuleConfiguration_for_Null;
	/**
	 * It enables the recommended rules for this group
	 */
	recommended?: boolean;
	/**
	 * Disallow the use of overload signatures that are not next to each other.
	 */
	useAdjacentOverloadSignatures?: RuleConfiguration_for_Null;
	/**
	 * Enforce that ARIA properties are valid for the roles that are supported by the element.
	 */
	useAriaPropsSupportedByRole?: RuleConfiguration_for_Null;
	/**
	 * This rule enforces consistent use of curly braces inside JSX attributes and JSX children.
	 */
	useConsistentCurlyBraces?: RuleFixConfiguration_for_Null;
	/**
	 * Require consistent accessibility modifiers on class properties and methods.
	 */
	useConsistentMemberAccessibility?: RuleConfiguration_for_ConsistentMemberAccessibilityOptions;
	/**
	 * Require specifying the reason argument when using @deprecated directive
	 */
	useDeprecatedReason?: RuleConfiguration_for_Null;
	/**
	 * Disallows package private imports.
	 */
	useImportRestrictions?: RuleConfiguration_for_Null;
	/**
	 * Enforce the sorting of CSS utility classes.
	 */
	useSortedClasses?: RuleFixConfiguration_for_UtilityClassSortingOptions;
	/**
	 * Enforce the use of the directive "use strict" in script files.
	 */
	useStrictMode?: RuleFixConfiguration_for_Null;
	/**
	 * Enforce the use of String.trimStart() and String.trimEnd() over String.trimLeft() and String.trimRight().
	 */
	useTrimStartEnd?: RuleFixConfiguration_for_Null;
	/**
	 * Use valid values for the autocomplete attribute on input elements.
	 */
	useValidAutocomplete?: RuleConfiguration_for_UseValidAutocompleteOptions;
}
/**
 * A list of rules that belong to this group
 */
export interface Performance {
	/**
	 * It enables ALL rules for this group.
	 */
	all?: boolean;
	/**
	 * Disallow the use of spread (...) syntax on accumulators.
	 */
	noAccumulatingSpread?: RuleConfiguration_for_Null;
	/**
	 * Disallow the use of barrel file.
	 */
	noBarrelFile?: RuleConfiguration_for_Null;
	/**
	 * Disallow the use of the delete operator.
	 */
	noDelete?: RuleFixConfiguration_for_Null;
	/**
	 * Avoid re-export all.
	 */
	noReExportAll?: RuleConfiguration_for_Null;
	/**
	 * It enables the recommended rules for this group
	 */
	recommended?: boolean;
	/**
	 * Require regex literals to be declared at the top level.
	 */
	useTopLevelRegex?: RuleConfiguration_for_Null;
}
/**
 * A list of rules that belong to this group
 */
export interface Security {
	/**
	 * It enables ALL rules for this group.
	 */
	all?: boolean;
	/**
	 * Prevent the usage of dangerous JSX props
	 */
	noDangerouslySetInnerHtml?: RuleConfiguration_for_Null;
	/**
	 * Report when a DOM element or a component uses both children and dangerouslySetInnerHTML prop.
	 */
	noDangerouslySetInnerHtmlWithChildren?: RuleConfiguration_for_Null;
	/**
	 * Disallow the use of global eval().
	 */
	noGlobalEval?: RuleConfiguration_for_Null;
	/**
	 * It enables the recommended rules for this group
	 */
	recommended?: boolean;
}
/**
 * A list of rules that belong to this group
 */
export interface Style {
	/**
	 * It enables ALL rules for this group.
	 */
	all?: boolean;
	/**
	 * Disallow the use of arguments.
	 */
	noArguments?: RuleConfiguration_for_Null;
	/**
	 * Disallow comma operator.
	 */
	noCommaOperator?: RuleConfiguration_for_Null;
	/**
	 * Disallow default exports.
	 */
	noDefaultExport?: RuleConfiguration_for_Null;
	/**
	 * Disallow using a callback in asynchronous tests and hooks.
	 */
	noDoneCallback?: RuleConfiguration_for_Null;
	/**
	 * Disallow implicit true values on JSX boolean attributes
	 */
	noImplicitBoolean?: RuleFixConfiguration_for_Null;
	/**
	 * Disallow type annotations for variables, parameters, and class properties initialized with a literal expression.
	 */
	noInferrableTypes?: RuleFixConfiguration_for_Null;
	/**
	 * Disallow the use of TypeScript's namespaces.
	 */
	noNamespace?: RuleConfiguration_for_Null;
	/**
	 * Disallow the use of namespace imports.
	 */
	noNamespaceImport?: RuleConfiguration_for_Null;
	/**
	 * Disallow negation in the condition of an if statement if it has an else clause.
	 */
	noNegationElse?: RuleFixConfiguration_for_Null;
	/**
	 * Disallow non-null assertions using the ! postfix operator.
	 */
	noNonNullAssertion?: RuleFixConfiguration_for_Null;
	/**
	 * Disallow reassigning function parameters.
	 */
	noParameterAssign?: RuleConfiguration_for_Null;
	/**
	 * Disallow the use of parameter properties in class constructors.
	 */
	noParameterProperties?: RuleConfiguration_for_Null;
	/**
	 * This rule allows you to specify global variable names that you don’t want to use in your application.
	 */
	noRestrictedGlobals?: RuleConfiguration_for_RestrictedGlobalsOptions;
	/**
	 * Disallow the use of constants which its value is the upper-case version of its name.
	 */
	noShoutyConstants?: RuleFixConfiguration_for_Null;
	/**
	 * Disallow template literals if interpolation and special-character handling are not needed
	 */
	noUnusedTemplateLiteral?: RuleFixConfiguration_for_Null;
	/**
	 * Disallow else block when the if block breaks early.
	 */
	noUselessElse?: RuleFixConfiguration_for_Null;
	/**
	 * Disallow the use of var
	 */
	noVar?: RuleFixConfiguration_for_Null;
	/**
	 * Disallow the use of yoda expressions.
	 */
	noYodaExpression?: RuleFixConfiguration_for_Null;
	/**
	 * It enables the recommended rules for this group
	 */
	recommended?: boolean;
	/**
	 * Enforce the use of as const over literal type and type annotation.
	 */
	useAsConstAssertion?: RuleFixConfiguration_for_Null;
	/**
	 * Requires following curly brace conventions.
	 */
	useBlockStatements?: RuleFixConfiguration_for_Null;
	/**
	 * Enforce using else if instead of nested if in else clauses.
	 */
	useCollapsedElseIf?: RuleFixConfiguration_for_Null;
	/**
	 * Require consistently using either T\[] or Array\<T>
	 */
	useConsistentArrayType?: RuleFixConfiguration_for_ConsistentArrayTypeOptions;
	/**
	 * Enforce the use of new for all builtins, except String, Number and Boolean.
	 */
	useConsistentBuiltinInstantiation?: RuleFixConfiguration_for_Null;
	/**
	 * Require const declarations for variables that are only assigned once.
	 */
	useConst?: RuleFixConfiguration_for_Null;
	/**
	 * Enforce default function parameters and optional function parameters to be last.
	 */
	useDefaultParameterLast?: RuleFixConfiguration_for_Null;
	/**
	 * Require the default clause in switch statements.
	 */
	useDefaultSwitchClause?: RuleConfiguration_for_Null;
	/**
	 * Require that each enum member value be explicitly initialized.
	 */
	useEnumInitializers?: RuleFixConfiguration_for_Null;
	/**
	 * Enforce explicitly comparing the length, size, byteLength or byteOffset property of a value.
	 */
	useExplicitLengthCheck?: RuleFixConfiguration_for_Null;
	/**
	 * Disallow the use of Math.pow in favor of the ** operator.
	 */
	useExponentiationOperator?: RuleFixConfiguration_for_Null;
	/**
	 * Promotes the use of export type for types.
	 */
	useExportType?: RuleFixConfiguration_for_Null;
	/**
	 * Enforce naming conventions for JavaScript and TypeScript filenames.
	 */
	useFilenamingConvention?: RuleConfiguration_for_FilenamingConventionOptions;
	/**
	 * This rule recommends a for-of loop when in a for loop, the index used to extract an item from the iterated array.
	 */
	useForOf?: RuleConfiguration_for_Null;
	/**
	 * This rule enforces the use of \<>...\</> over \<Fragment>...\</Fragment>.
	 */
	useFragmentSyntax?: RuleFixConfiguration_for_Null;
	/**
	 * Promotes the use of import type for types.
	 */
	useImportType?: RuleFixConfiguration_for_Null;
	/**
	 * Require all enum members to be literal values.
	 */
	useLiteralEnumMembers?: RuleConfiguration_for_Null;
	/**
	 * Enforce naming conventions for everything across a codebase.
	 */
	useNamingConvention?: RuleFixConfiguration_for_NamingConventionOptions;
	/**
	 * Promotes the usage of node:assert/strict over node:assert.
	 */
	useNodeAssertStrict?: RuleFixConfiguration_for_Null;
	/**
	 * Enforces using the node: protocol for Node.js builtin modules.
	 */
	useNodejsImportProtocol?: RuleFixConfiguration_for_Null;
	/**
	 * Use the Number properties instead of global ones.
	 */
	useNumberNamespace?: RuleFixConfiguration_for_Null;
	/**
	 * Disallow parseInt() and Number.parseInt() in favor of binary, octal, and hexadecimal literals
	 */
	useNumericLiterals?: RuleFixConfiguration_for_Null;
	/**
	 * Prevent extra closing tags for components without children
	 */
	useSelfClosingElements?: RuleFixConfiguration_for_Null;
	/**
	 * When expressing array types, this rule promotes the usage of T\[] shorthand instead of Array\<T>.
	 */
	useShorthandArrayType?: RuleFixConfiguration_for_Null;
	/**
	 * Require assignment operator shorthand where possible.
	 */
	useShorthandAssign?: RuleFixConfiguration_for_Null;
	/**
	 * Enforce using function types instead of object type with call signatures.
	 */
	useShorthandFunctionType?: RuleFixConfiguration_for_Null;
	/**
	 * Enforces switch clauses have a single statement, emits a quick fix wrapping the statements in a block.
	 */
	useSingleCaseStatement?: RuleFixConfiguration_for_Null;
	/**
	 * Disallow multiple variable declarations in the same variable statement
	 */
	useSingleVarDeclarator?: RuleFixConfiguration_for_Null;
	/**
	 * Prefer template literals over string concatenation.
	 */
	useTemplate?: RuleFixConfiguration_for_Null;
	/**
	 * Require new when throwing an error.
	 */
	useThrowNewError?: RuleFixConfiguration_for_Null;
	/**
	 * Disallow throwing non-Error values.
	 */
	useThrowOnlyError?: RuleConfiguration_for_Null;
	/**
	 * Enforce the use of while loops instead of for loops when the initializer and update expressions are not needed.
	 */
	useWhile?: RuleFixConfiguration_for_Null;
}
/**
 * A list of rules that belong to this group
 */
export interface Suspicious {
	/**
	 * It enables ALL rules for this group.
	 */
	all?: boolean;
	/**
	 * Use standard constants instead of approximated literals.
	 */
	noApproximativeNumericConstant?: RuleFixConfiguration_for_Null;
	/**
	 * Discourage the usage of Array index in keys.
	 */
	noArrayIndexKey?: RuleConfiguration_for_Null;
	/**
	 * Disallow assignments in expressions.
	 */
	noAssignInExpressions?: RuleConfiguration_for_Null;
	/**
	 * Disallows using an async function as a Promise executor.
	 */
	noAsyncPromiseExecutor?: RuleConfiguration_for_Null;
	/**
	 * Disallow reassigning exceptions in catch clauses.
	 */
	noCatchAssign?: RuleConfiguration_for_Null;
	/**
	 * Disallow reassigning class members.
	 */
	noClassAssign?: RuleConfiguration_for_Null;
	/**
	 * Prevent comments from being inserted as text nodes
	 */
	noCommentText?: RuleFixConfiguration_for_Null;
	/**
	 * Disallow comparing against -0
	 */
	noCompareNegZero?: RuleFixConfiguration_for_Null;
	/**
	 * Disallow labeled statements that are not loops.
	 */
	noConfusingLabels?: RuleConfiguration_for_Null;
	/**
	 * Disallow void type outside of generic or return types.
	 */
	noConfusingVoidType?: RuleFixConfiguration_for_Null;
	/**
	 * Disallow the use of console.
	 */
	noConsole?: RuleFixConfiguration_for_NoConsoleOptions;
	/**
	 * Disallow the use of console.log
	 */
	noConsoleLog?: RuleFixConfiguration_for_Null;
	/**
	 * Disallow TypeScript const enum
	 */
	noConstEnum?: RuleFixConfiguration_for_Null;
	/**
	 * Prevents from having control characters and some escape sequences that match control characters in regular expressions.
	 */
	noControlCharactersInRegex?: RuleConfiguration_for_Null;
	/**
	 * Disallow the use of debugger
	 */
	noDebugger?: RuleFixConfiguration_for_Null;
	/**
	 * Require the use of === and !==.
	 */
	noDoubleEquals?: RuleFixConfiguration_for_NoDoubleEqualsOptions;
	/**
	 * Disallow duplicate @import rules.
	 */
	noDuplicateAtImportRules?: RuleConfiguration_for_Null;
	/**
	 * Disallow duplicate case labels.
	 */
	noDuplicateCase?: RuleConfiguration_for_Null;
	/**
	 * Disallow duplicate class members.
	 */
	noDuplicateClassMembers?: RuleConfiguration_for_Null;
	/**
	 * Disallow duplicate names within font families.
	 */
	noDuplicateFontNames?: RuleConfiguration_for_Null;
	/**
	 * Prevents JSX properties to be assigned multiple times.
	 */
	noDuplicateJsxProps?: RuleConfiguration_for_Null;
	/**
	 * Disallow two keys with the same name inside objects.
	 */
	noDuplicateObjectKeys?: RuleConfiguration_for_Null;
	/**
	 * Disallow duplicate function parameter name.
	 */
	noDuplicateParameters?: RuleConfiguration_for_Null;
	/**
	 * Disallow duplicate selectors within keyframe blocks.
	 */
	noDuplicateSelectorsKeyframeBlock?: RuleConfiguration_for_Null;
	/**
	 * A describe block should not contain duplicate hooks.
	 */
	noDuplicateTestHooks?: RuleConfiguration_for_Null;
	/**
	 * Disallow CSS empty blocks.
	 */
	noEmptyBlock?: RuleConfiguration_for_Null;
	/**
	 * Disallow empty block statements and static blocks.
	 */
	noEmptyBlockStatements?: RuleConfiguration_for_Null;
	/**
	 * Disallow the declaration of empty interfaces.
	 */
	noEmptyInterface?: RuleFixConfiguration_for_Null;
	/**
	 * Disallow variables from evolving into any type through reassignments.
	 */
	noEvolvingTypes?: RuleConfiguration_for_Null;
	/**
	 * Disallow the any type usage.
	 */
	noExplicitAny?: RuleConfiguration_for_Null;
	/**
	 * Disallow using export or module.exports in files containing tests
	 */
	noExportsInTest?: RuleConfiguration_for_Null;
	/**
	 * Prevents the wrong usage of the non-null assertion operator (!) in TypeScript files.
	 */
	noExtraNonNullAssertion?: RuleFixConfiguration_for_Null;
	/**
	 * Disallow fallthrough of switch clauses.
	 */
	noFallthroughSwitchClause?: RuleConfiguration_for_Null;
	/**
	 * Disallow focused tests.
	 */
	noFocusedTests?: RuleFixConfiguration_for_Null;
	/**
	 * Disallow reassigning function declarations.
	 */
	noFunctionAssign?: RuleConfiguration_for_Null;
	/**
	 * Disallow assignments to native objects and read-only global variables.
	 */
	noGlobalAssign?: RuleConfiguration_for_Null;
	/**
	 * Use Number.isFinite instead of global isFinite.
	 */
	noGlobalIsFinite?: RuleFixConfiguration_for_Null;
	/**
	 * Use Number.isNaN instead of global isNaN.
	 */
	noGlobalIsNan?: RuleFixConfiguration_for_Null;
	/**
	 * Disallow use of implicit any type on variable declarations.
	 */
	noImplicitAnyLet?: RuleConfiguration_for_Null;
	/**
	 * Disallow assigning to imported bindings
	 */
	noImportAssign?: RuleConfiguration_for_Null;
	/**
	 * Disallow invalid !important within keyframe declarations
	 */
	noImportantInKeyframe?: RuleConfiguration_for_Null;
	/**
	 * Disallow labels that share a name with a variable
	 */
	noLabelVar?: RuleConfiguration_for_Null;
	/**
	 * Disallow characters made with multiple code points in character class syntax.
	 */
	noMisleadingCharacterClass?: RuleFixConfiguration_for_Null;
	/**
	 * Enforce proper usage of new and constructor.
	 */
	noMisleadingInstantiator?: RuleConfiguration_for_Null;
	/**
	 * Checks that the assertion function, for example expect, is placed inside an it() function call.
	 */
	noMisplacedAssertion?: RuleConfiguration_for_Null;
	/**
	 * Disallow shorthand assign when variable appears on both sides.
	 */
	noMisrefactoredShorthandAssign?: RuleFixConfiguration_for_Null;
	/**
	 * Disallow direct use of Object.prototype builtins.
	 */
	noPrototypeBuiltins?: RuleConfiguration_for_Null;
	/**
	 * Prevents React-specific JSX properties from being used.
	 */
	noReactSpecificProps?: RuleFixConfiguration_for_Null;
	/**
	 * Disallow variable, function, class, and type redeclarations in the same scope.
	 */
	noRedeclare?: RuleConfiguration_for_Null;
	/**
	 * Prevents from having redundant "use strict".
	 */
	noRedundantUseStrict?: RuleFixConfiguration_for_Null;
	/**
	 * Disallow comparisons where both sides are exactly the same.
	 */
	noSelfCompare?: RuleConfiguration_for_Null;
	/**
	 * Disallow identifiers from shadowing restricted names.
	 */
	noShadowRestrictedNames?: RuleConfiguration_for_Null;
	/**
	 * Disallow shorthand properties that override related longhand properties.
	 */
	noShorthandPropertyOverrides?: RuleConfiguration_for_Null;
	/**
	 * Disallow disabled tests.
	 */
	noSkippedTests?: RuleFixConfiguration_for_Null;
	/**
	 * Disallow sparse arrays
	 */
	noSparseArray?: RuleFixConfiguration_for_Null;
	/**
	 * It detects possible "wrong" semicolons inside JSX elements.
	 */
	noSuspiciousSemicolonInJsx?: RuleConfiguration_for_Null;
	/**
	 * Disallow then property.
	 */
	noThenProperty?: RuleConfiguration_for_Null;
	/**
	 * Disallow unsafe declaration merging between interfaces and classes.
	 */
	noUnsafeDeclarationMerging?: RuleConfiguration_for_Null;
	/**
	 * Disallow using unsafe negation.
	 */
	noUnsafeNegation?: RuleFixConfiguration_for_Null;
	/**
	 * It enables the recommended rules for this group
	 */
	recommended?: boolean;
	/**
	 * Ensure async functions utilize await.
	 */
	useAwait?: RuleConfiguration_for_Null;
	/**
	 * Enforce default clauses in switch statements to be last
	 */
	useDefaultSwitchClauseLast?: RuleConfiguration_for_Null;
	/**
	 * Enforce passing a message value when creating a built-in error.
	 */
	useErrorMessage?: RuleConfiguration_for_Null;
	/**
	 * Enforce get methods to always return a value.
	 */
	useGetterReturn?: RuleConfiguration_for_Null;
	/**
	 * Use Array.isArray() instead of instanceof Array.
	 */
	useIsArray?: RuleFixConfiguration_for_Null;
	/**
	 * Require using the namespace keyword over the module keyword to declare TypeScript namespaces.
	 */
	useNamespaceKeyword?: RuleFixConfiguration_for_Null;
	/**
	 * Enforce using the digits argument with Number#toFixed().
	 */
	useNumberToFixedDigitsArgument?: RuleFixConfiguration_for_Null;
	/**
	 * This rule verifies the result of typeof $expr unary expressions is being compared to valid values, either string literals containing valid type names or other typeof expressions
	 */
	useValidTypeof?: RuleFixConfiguration_for_Null;
}
export interface OverrideFormatterConfiguration {
	/**
	 * The attribute position style.
	 */
	attributePosition?: AttributePosition;
	/**
	 * Whether to insert spaces around brackets in object literals. Defaults to true.
	 */
	bracketSpacing?: BracketSpacing;
	enabled?: boolean;
	/**
	 * Stores whether formatting should be allowed to proceed if a given file has syntax errors
	 */
	formatWithErrors?: boolean;
	/**
	 * The size of the indentation, 2 by default (deprecated, use `indent-width`)
	 */
	indentSize?: IndentWidth;
	/**
	 * The indent style.
	 */
	indentStyle?: IndentStyle;
	/**
	 * The size of the indentation, 2 by default
	 */
	indentWidth?: IndentWidth;
	/**
	 * The type of line ending.
	 */
	lineEnding?: LineEnding;
	/**
	 * What's the max width of a line. Defaults to 80.
	 */
	lineWidth?: LineWidth;
}
export interface OverrideLinterConfiguration {
	/**
	 * if `false`, it disables the feature and the linter won't be executed. `true` by default
	 */
	enabled?: boolean;
	/**
	 * List of rules
	 */
	rules?: Rules;
}
export interface OverrideOrganizeImportsConfiguration {
	/**
	 * if `false`, it disables the feature and the linter won't be executed. `true` by default
	 */
	enabled?: boolean;
}
export type RuleAssistConfiguration = "on" | "off";
export type RuleFixConfiguration_for_Null =
	| RulePlainConfiguration
	| RuleWithFixOptions_for_Null;
export type RuleFixConfiguration_for_AllowDomainOptions =
	| RulePlainConfiguration
	| RuleWithFixOptions_for_AllowDomainOptions;
export type RuleConfiguration_for_NoLabelWithoutControlOptions =
	| RulePlainConfiguration
	| RuleWithOptions_for_NoLabelWithoutControlOptions;
export type RuleConfiguration_for_Null =
	| RulePlainConfiguration
	| RuleWithOptions_for_Null;
export type RuleFixConfiguration_for_ValidAriaRoleOptions =
	| RulePlainConfiguration
	| RuleWithFixOptions_for_ValidAriaRoleOptions;
export type RuleConfiguration_for_ComplexityOptions =
	| RulePlainConfiguration
	| RuleWithOptions_for_ComplexityOptions;
export type RuleConfiguration_for_HooksOptions =
	| RulePlainConfiguration
	| RuleWithOptions_for_HooksOptions;
export type RuleConfiguration_for_DeprecatedHooksOptions =
	| RulePlainConfiguration
	| RuleWithOptions_for_DeprecatedHooksOptions;
export type RuleFixConfiguration_for_UseImportExtensionsOptions =
	| RulePlainConfiguration
	| RuleWithFixOptions_for_UseImportExtensionsOptions;
export type RuleConfiguration_for_RestrictedImportsOptions =
	| RulePlainConfiguration
	| RuleWithOptions_for_RestrictedImportsOptions;
export type RuleFixConfiguration_for_NoRestrictedTypesOptions =
	| RulePlainConfiguration
	| RuleWithFixOptions_for_NoRestrictedTypesOptions;
export type RuleConfiguration_for_ConsistentMemberAccessibilityOptions =
	| RulePlainConfiguration
	| RuleWithOptions_for_ConsistentMemberAccessibilityOptions;
export type RuleFixConfiguration_for_UtilityClassSortingOptions =
	| RulePlainConfiguration
	| RuleWithFixOptions_for_UtilityClassSortingOptions;
export type RuleConfiguration_for_UseValidAutocompleteOptions =
	| RulePlainConfiguration
	| RuleWithOptions_for_UseValidAutocompleteOptions;
export type RuleConfiguration_for_RestrictedGlobalsOptions =
	| RulePlainConfiguration
	| RuleWithOptions_for_RestrictedGlobalsOptions;
export type RuleFixConfiguration_for_ConsistentArrayTypeOptions =
	| RulePlainConfiguration
	| RuleWithFixOptions_for_ConsistentArrayTypeOptions;
export type RuleConfiguration_for_FilenamingConventionOptions =
	| RulePlainConfiguration
	| RuleWithOptions_for_FilenamingConventionOptions;
export type RuleFixConfiguration_for_NamingConventionOptions =
	| RulePlainConfiguration
	| RuleWithFixOptions_for_NamingConventionOptions;
export type RuleFixConfiguration_for_NoConsoleOptions =
	| RulePlainConfiguration
	| RuleWithFixOptions_for_NoConsoleOptions;
export type RuleFixConfiguration_for_NoDoubleEqualsOptions =
	| RulePlainConfiguration
	| RuleWithFixOptions_for_NoDoubleEqualsOptions;
export type RulePlainConfiguration = "warn" | "error" | "info" | "off";
export interface RuleWithFixOptions_for_Null {
	/**
	 * The kind of the code actions emitted by the rule
	 */
	fix?: FixKind;
	/**
	 * The severity of the emitted diagnostics by the rule
	 */
	level: RulePlainConfiguration;
	/**
	 * Rule's options
	 */
	options: null;
}
export interface RuleWithFixOptions_for_AllowDomainOptions {
	/**
	 * The kind of the code actions emitted by the rule
	 */
	fix?: FixKind;
	/**
	 * The severity of the emitted diagnostics by the rule
	 */
	level: RulePlainConfiguration;
	/**
	 * Rule's options
	 */
	options: AllowDomainOptions;
}
export interface RuleWithOptions_for_NoLabelWithoutControlOptions {
	/**
	 * The severity of the emitted diagnostics by the rule
	 */
	level: RulePlainConfiguration;
	/**
	 * Rule's options
	 */
	options: NoLabelWithoutControlOptions;
}
export interface RuleWithOptions_for_Null {
	/**
	 * The severity of the emitted diagnostics by the rule
	 */
	level: RulePlainConfiguration;
	/**
	 * Rule's options
	 */
	options: null;
}
export interface RuleWithFixOptions_for_ValidAriaRoleOptions {
	/**
	 * The kind of the code actions emitted by the rule
	 */
	fix?: FixKind;
	/**
	 * The severity of the emitted diagnostics by the rule
	 */
	level: RulePlainConfiguration;
	/**
	 * Rule's options
	 */
	options: ValidAriaRoleOptions;
}
export interface RuleWithOptions_for_ComplexityOptions {
	/**
	 * The severity of the emitted diagnostics by the rule
	 */
	level: RulePlainConfiguration;
	/**
	 * Rule's options
	 */
	options: ComplexityOptions;
}
export interface RuleWithOptions_for_HooksOptions {
	/**
	 * The severity of the emitted diagnostics by the rule
	 */
	level: RulePlainConfiguration;
	/**
	 * Rule's options
	 */
	options: HooksOptions;
}
export interface RuleWithOptions_for_DeprecatedHooksOptions {
	/**
	 * The severity of the emitted diagnostics by the rule
	 */
	level: RulePlainConfiguration;
	/**
	 * Rule's options
	 */
	options: DeprecatedHooksOptions;
}
export interface RuleWithFixOptions_for_UseImportExtensionsOptions {
	/**
	 * The kind of the code actions emitted by the rule
	 */
	fix?: FixKind;
	/**
	 * The severity of the emitted diagnostics by the rule
	 */
	level: RulePlainConfiguration;
	/**
	 * Rule's options
	 */
	options: UseImportExtensionsOptions;
}
export interface RuleWithOptions_for_RestrictedImportsOptions {
	/**
	 * The severity of the emitted diagnostics by the rule
	 */
	level: RulePlainConfiguration;
	/**
	 * Rule's options
	 */
	options: RestrictedImportsOptions;
}
export interface RuleWithFixOptions_for_NoRestrictedTypesOptions {
	/**
	 * The kind of the code actions emitted by the rule
	 */
	fix?: FixKind;
	/**
	 * The severity of the emitted diagnostics by the rule
	 */
	level: RulePlainConfiguration;
	/**
	 * Rule's options
	 */
	options: NoRestrictedTypesOptions;
}
export interface RuleWithOptions_for_ConsistentMemberAccessibilityOptions {
	/**
	 * The severity of the emitted diagnostics by the rule
	 */
	level: RulePlainConfiguration;
	/**
	 * Rule's options
	 */
	options: ConsistentMemberAccessibilityOptions;
}
export interface RuleWithFixOptions_for_UtilityClassSortingOptions {
	/**
	 * The kind of the code actions emitted by the rule
	 */
	fix?: FixKind;
	/**
	 * The severity of the emitted diagnostics by the rule
	 */
	level: RulePlainConfiguration;
	/**
	 * Rule's options
	 */
	options: UtilityClassSortingOptions;
}
export interface RuleWithOptions_for_UseValidAutocompleteOptions {
	/**
	 * The severity of the emitted diagnostics by the rule
	 */
	level: RulePlainConfiguration;
	/**
	 * Rule's options
	 */
	options: UseValidAutocompleteOptions;
}
export interface RuleWithOptions_for_RestrictedGlobalsOptions {
	/**
	 * The severity of the emitted diagnostics by the rule
	 */
	level: RulePlainConfiguration;
	/**
	 * Rule's options
	 */
	options: RestrictedGlobalsOptions;
}
export interface RuleWithFixOptions_for_ConsistentArrayTypeOptions {
	/**
	 * The kind of the code actions emitted by the rule
	 */
	fix?: FixKind;
	/**
	 * The severity of the emitted diagnostics by the rule
	 */
	level: RulePlainConfiguration;
	/**
	 * Rule's options
	 */
	options: ConsistentArrayTypeOptions;
}
export interface RuleWithOptions_for_FilenamingConventionOptions {
	/**
	 * The severity of the emitted diagnostics by the rule
	 */
	level: RulePlainConfiguration;
	/**
	 * Rule's options
	 */
	options: FilenamingConventionOptions;
}
export interface RuleWithFixOptions_for_NamingConventionOptions {
	/**
	 * The kind of the code actions emitted by the rule
	 */
	fix?: FixKind;
	/**
	 * The severity of the emitted diagnostics by the rule
	 */
	level: RulePlainConfiguration;
	/**
	 * Rule's options
	 */
	options: NamingConventionOptions;
}
export interface RuleWithFixOptions_for_NoConsoleOptions {
	/**
	 * The kind of the code actions emitted by the rule
	 */
	fix?: FixKind;
	/**
	 * The severity of the emitted diagnostics by the rule
	 */
	level: RulePlainConfiguration;
	/**
	 * Rule's options
	 */
	options: NoConsoleOptions;
}
export interface RuleWithFixOptions_for_NoDoubleEqualsOptions {
	/**
	 * The kind of the code actions emitted by the rule
	 */
	fix?: FixKind;
	/**
	 * The severity of the emitted diagnostics by the rule
	 */
	level: RulePlainConfiguration;
	/**
	 * Rule's options
	 */
	options: NoDoubleEqualsOptions;
}
/**
 * Used to identify the kind of code action emitted by a rule
 */
export type FixKind = "none" | "safe" | "unsafe";
export interface AllowDomainOptions {
	/**
	 * List of domains to allow `target="_blank"` without `rel="noreferrer"`
	 */
	allowDomains: string[];
}
export interface NoLabelWithoutControlOptions {
	/**
	 * Array of component names that should be considered the same as an `input` element.
	 */
	inputComponents: string[];
	/**
	 * Array of attributes that should be treated as the `label` accessible text content.
	 */
	labelAttributes: string[];
	/**
	 * Array of component names that should be considered the same as a `label` element.
	 */
	labelComponents: string[];
}
export interface ValidAriaRoleOptions {
	allowInvalidRoles: string[];
	ignoreNonDom: boolean;
}
/**
 * Options for the rule `noExcessiveCognitiveComplexity`.
 */
export interface ComplexityOptions {
	/**
	 * The maximum complexity score that we allow. Anything higher is considered excessive.
	 */
	maxAllowedComplexity: number;
}
/**
 * Options for the rule `useExhaustiveDependencies`
 */
export interface HooksOptions {
	/**
	 * List of hooks of which the dependencies should be validated.
	 */
	hooks: Hook[];
}
/**
 * Options for the `useHookAtTopLevel` rule have been deprecated, since we now use the React hook naming convention to determine whether a function is a hook.
 */
export interface DeprecatedHooksOptions {}
export interface UseImportExtensionsOptions {
	/**
	 * A map of custom import extension mappings, where the key is the inspected file extension, and the value is a pair of `module` extension and `component` import extension
	 */
	suggestedExtensions: {};
}
/**
 * Options for the rule `noRestrictedImports`.
 */
export interface RestrictedImportsOptions {
	/**
	 * A list of names that should trigger the rule
	 */
	paths: {};
}
export interface NoRestrictedTypesOptions {
	types: {};
}
export interface ConsistentMemberAccessibilityOptions {
	accessibility: Accessibility;
}
export interface UtilityClassSortingOptions {
	/**
	 * Additional attributes that will be sorted.
	 */
	attributes?: string[];
	/**
	 * Names of the functions or tagged templates that will be sorted.
	 */
	functions?: string[];
}
export interface UseValidAutocompleteOptions {
	/**
	 * `input` like custom components that should be checked.
	 */
	inputComponents: string[];
}
/**
 * Options for the rule `noRestrictedGlobals`.
 */
export interface RestrictedGlobalsOptions {
	/**
	 * A list of names that should trigger the rule
	 */
	deniedGlobals: string[];
}
export interface ConsistentArrayTypeOptions {
	syntax: ConsistentArrayType;
}
/**
 * Rule's options.
 */
export interface FilenamingConventionOptions {
	/**
	 * Allowed cases for file names.
	 */
	filenameCases: FilenameCases;
	/**
	 * If `false`, then non-ASCII characters are allowed.
	 */
	requireAscii: boolean;
	/**
	 * If `false`, then consecutive uppercase are allowed in _camel_ and _pascal_ cases. This does not affect other [Case].
	 */
	strictCase: boolean;
}
/**
 * Rule's options.
 */
export interface NamingConventionOptions {
	/**
	 * Custom conventions.
	 */
	conventions: Convention[];
	/**
	 * Allowed cases for _TypeScript_ `enum` member names.
	 */
	enumMemberCase: Format;
	/**
	 * If `false`, then non-ASCII characters are allowed.
	 */
	requireAscii: boolean;
	/**
	 * If `false`, then consecutive uppercase are allowed in _camel_ and _pascal_ cases. This does not affect other [Case].
	 */
	strictCase: boolean;
}
export interface NoConsoleOptions {
	/**
	 * Allowed calls on the console object.
	 */
	allow: string[];
}
/**
 * Rule's options
 */
export interface NoDoubleEqualsOptions {
	/**
	* If `true`, an exception is made when comparing with `null`, as it's often relied on to check both for `null` or `undefined`.

If `false`, no such exception will be made. 
	 */
	ignoreNull: boolean;
}
export interface Hook {
	/**
	* The "position" of the closure function, starting from zero.

For example, for React's `useEffect()` hook, the closure index is 0. 
	 */
	closureIndex?: number;
	/**
	* The "position" of the array of dependencies, starting from zero.

For example, for React's `useEffect()` hook, the dependencies index is 1. 
	 */
	dependenciesIndex?: number;
	/**
	 * The name of the hook.
	 */
	name: string;
	/**
	* Whether the result of the hook is stable.

Set to `true` to mark the identity of the hook's return value as stable, or use a number/an array of numbers to mark the "positions" in the return array as stable.

For example, for React's `useRef()` hook the value would be `true`, while for `useState()` it would be `[1]`. 
	 */
	stableResult?: StableHookResult;
}
export type Accessibility = "noPublic" | "explicit" | "none";
export type ConsistentArrayType = "shorthand" | "generic";
export type FilenameCases = FilenameCase[];
export interface Convention {
	/**
	 * String cases to enforce
	 */
	formats: Formats;
	/**
	 * Regular expression to enforce
	 */
	match?: Regex;
	/**
	 * Declarations concerned by this convention
	 */
	selector: Selector;
}
/**
 * Supported cases.
 */
export type Format =
	| "camelCase"
	| "CONSTANT_CASE"
	| "PascalCase"
	| "snake_case";
export type StableHookResult = boolean | number[];
/**
 * Supported cases for file names.
 */
export type FilenameCase =
	| "camelCase"
	| "export"
	| "kebab-case"
	| "PascalCase"
	| "snake_case";
export type Formats = Format[];
export type Regex = string;
export interface Selector {
	/**
	 * Declaration kind
	 */
	kind: Kind;
	/**
	 * Modifiers used on the declaration
	 */
	modifiers: Modifiers;
	/**
	 * Scope of the declaration
	 */
	scope: Scope;
}
export type Kind =
	| "class"
	| "enum"
	| "interface"
	| "enumMember"
	| "importNamespace"
	| "exportNamespace"
	| "variable"
	| "const"
	| "let"
	| "using"
	| "var"
	| "catchParameter"
	| "indexParameter"
	| "exportAlias"
	| "importAlias"
	| "classGetter"
	| "classSetter"
	| "classMethod"
	| "objectLiteralProperty"
	| "objectLiteralGetter"
	| "objectLiteralSetter"
	| "objectLiteralMethod"
	| "typeAlias"
	| "any"
	| "typeLike"
	| "function"
	| "namespaceLike"
	| "namespace"
	| "functionParameter"
	| "typeParameter"
	| "classMember"
	| "classProperty"
	| "objectLiteralMember"
	| "typeMember"
	| "typeGetter"
	| "typeProperty"
	| "typeSetter"
	| "typeMethod";
export type Modifiers = RestrictedModifier[];
export type Scope = "any" | "global";
export type RestrictedModifier =
	| "abstract"
	| "private"
	| "protected"
	| "readonly"
	| "static";
export interface RegisterProjectFolderParams {
	path?: string;
	setAsCurrentWorkspace: boolean;
}
export type ProjectKey = string;
export interface SetManifestForProjectParams {
	content: string;
	manifest_path: BiomePath;
	version: number;
}
export interface OpenFileParams {
	content: string;
	document_file_source?: DocumentFileSource;
	path: BiomePath;
	version: number;
}
export type DocumentFileSource =
	| "Unknown"
	| { Js: JsFileSource }
	| { Json: JsonFileSource }
	| { Css: CssFileSource }
	| { Graphql: GraphqlFileSource }
	| { Html: HtmlFileSource };
export interface JsFileSource {
	/**
	 * Used to mark if the source is being used for an Astro, Svelte or Vue file
	 */
	embedding_kind: EmbeddingKind;
	language: Language;
	module_kind: ModuleKind;
	variant: LanguageVariant;
	version: LanguageVersion;
}
export interface JsonFileSource {
	allow_comments: boolean;
	allow_trailing_commas: boolean;
}
export interface CssFileSource {
	variant: CssVariant;
}
export interface GraphqlFileSource {
	variant: GraphqlVariant;
}
export interface HtmlFileSource {
	variant: HtmlVariant;
}
export type EmbeddingKind = "Astro" | "Vue" | "Svelte" | "None";
export type Language =
	| "JavaScript"
	| { TypeScript: { definition_file: boolean } };
/**
 * Is the source file an ECMAScript Module or Script. Changes the parsing semantic.
 */
export type ModuleKind = "Script" | "Module";
export type LanguageVariant = "Standard" | "StandardRestricted" | "Jsx";
/**
	* Enum of the different ECMAScript standard versions. The versions are ordered in increasing order; The newest version comes last.

Defaults to the latest stable ECMAScript standard. 
	 */
export type LanguageVersion = "ES2022" | "ESNext";
/**
	* The style of CSS contained in the file.

Currently, Biome only supports plain CSS, and aims to be compatible with the latest Recommendation level standards. 
	 */
export type CssVariant = "Standard";
/**
 * The style of GraphQL contained in the file.
 */
export type GraphqlVariant = "Standard";
export type HtmlVariant = "Standard" | "Astro";
export interface ChangeFileParams {
	content: string;
	path: BiomePath;
	version: number;
}
export interface CloseFileParams {
	path: BiomePath;
}
export interface GetSyntaxTreeParams {
	path: BiomePath;
}
export interface GetSyntaxTreeResult {
	ast: string;
	cst: string;
}
export interface OrganizeImportsParams {
	path: BiomePath;
}
export interface OrganizeImportsResult {
	code: string;
}
export interface GetFileContentParams {
	path: BiomePath;
}
export interface GetControlFlowGraphParams {
	cursor: TextSize;
	path: BiomePath;
}
export type TextSize = number;
export interface GetFormatterIRParams {
	path: BiomePath;
}
export interface PullDiagnosticsParams {
	categories: RuleCategories;
	max_diagnostics: number;
	only: RuleCode[];
	path: BiomePath;
	skip: RuleCode[];
}
export type RuleCategories = RuleCategory[];
export type RuleCode = string;
export type RuleCategory = "Syntax" | "Lint" | "Action" | "Transformation";
export interface PullDiagnosticsResult {
	diagnostics: Diagnostic[];
	errors: number;
	skipped_diagnostics: number;
}
/**
 * Serializable representation for a [Diagnostic](super::Diagnostic).
 */
export interface Diagnostic {
	advices: Advices;
	category?: Category;
	description: string;
	location: Location;
	message: MarkupBuf;
	severity: Severity;
	source?: Diagnostic;
	tags: DiagnosticTags;
	verboseAdvices: Advices;
}
/**
 * Implementation of [Visitor] collecting serializable [Advice] into a vector.
 */
export interface Advices {
	advices: Advice[];
}
export type Category =
	| "lint/a11y/noAccessKey"
	| "lint/a11y/noAriaHiddenOnFocusable"
	| "lint/a11y/noAriaUnsupportedElements"
	| "lint/a11y/noAutofocus"
	| "lint/a11y/noBlankTarget"
	| "lint/a11y/noDistractingElements"
	| "lint/a11y/noHeaderScope"
	| "lint/a11y/noInteractiveElementToNoninteractiveRole"
	| "lint/a11y/noLabelWithoutControl"
	| "lint/a11y/noNoninteractiveElementToInteractiveRole"
	| "lint/a11y/noNoninteractiveTabindex"
	| "lint/a11y/noPositiveTabindex"
	| "lint/a11y/noRedundantAlt"
	| "lint/a11y/noRedundantRoles"
	| "lint/a11y/noSvgWithoutTitle"
	| "lint/a11y/useAltText"
	| "lint/a11y/useAnchorContent"
	| "lint/a11y/useAriaActivedescendantWithTabindex"
	| "lint/a11y/useAriaPropsForRole"
	| "lint/a11y/useButtonType"
	| "lint/a11y/useFocusableInteractive"
	| "lint/a11y/useGenericFontNames"
	| "lint/a11y/useHeadingContent"
	| "lint/a11y/useHtmlLang"
	| "lint/a11y/useIframeTitle"
	| "lint/a11y/useKeyWithClickEvents"
	| "lint/a11y/useKeyWithMouseEvents"
	| "lint/a11y/useMediaCaption"
	| "lint/a11y/useSemanticElements"
	| "lint/a11y/useValidAnchor"
	| "lint/a11y/useValidAriaProps"
	| "lint/a11y/useValidAriaRole"
	| "lint/a11y/useValidAriaValues"
	| "lint/a11y/useValidLang"
	| "lint/complexity/noBannedTypes"
	| "lint/complexity/noEmptyTypeParameters"
	| "lint/complexity/noExcessiveCognitiveComplexity"
	| "lint/complexity/noExcessiveNestedTestSuites"
	| "lint/complexity/noExtraBooleanCast"
	| "lint/complexity/noForEach"
	| "lint/complexity/noMultipleSpacesInRegularExpressionLiterals"
	| "lint/complexity/noStaticOnlyClass"
	| "lint/complexity/noThisInStatic"
	| "lint/complexity/noUselessCatch"
	| "lint/complexity/noUselessConstructor"
	| "lint/complexity/noUselessEmptyExport"
	| "lint/complexity/noUselessFragments"
	| "lint/complexity/noUselessLabel"
	| "lint/complexity/noUselessLoneBlockStatements"
	| "lint/complexity/noUselessRename"
	| "lint/complexity/noUselessStringConcat"
	| "lint/complexity/noUselessSwitchCase"
	| "lint/complexity/noUselessTernary"
	| "lint/complexity/noUselessThisAlias"
	| "lint/complexity/noUselessTypeConstraint"
	| "lint/complexity/noUselessUndefinedInitialization"
	| "lint/complexity/noVoid"
	| "lint/complexity/noWith"
	| "lint/complexity/useArrowFunction"
	| "lint/complexity/useDateNow"
	| "lint/complexity/useFlatMap"
	| "lint/complexity/useLiteralKeys"
	| "lint/complexity/useOptionalChain"
	| "lint/complexity/useRegexLiterals"
	| "lint/complexity/useSimpleNumberKeys"
	| "lint/complexity/useSimplifiedLogicExpression"
	| "lint/correctness/noChildrenProp"
	| "lint/correctness/noConstantCondition"
	| "lint/correctness/noConstantMathMinMaxClamp"
	| "lint/correctness/noConstAssign"
	| "lint/correctness/noConstructorReturn"
	| "lint/correctness/noEmptyCharacterClassInRegex"
	| "lint/correctness/noEmptyPattern"
	| "lint/correctness/noFlatMapIdentity"
	| "lint/correctness/noGlobalObjectCalls"
	| "lint/correctness/noInnerDeclarations"
	| "lint/correctness/noInvalidBuiltinInstantiation"
	| "lint/correctness/noInvalidConstructorSuper"
	| "lint/correctness/noInvalidDirectionInLinearGradient"
	| "lint/correctness/noInvalidGridAreas"
	| "lint/correctness/noInvalidNewBuiltin"
	| "lint/correctness/noInvalidPositionAtImportRule"
	| "lint/correctness/noInvalidUseBeforeDeclaration"
	| "lint/correctness/noNewSymbol"
	| "lint/correctness/noNodejsModules"
	| "lint/correctness/noNonoctalDecimalEscape"
	| "lint/correctness/noPrecisionLoss"
	| "lint/correctness/noRenderReturnValue"
	| "lint/correctness/noSelfAssign"
	| "lint/correctness/noSetterReturn"
	| "lint/correctness/noStringCaseMismatch"
	| "lint/correctness/noSwitchDeclarations"
	| "lint/correctness/noUndeclaredDependencies"
	| "lint/correctness/noUndeclaredVariables"
	| "lint/correctness/noUnknownFunction"
	| "lint/correctness/noUnknownMediaFeatureName"
	| "lint/correctness/noUnknownProperty"
	| "lint/correctness/noUnknownUnit"
	| "lint/correctness/noUnmatchableAnbSelector"
	| "lint/correctness/noUnnecessaryContinue"
	| "lint/correctness/noUnreachable"
	| "lint/correctness/noUnreachableSuper"
	| "lint/correctness/noUnsafeFinally"
	| "lint/correctness/noUnsafeOptionalChaining"
	| "lint/correctness/noUnusedFunctionParameters"
	| "lint/correctness/noUnusedImports"
	| "lint/correctness/noUnusedLabels"
	| "lint/correctness/noUnusedPrivateClassMembers"
	| "lint/correctness/noUnusedVariables"
	| "lint/correctness/noVoidElementsWithChildren"
	| "lint/correctness/noVoidTypeReturn"
	| "lint/correctness/useArrayLiterals"
	| "lint/correctness/useExhaustiveDependencies"
	| "lint/correctness/useHookAtTopLevel"
	| "lint/correctness/useImportExtensions"
	| "lint/correctness/useIsNan"
	| "lint/correctness/useJsxKeyInIterable"
	| "lint/correctness/useValidForDirection"
	| "lint/correctness/useYield"
	| "lint/nursery/colorNoInvalidHex"
	| "lint/nursery/noColorInvalidHex"
	| "lint/nursery/noCommonJs"
	| "lint/nursery/noConsole"
	| "lint/nursery/noDoneCallback"
	| "lint/nursery/noDuplicateAtImportRules"
	| "lint/nursery/noDuplicateCustomProperties"
	| "lint/nursery/noDuplicatedFields"
	| "lint/nursery/noDuplicateElseIf"
	| "lint/nursery/noDynamicNamespaceImportAccess"
	| "lint/nursery/noEnum"
	| "lint/nursery/noExportedImports"
	| "lint/nursery/noImportantInKeyframe"
	| "lint/nursery/noInvalidDirectionInLinearGradient"
	| "lint/nursery/noInvalidGridAreas"
	| "lint/nursery/noInvalidPositionAtImportRule"
	| "lint/nursery/noIrregularWhitespace"
	| "lint/nursery/noMissingGenericFamilyKeyword"
<<<<<<< HEAD
	| "lint/nursery/noProcessEnv"
	| "lint/nursery/noReactSpecificProps"
=======
>>>>>>> 12688b65
	| "lint/nursery/noRestrictedImports"
	| "lint/nursery/noRestrictedTypes"
	| "lint/nursery/noSecrets"
	| "lint/nursery/noShorthandPropertyOverrides"
	| "lint/nursery/noStaticElementInteractions"
	| "lint/nursery/noSubstr"
	| "lint/nursery/noUndeclaredDependencies"
	| "lint/nursery/noUnknownFunction"
	| "lint/nursery/noUnknownMediaFeatureName"
	| "lint/nursery/noUnknownProperty"
	| "lint/nursery/noUnknownPseudoClass"
	| "lint/nursery/noUnknownPseudoClassSelector"
	| "lint/nursery/noUnknownPseudoElement"
	| "lint/nursery/noUnknownSelectorPseudoElement"
	| "lint/nursery/noUnknownUnit"
	| "lint/nursery/noUnmatchableAnbSelector"
	| "lint/nursery/noUnusedFunctionParameters"
	| "lint/nursery/noUselessEscapeInRegex"
	| "lint/nursery/noValueAtRule"
	| "lint/nursery/useAdjacentOverloadSignatures"
	| "lint/nursery/useAriaPropsSupportedByRole"
	| "lint/nursery/useBiomeSuppressionComment"
	| "lint/nursery/useConsistentCurlyBraces"
	| "lint/nursery/useConsistentMemberAccessibility"
	| "lint/nursery/useDeprecatedReason"
	| "lint/nursery/useImportRestrictions"
	| "lint/nursery/useJsxCurlyBraceConvention"
	| "lint/nursery/useSortedClasses"
	| "lint/nursery/useStrictMode"
	| "lint/nursery/useTrimStartEnd"
	| "lint/nursery/useValidAutocomplete"
	| "lint/performance/noAccumulatingSpread"
	| "lint/performance/noBarrelFile"
	| "lint/performance/noDelete"
	| "lint/performance/noReExportAll"
	| "lint/performance/useTopLevelRegex"
	| "lint/security/noDangerouslySetInnerHtml"
	| "lint/security/noDangerouslySetInnerHtmlWithChildren"
	| "lint/security/noGlobalEval"
	| "lint/style/noArguments"
	| "lint/style/noCommaOperator"
	| "lint/style/noDefaultExport"
	| "lint/style/noDoneCallback"
	| "lint/style/noImplicitBoolean"
	| "lint/style/noInferrableTypes"
	| "lint/style/noNamespace"
	| "lint/style/noNamespaceImport"
	| "lint/style/noNegationElse"
	| "lint/style/noNonNullAssertion"
	| "lint/style/noParameterAssign"
	| "lint/style/noParameterProperties"
	| "lint/style/noRestrictedGlobals"
	| "lint/style/noShoutyConstants"
	| "lint/style/noUnusedTemplateLiteral"
	| "lint/style/noUselessElse"
	| "lint/style/noVar"
	| "lint/style/noYodaExpression"
	| "lint/style/useAsConstAssertion"
	| "lint/style/useBlockStatements"
	| "lint/style/useCollapsedElseIf"
	| "lint/style/useConsistentArrayType"
	| "lint/style/useConsistentBuiltinInstantiation"
	| "lint/style/useConst"
	| "lint/style/useDefaultParameterLast"
	| "lint/style/useDefaultSwitchClause"
	| "lint/style/useEnumInitializers"
	| "lint/style/useExplicitLengthCheck"
	| "lint/style/useExponentiationOperator"
	| "lint/style/useExportType"
	| "lint/style/useFilenamingConvention"
	| "lint/style/useForOf"
	| "lint/style/useFragmentSyntax"
	| "lint/style/useImportType"
	| "lint/style/useLiteralEnumMembers"
	| "lint/style/useNamingConvention"
	| "lint/style/useNodeAssertStrict"
	| "lint/style/useNodejsImportProtocol"
	| "lint/style/useNumberNamespace"
	| "lint/style/useNumericLiterals"
	| "lint/style/useSelfClosingElements"
	| "lint/style/useShorthandArrayType"
	| "lint/style/useShorthandAssign"
	| "lint/style/useShorthandFunctionType"
	| "lint/style/useSingleCaseStatement"
	| "lint/style/useSingleVarDeclarator"
	| "lint/style/useTemplate"
	| "lint/style/useThrowNewError"
	| "lint/style/useThrowOnlyError"
	| "lint/style/useWhile"
	| "lint/suspicious/noApproximativeNumericConstant"
	| "lint/suspicious/noArrayIndexKey"
	| "lint/suspicious/noAssignInExpressions"
	| "lint/suspicious/noAsyncPromiseExecutor"
	| "lint/suspicious/noCatchAssign"
	| "lint/suspicious/noClassAssign"
	| "lint/suspicious/noCommentText"
	| "lint/suspicious/noCompareNegZero"
	| "lint/suspicious/noConfusingLabels"
	| "lint/suspicious/noConfusingVoidType"
	| "lint/suspicious/noConsole"
	| "lint/suspicious/noConsoleLog"
	| "lint/suspicious/noConstEnum"
	| "lint/suspicious/noControlCharactersInRegex"
	| "lint/suspicious/noDebugger"
	| "lint/suspicious/noDoubleEquals"
	| "lint/suspicious/noDuplicateAtImportRules"
	| "lint/suspicious/noDuplicateCase"
	| "lint/suspicious/noDuplicateClassMembers"
	| "lint/suspicious/noDuplicateFontNames"
	| "lint/suspicious/noDuplicateJsxProps"
	| "lint/suspicious/noDuplicateObjectKeys"
	| "lint/suspicious/noDuplicateParameters"
	| "lint/suspicious/noDuplicateSelectorsKeyframeBlock"
	| "lint/suspicious/noDuplicateTestHooks"
	| "lint/suspicious/noEmptyBlock"
	| "lint/suspicious/noEmptyBlockStatements"
	| "lint/suspicious/noEmptyInterface"
	| "lint/suspicious/noEvolvingTypes"
	| "lint/suspicious/noExplicitAny"
	| "lint/suspicious/noExportsInTest"
	| "lint/suspicious/noExtraNonNullAssertion"
	| "lint/suspicious/noFallthroughSwitchClause"
	| "lint/suspicious/noFocusedTests"
	| "lint/suspicious/noFunctionAssign"
	| "lint/suspicious/noGlobalAssign"
	| "lint/suspicious/noGlobalIsFinite"
	| "lint/suspicious/noGlobalIsNan"
	| "lint/suspicious/noImplicitAnyLet"
	| "lint/suspicious/noImportantInKeyframe"
	| "lint/suspicious/noImportAssign"
	| "lint/suspicious/noLabelVar"
	| "lint/suspicious/noMisleadingCharacterClass"
	| "lint/suspicious/noMisleadingInstantiator"
	| "lint/suspicious/noMisplacedAssertion"
	| "lint/suspicious/noMisrefactoredShorthandAssign"
	| "lint/suspicious/noPrototypeBuiltins"
	| "lint/suspicious/noReactSpecificProps"
	| "lint/suspicious/noRedeclare"
	| "lint/suspicious/noRedundantUseStrict"
	| "lint/suspicious/noSelfCompare"
	| "lint/suspicious/noShadowRestrictedNames"
	| "lint/suspicious/noShorthandPropertyOverrides"
	| "lint/suspicious/noSkippedTests"
	| "lint/suspicious/noSparseArray"
	| "lint/suspicious/noSuspiciousSemicolonInJsx"
	| "lint/suspicious/noThenProperty"
	| "lint/suspicious/noUnsafeDeclarationMerging"
	| "lint/suspicious/noUnsafeNegation"
	| "lint/suspicious/useAwait"
	| "lint/suspicious/useDefaultSwitchClauseLast"
	| "lint/suspicious/useErrorMessage"
	| "lint/suspicious/useGetterReturn"
	| "lint/suspicious/useIsArray"
	| "lint/suspicious/useNamespaceKeyword"
	| "lint/suspicious/useNumberToFixedDigitsArgument"
	| "lint/suspicious/useValidTypeof"
	| "assists/source/useSortedKeys"
	| "syntax/correctness/noTypeOnlyImportAttributes"
	| "syntax/correctness/noSuperWithoutExtends"
	| "syntax/correctness/noInitializerWithDefinite"
	| "syntax/correctness/noDuplicatePrivateClassMembers"
	| "files/missingHandler"
	| "format"
	| "check"
	| "ci"
	| "stdin"
	| "configuration"
	| "organizeImports"
	| "assists"
	| "migrate"
	| "deserialize"
	| "project"
	| "search"
	| "internalError/io"
	| "internalError/fs"
	| "internalError/panic"
	| "parse"
	| "lint"
	| "lint/a11y"
	| "lint/complexity"
	| "lint/correctness"
	| "lint/nursery"
	| "lint/performance"
	| "lint/security"
	| "lint/style"
	| "lint/suspicious"
	| "suppressions/parse"
	| "suppressions/unknownGroup"
	| "suppressions/unknownRule"
	| "suppressions/unused"
	| "suppressions/deprecatedSuppressionComment"
	| "args/fileNotFound"
	| "flags/invalid"
	| "semanticTests";
export interface Location {
	path?: Resource_for_String;
	sourceCode?: string;
	span?: TextRange;
}
export type MarkupBuf = MarkupNodeBuf[];
/**
 * The severity to associate to a diagnostic.
 */
export type Severity = "hint" | "information" | "warning" | "error" | "fatal";
export type DiagnosticTags = DiagnosticTag[];
/**
	* Serializable representation of a [Diagnostic](super::Diagnostic) advice

See the [Visitor] trait for additional documentation on all the supported advice types. 
	 */
export type Advice =
	| { log: [LogCategory, MarkupBuf] }
	| { list: MarkupBuf[] }
	| { frame: Location }
	| { diff: TextEdit }
	| { backtrace: [MarkupBuf, Backtrace] }
	| { command: string }
	| { group: [MarkupBuf, Advices] };
/**
 * Represents the resource a diagnostic is associated with.
 */
export type Resource_for_String = "argv" | "memory" | { file: string };
export type TextRange = [TextSize, TextSize];
export interface MarkupNodeBuf {
	content: string;
	elements: MarkupElement[];
}
/**
 * Internal enum used to automatically generate bit offsets for [DiagnosticTags] and help with the implementation of `serde` and `schemars` for tags.
 */
export type DiagnosticTag =
	| "fixable"
	| "internal"
	| "unnecessaryCode"
	| "deprecatedCode"
	| "verbose";
/**
 * The category for a log advice, defines how the message should be presented to the user.
 */
export type LogCategory = "none" | "info" | "warn" | "error";
export interface TextEdit {
	dictionary: string;
	ops: CompressedOp[];
}
export type Backtrace = BacktraceFrame[];
/**
 * Enumeration of all the supported markup elements
 */
export type MarkupElement =
	| "Emphasis"
	| "Dim"
	| "Italic"
	| "Underline"
	| "Error"
	| "Success"
	| "Warn"
	| "Info"
	| "Debug"
	| "Trace"
	| "Inverse"
	| { Hyperlink: { href: string } };
export type CompressedOp =
	| { diffOp: DiffOp }
	| { equalLines: { line_count: number } };
/**
 * Serializable representation of a backtrace frame.
 */
export interface BacktraceFrame {
	ip: number;
	symbols: BacktraceSymbol[];
}
export type DiffOp =
	| { equal: { range: TextRange } }
	| { insert: { range: TextRange } }
	| { delete: { range: TextRange } };
/**
 * Serializable representation of a backtrace frame symbol.
 */
export interface BacktraceSymbol {
	colno?: number;
	filename?: string;
	lineno?: number;
	name?: string;
}
export interface PullActionsParams {
	only: RuleCode[];
	path: BiomePath;
	range?: TextRange;
	skip: RuleCode[];
}
export interface PullActionsResult {
	actions: CodeAction[];
}
export interface CodeAction {
	category: ActionCategory;
	rule_name?: [string, string];
	suggestion: CodeSuggestion;
}
/**
	* The category of a code action, this type maps directly to the [CodeActionKind] type in the Language Server Protocol specification

[CodeActionKind]: https://microsoft.github.io/language-server-protocol/specifications/lsp/3.17/specification/#codeActionKind 
	 */
export type ActionCategory =
	| "QuickFix"
	| { Refactor: RefactorKind }
	| { Source: SourceActionKind }
	| { Other: string };
/**
 * A Suggestion that is provided by Biome's linter, and can be reported to the user, and can be automatically applied if it has the right [`Applicability`].
 */
export interface CodeSuggestion {
	applicability: Applicability;
	labels: TextRange[];
	msg: MarkupBuf;
	span: TextRange;
	suggestion: TextEdit;
}
/**
	* The sub-category of a refactor code action.

[Check the LSP spec](https://microsoft.github.io/language-server-protocol/specifications/lsp/3.17/specification/#codeActionKind) for more information: 
	 */
export type RefactorKind =
	| "None"
	| "Extract"
	| "Inline"
	| "Rewrite"
	| { Other: string };
/**
 * The sub-category of a source code action
 */
export type SourceActionKind =
	| "FixAll"
	| "None"
	| "OrganizeImports"
	| { Other: string };
/**
 * Indicates how a tool should manage this suggestion.
 */
export type Applicability = "Always" | "MaybeIncorrect";
export interface FormatFileParams {
	path: BiomePath;
}
export interface Printed {
	code: string;
	range?: TextRange;
	sourcemap: SourceMarker[];
	verbatim_ranges: TextRange[];
}
/**
 * Lightweight sourcemap marker between source and output tokens
 */
export interface SourceMarker {
	/**
	 * Position of the marker in the output code
	 */
	dest: TextSize;
	/**
	 * Position of the marker in the original source
	 */
	source: TextSize;
}
export interface FormatRangeParams {
	path: BiomePath;
	range: TextRange;
}
export interface FormatOnTypeParams {
	offset: TextSize;
	path: BiomePath;
}
export interface FixFileParams {
	fix_file_mode: FixFileMode;
	only: RuleCode[];
	path: BiomePath;
	rule_categories: RuleCategories;
	should_format: boolean;
	skip: RuleCode[];
}
/**
 * Which fixes should be applied during the analyzing phase
 */
export type FixFileMode = "SafeFixes" | "SafeAndUnsafeFixes";
export interface FixFileResult {
	/**
	 * List of all the code actions applied to the file
	 */
	actions: FixAction[];
	/**
	 * New source code for the file with all fixes applied
	 */
	code: string;
	/**
	 * Number of errors
	 */
	errors: number;
	/**
	 * number of skipped suggested fixes
	 */
	skipped_suggested_fixes: number;
}
export interface FixAction {
	/**
	 * Source range at which this action was applied
	 */
	range: TextRange;
	/**
	 * Name of the rule group and rule that emitted this code action
	 */
	rule_name?: [string, string];
}
export interface RenameParams {
	new_name: string;
	path: BiomePath;
	symbol_at: TextSize;
}
export interface RenameResult {
	/**
	 * List of text edit operations to apply on the source code
	 */
	indels: TextEdit;
	/**
	 * Range of source code modified by this rename operation
	 */
	range: TextRange;
}
export type Configuration = PartialConfiguration;
export interface Workspace {
	fileFeatures(params: SupportsFeatureParams): Promise<SupportsFeatureResult>;
	updateSettings(params: UpdateSettingsParams): Promise<void>;
	registerProjectFolder(
		params: RegisterProjectFolderParams,
	): Promise<ProjectKey>;
	setManifestForProject(params: SetManifestForProjectParams): Promise<void>;
	openFile(params: OpenFileParams): Promise<void>;
	changeFile(params: ChangeFileParams): Promise<void>;
	closeFile(params: CloseFileParams): Promise<void>;
	getSyntaxTree(params: GetSyntaxTreeParams): Promise<GetSyntaxTreeResult>;
	organizeImports(
		params: OrganizeImportsParams,
	): Promise<OrganizeImportsResult>;
	getFileContent(params: GetFileContentParams): Promise<string>;
	getControlFlowGraph(params: GetControlFlowGraphParams): Promise<string>;
	getFormatterIr(params: GetFormatterIRParams): Promise<string>;
	pullDiagnostics(
		params: PullDiagnosticsParams,
	): Promise<PullDiagnosticsResult>;
	pullActions(params: PullActionsParams): Promise<PullActionsResult>;
	formatFile(params: FormatFileParams): Promise<Printed>;
	formatRange(params: FormatRangeParams): Promise<Printed>;
	formatOnType(params: FormatOnTypeParams): Promise<Printed>;
	fixFile(params: FixFileParams): Promise<FixFileResult>;
	rename(params: RenameParams): Promise<RenameResult>;
	destroy(): void;
}
export function createWorkspace(transport: Transport): Workspace {
	return {
		fileFeatures(params) {
			return transport.request("biome/file_features", params);
		},
		updateSettings(params) {
			return transport.request("biome/update_settings", params);
		},
		registerProjectFolder(params) {
			return transport.request("biome/register_project_folder", params);
		},
		setManifestForProject(params) {
			return transport.request("biome/set_manifest_for_project", params);
		},
		openFile(params) {
			return transport.request("biome/open_file", params);
		},
		changeFile(params) {
			return transport.request("biome/change_file", params);
		},
		closeFile(params) {
			return transport.request("biome/close_file", params);
		},
		getSyntaxTree(params) {
			return transport.request("biome/get_syntax_tree", params);
		},
		organizeImports(params) {
			return transport.request("biome/organize_imports", params);
		},
		getFileContent(params) {
			return transport.request("biome/get_file_content", params);
		},
		getControlFlowGraph(params) {
			return transport.request("biome/get_control_flow_graph", params);
		},
		getFormatterIr(params) {
			return transport.request("biome/get_formatter_ir", params);
		},
		pullDiagnostics(params) {
			return transport.request("biome/pull_diagnostics", params);
		},
		pullActions(params) {
			return transport.request("biome/pull_actions", params);
		},
		formatFile(params) {
			return transport.request("biome/format_file", params);
		},
		formatRange(params) {
			return transport.request("biome/format_range", params);
		},
		formatOnType(params) {
			return transport.request("biome/format_on_type", params);
		},
		fixFile(params) {
			return transport.request("biome/fix_file", params);
		},
		rename(params) {
			return transport.request("biome/rename", params);
		},
		destroy() {
			transport.destroy();
		},
	};
}<|MERGE_RESOLUTION|>--- conflicted
+++ resolved
@@ -243,7 +243,7 @@
 	/**
 	* A list of global bindings that should be ignored by the analyzers
 
-If defined here, they should not emit diagnostics. 
+If defined here, they should not emit diagnostics.
 	 */
 	globals?: StringSet;
 	/**
@@ -333,7 +333,7 @@
 	/**
 	* The folder where Biome should check for VCS files. By default, Biome will use the same folder where `biome.json` was found.
 
-If Biome can't find the configuration, it will attempt to use the current working directory. If no current working directory can't be found, Biome won't use the VCS integration, and a diagnostic will be emitted 
+If Biome can't find the configuration, it will attempt to use the current working directory. If no current working directory can't be found, Biome won't use the VCS integration, and a diagnostic will be emitted
 	 */
 	root?: string;
 	/**
@@ -412,7 +412,7 @@
 /**
 	* Validated value for the `line_width` formatter options
 
-The allowed range of values is 1..=320 
+The allowed range of values is 1..=320
 	 */
 export type LineWidth = number;
 /**
@@ -556,7 +556,7 @@
 	/**
 	* It enables the experimental and unsafe parsing of parameter decorators
 
-These decorators belong to an old proposal, and they are subject to change. 
+These decorators belong to an old proposal, and they are subject to change.
 	 */
 	unsafeParameterDecoratorsEnabled?: boolean;
 }
@@ -1256,7 +1256,6 @@
 	 */
 	noIrregularWhitespace?: RuleConfiguration_for_Null;
 	/**
-<<<<<<< HEAD
 	 * Enforce that a label element or component has a text label and an associated input.
 	 */
 	noLabelWithoutControl?: RuleConfiguration_for_NoLabelWithoutControlOptions;
@@ -1273,8 +1272,6 @@
 	 */
 	noReactSpecificProps?: RuleFixConfiguration_for_Null;
 	/**
-=======
->>>>>>> 12688b65
 	 * Disallow specified modules when loaded by import or require.
 	 */
 	noRestrictedImports?: RuleConfiguration_for_RestrictedImportsOptions;
@@ -2410,7 +2407,7 @@
 	/**
 	* If `true`, an exception is made when comparing with `null`, as it's often relied on to check both for `null` or `undefined`.
 
-If `false`, no such exception will be made. 
+If `false`, no such exception will be made.
 	 */
 	ignoreNull: boolean;
 }
@@ -2418,13 +2415,13 @@
 	/**
 	* The "position" of the closure function, starting from zero.
 
-For example, for React's `useEffect()` hook, the closure index is 0. 
+For example, for React's `useEffect()` hook, the closure index is 0.
 	 */
 	closureIndex?: number;
 	/**
 	* The "position" of the array of dependencies, starting from zero.
 
-For example, for React's `useEffect()` hook, the dependencies index is 1. 
+For example, for React's `useEffect()` hook, the dependencies index is 1.
 	 */
 	dependenciesIndex?: number;
 	/**
@@ -2436,7 +2433,7 @@
 
 Set to `true` to mark the identity of the hook's return value as stable, or use a number/an array of numbers to mark the "positions" in the return array as stable.
 
-For example, for React's `useRef()` hook the value would be `true`, while for `useState()` it would be `[1]`. 
+For example, for React's `useRef()` hook the value would be `true`, while for `useState()` it would be `[1]`.
 	 */
 	stableResult?: StableHookResult;
 }
@@ -2596,13 +2593,13 @@
 /**
 	* Enum of the different ECMAScript standard versions. The versions are ordered in increasing order; The newest version comes last.
 
-Defaults to the latest stable ECMAScript standard. 
+Defaults to the latest stable ECMAScript standard.
 	 */
 export type LanguageVersion = "ES2022" | "ESNext";
 /**
 	* The style of CSS contained in the file.
 
-Currently, Biome only supports plain CSS, and aims to be compatible with the latest Recommendation level standards. 
+Currently, Biome only supports plain CSS, and aims to be compatible with the latest Recommendation level standards.
 	 */
 export type CssVariant = "Standard";
 /**
@@ -2815,11 +2812,8 @@
 	| "lint/nursery/noInvalidPositionAtImportRule"
 	| "lint/nursery/noIrregularWhitespace"
 	| "lint/nursery/noMissingGenericFamilyKeyword"
-<<<<<<< HEAD
 	| "lint/nursery/noProcessEnv"
 	| "lint/nursery/noReactSpecificProps"
-=======
->>>>>>> 12688b65
 	| "lint/nursery/noRestrictedImports"
 	| "lint/nursery/noRestrictedTypes"
 	| "lint/nursery/noSecrets"
@@ -3028,7 +3022,7 @@
 /**
 	* Serializable representation of a [Diagnostic](super::Diagnostic) advice
 
-See the [Visitor] trait for additional documentation on all the supported advice types. 
+See the [Visitor] trait for additional documentation on all the supported advice types.
 	 */
 export type Advice =
 	| { log: [LogCategory, MarkupBuf] }
@@ -3121,7 +3115,7 @@
 /**
 	* The category of a code action, this type maps directly to the [CodeActionKind] type in the Language Server Protocol specification
 
-[CodeActionKind]: https://microsoft.github.io/language-server-protocol/specifications/lsp/3.17/specification/#codeActionKind 
+[CodeActionKind]: https://microsoft.github.io/language-server-protocol/specifications/lsp/3.17/specification/#codeActionKind
 	 */
 export type ActionCategory =
 	| "QuickFix"
@@ -3141,7 +3135,7 @@
 /**
 	* The sub-category of a refactor code action.
 
-[Check the LSP spec](https://microsoft.github.io/language-server-protocol/specifications/lsp/3.17/specification/#codeActionKind) for more information: 
+[Check the LSP spec](https://microsoft.github.io/language-server-protocol/specifications/lsp/3.17/specification/#codeActionKind) for more information:
 	 */
 export type RefactorKind =
 	| "None"
