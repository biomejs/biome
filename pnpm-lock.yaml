--- conflicted
+++ resolved
@@ -1808,8 +1808,6 @@
   '@dprint/win32-x64@0.47.2':
     optional: true
 
-<<<<<<< HEAD
-=======
   '@esbuild/aix-ppc64@0.21.5':
     optional: true
 
@@ -1879,7 +1877,6 @@
   '@esbuild/win32-x64@0.21.5':
     optional: true
 
->>>>>>> f2e21378
   '@eslint-community/eslint-utils@4.4.0(eslint@9.11.1(jiti@1.21.0))':
     dependencies:
       eslint: 9.11.1(jiti@1.21.0)
